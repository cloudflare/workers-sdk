--- conflicted
+++ resolved
@@ -42,11 +42,6 @@
       - "miniflare"
       - "dependencies"
       - "skip-pr-description-validation"
-<<<<<<< HEAD
-=======
-      - "e2e"
-      - "every-os"
->>>>>>> f2a8d4a9
     allow:
       - dependency-name: "workerd"
       - dependency-name: "@cloudflare/workers-types"