--- conflicted
+++ resolved
@@ -38,12 +38,7 @@
 
 ## Advanced Example
 
-<<<<<<< HEAD
-Given that this template only contains the most basic setup, you might want to use this more advanced example. It demonstrates how you can create multiple routes, log requests, get field data from a form and more.
-
-=======
 As this template comprises only the essential setup, we recommend considering our advanced example to leverage its additional functionalities. The advanced example showcases the creation of multiple routes, logging of requests, retrieval of field data from a form, and other features that may prove useful to your project.
->>>>>>> 20dc805d
 ```rust
 use serde_json::json;
 use worker::*;
