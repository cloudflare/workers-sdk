packages:
  - "packages/*"
  - "packages/vite-plugin-cloudflare/playground/*"
  - "packages/vite-plugin-cloudflare/playground"
  - "fixtures/*"
  - "tools"

catalog:
  "@types/node": "^18.19.71"
<<<<<<< HEAD
  "@vitest/runner": ~3.0.5
  "@vitest/snapshot": ~3.0.5
  "@vitest/ui": ~3.0.5
=======
  "@vitest/runner": "~2.1.9"
  "@vitest/snapshot": "~2.1.9"
  "@vitest/ui": "~2.1.9"
>>>>>>> 08e37f6e
  # rimraf@6 requires node 20 or >=22
  rimraf: "^5.0.10"
  typescript: "^5.7.2"
  undici: "^5.28.4"
<<<<<<< HEAD
  vitest: "~3.0.5"
  vite: "^5.0.12"
=======
  vitest: "~2.1.9"
  vite: "^5.4.14"
>>>>>>> 08e37f6e

catalogs:
  vite-plugin:
    "vite": "^6.1.0"
    "@types/node": "^22.10.1"
    # This is the minimum Wrangler peer dependency for Vite
    "wrangler": "^3.101.0"<|MERGE_RESOLUTION|>--- conflicted
+++ resolved
@@ -7,26 +7,15 @@
 
 catalog:
   "@types/node": "^18.19.71"
-<<<<<<< HEAD
   "@vitest/runner": ~3.0.5
   "@vitest/snapshot": ~3.0.5
   "@vitest/ui": ~3.0.5
-=======
-  "@vitest/runner": "~2.1.9"
-  "@vitest/snapshot": "~2.1.9"
-  "@vitest/ui": "~2.1.9"
->>>>>>> 08e37f6e
   # rimraf@6 requires node 20 or >=22
   rimraf: "^5.0.10"
   typescript: "^5.7.2"
   undici: "^5.28.4"
-<<<<<<< HEAD
   vitest: "~3.0.5"
-  vite: "^5.0.12"
-=======
-  vitest: "~2.1.9"
   vite: "^5.4.14"
->>>>>>> 08e37f6e
 
 catalogs:
   vite-plugin:
