--- conflicted
+++ resolved
@@ -26,12 +26,7 @@
 	"nodejs compat": { em: "lrapoport-cf", pm: "mattietk" },
 	observability: { em: "boristane", pm: "nevikashah" },
 	opennext: { em: "lrapoport-cf", pm: "mattietk", tl: "vicb" },
-<<<<<<< HEAD
-	pages: { em: "lrapoport-cf", pm: "mattietk" },
-	"pages-shared": { em: "dcartertwo", pm: "irvinebroque" },
-=======
 	pages: { em: "dcartertwo", pm: "irvinebroque" },
->>>>>>> d10836df
 	pipelines: {},
 	"playground-worker": { em: "lrapoport-cf", pm: "mattietk" },
 	python: { em: "danlapid", pm: "mikenomitch" },
