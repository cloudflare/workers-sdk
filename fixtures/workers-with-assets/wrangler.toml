name = "worker-with-assets"
main = "src/index.ts"
compatibility_date = "2024-12-12"

[assets]
directory = "./public"
binding="ASSETS"
<<<<<<< HEAD
run_worker_first = false
=======
run_worker_first = false

[[services]]
binding = "NAMED"
service = "worker-with-assets"
entrypoint ="NamedEntrypoint"
>>>>>>> a3d9d64f
<|MERGE_RESOLUTION|>--- conflicted
+++ resolved
@@ -5,13 +5,9 @@
 [assets]
 directory = "./public"
 binding="ASSETS"
-<<<<<<< HEAD
-run_worker_first = false
-=======
 run_worker_first = false
 
 [[services]]
 binding = "NAMED"
 service = "worker-with-assets"
-entrypoint ="NamedEntrypoint"
->>>>>>> a3d9d64f
+entrypoint ="NamedEntrypoint"