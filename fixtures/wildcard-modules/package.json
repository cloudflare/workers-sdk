{
	"name": "@fixture/wildcard-modules",
	"private": true,
	"scripts": {
		"build": "wrangler deploy --dry-run --outdir=dist",
		"check:type": "tsc",
		"deploy": "wrangler deploy",
		"start": "wrangler dev --x-dev-env",
		"test:ci": "vitest run",
		"test:watch": "vitest",
		"type:tests": "tsc -p ./test/tsconfig.json"
	},
	"devDependencies": {
		"@cloudflare/workers-tsconfig": "workspace:*",
<<<<<<< HEAD
		"@cloudflare/workers-types": "^4.20250617.0",
		"undici": "catalog:default",
=======
		"@cloudflare/workers-types": "^4.20250712.0",
		"undici": "^5.28.4",
>>>>>>> d6a1b9b2
		"wrangler": "workspace:*"
	},
	"volta": {
		"extends": "../../package.json"
	}
}<|MERGE_RESOLUTION|>--- conflicted
+++ resolved
@@ -12,13 +12,8 @@
 	},
 	"devDependencies": {
 		"@cloudflare/workers-tsconfig": "workspace:*",
-<<<<<<< HEAD
-		"@cloudflare/workers-types": "^4.20250617.0",
+		"@cloudflare/workers-types": "^4.20250712.0",
 		"undici": "catalog:default",
-=======
-		"@cloudflare/workers-types": "^4.20250712.0",
-		"undici": "^5.28.4",
->>>>>>> d6a1b9b2
 		"wrangler": "workspace:*"
 	},
 	"volta": {
