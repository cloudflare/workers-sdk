import { spawn } from "child_process";
import * as path from "path";
import { fetch } from "undici";
import type { ChildProcess } from "child_process";
import type { Response, RequestInit } from "undici";

const waitUntilReady = async (
	url: string,
	requestInit?: RequestInit
): Promise<Response> => {
	let response: Response | undefined = undefined;

	while (response === undefined) {
		await new Promise((resolvePromise) => setTimeout(resolvePromise, 500));

		try {
			response = await fetch(url, requestInit);
		} catch {}
	}

	return response as Response;
};

const isWindows = process.platform === "win32";

describe("Pages Functions", () => {
<<<<<<< HEAD
  let wranglerProcess: ChildProcess;

  beforeEach(() => {
    wranglerProcess = spawn("npm", ["run", "dev"], {
      shell: isWindows,
      cwd: path.resolve(__dirname, "../"),
      env: { BROWSER: "none", ...process.env },
    });
    wranglerProcess.stdout?.on("data", (chunk) => {
      console.log(chunk.toString());
    });
    wranglerProcess.stderr?.on("data", (chunk) => {
      console.log(chunk.toString());
    });
  });

  afterEach(async () => {
    await new Promise((resolve, reject) => {
      wranglerProcess.once("exit", (code) => {
        if (!code) {
          resolve(code);
        } else {
          reject(code);
        }
      });
      wranglerProcess.kill("SIGTERM");
    });
  });

  it("renders static pages", async () => {
    const response = await waitUntilReady("http://localhost:8789/");
    expect(response.headers.get("x-custom")).toBe("header value");
    const text = await response.text();
    expect(text).toContain("Hello, world!");
  });

  it("parses URL encoded requests", async () => {
    const response = await waitUntilReady("http://localhost:8789/[id].js")
    const text = await response.text();
    expect(text).toEqual('// test script');
  })

  it("passes environment variables", async () => {
    const response = await waitUntilReady("http://localhost:8789/variables");
    const env = await response.json();
    expect(env).toEqual({
      ASSETS: {},
      BUCKET: {},
      NAME: "VALUE",
      OTHER_NAME: "THING=WITH=EQUALS",
      VAR_1: "var #1 value",
      VAR_3: "var #3 value",
      VAR_MULTI_LINE_1: "A: line 1\nline 2",
      VAR_MULTI_LINE_2: "B: line 1\nline 2",
      EMPTY: "",
      UNQUOTED: "unquoted value", // Note that whitespace is trimmed
    });
  });

  it("intercepts static requests with next()", async () => {
    const response = await waitUntilReady("http://localhost:8789/intercept");
    const text = await response.text();
    expect(text).toContain("Hello, world!");
    expect(response.headers.get("x-set-from-functions")).toBe("true");
  });

  it("can make SSR responses", async () => {
    const response = await waitUntilReady("http://localhost:8789/date");
    const text = await response.text();
    expect(text).toMatch(/\d{4}-\d\d-\d\dT\d\d:\d\d:\d\d/);
  });

  it("can use parameters", async () => {
    const response = await waitUntilReady(
      "http://localhost:8789/blog/hello-world"
    );
    const text = await response.text();
    expect(text).toContain("<h1>A blog with a slug: hello-world</h1>");
  });

  it("can override the incoming request with next() parameters", async () => {
    const response = await waitUntilReady("http://localhost:8789/next");
    const text = await response.text();
    expect(text).toContain("<h1>An asset</h1>");
  });

  describe("can mount a plugin", () => {
    it("should mount Middleware", async () => {
      const response = await waitUntilReady(
        "http://localhost:8789/mounted-plugin/some-page"
      );
      const text = await response.text();
      expect(text).toContain("<footer>Set from a Plugin!</footer>");
    });

    it("should mount Fixed page", async () => {
      const response = await waitUntilReady(
        "http://localhost:8789/mounted-plugin/fixed"
      );
      const text = await response.text();
      expect(text).toContain("I'm a fixed response");
    });
  });

  describe("can import static assets", () => {
    it("should render a static asset", async () => {
      const response = await waitUntilReady("http://localhost:8789/static");
      const text = await response.text();
      expect(text).toContain("<h1>Hello from an imported static asset!</h1>");
    });

    it("should render from a Plugin", async () => {
      const response = await waitUntilReady(
        "http://localhost:8789/mounted-plugin/static"
      );
      const text = await response.text();
      expect(text).toContain(
        "<h1>Hello from a static asset brought from a Plugin!</h1>"
      );
    });

    it("should render static/foo", async () => {
      const response = await waitUntilReady(
        "http://localhost:8789/mounted-plugin/static/foo"
      );
      const text = await response.text();
      expect(text).toContain("<h1>foo</h1>");
    });

    it("should render static/dir/bar", async () => {
      const response = await waitUntilReady(
        "http://localhost:8789/mounted-plugin/static/dir/bar"
      );
      const text = await response.text();
      expect(text).toContain("<h1>bar</h1>");
    });

    it("supports importing .html from a function", async () => {
      const response = await waitUntilReady("http://localhost:8789/import-html");
      expect(response.headers.get("x-custom")).toBe("header value");
      const text = await response.text();
      expect(text).toContain(
        "<h1>Hello from an imported static asset!</h1>"
      );
    });
  });

  describe("it supports R2", () => {
    it("should allow creates", async () => {
      const response = await waitUntilReady("http://localhost:8789/r2/create", { method: 'PUT' });
      const object = await response.json() as { key: string, version: string };
      expect(object.key).toEqual("test");

      const getResponse = await waitUntilReady("http://localhost:8789/r2/get");
      const getObject = await getResponse.json() as { key: string, version: string };
      expect(getObject.key).toEqual("test");
      expect(getObject.version).toEqual(object.version);
    });
  });
=======
	let wranglerProcess: ChildProcess;

	beforeEach(() => {
		wranglerProcess = spawn("npm", ["run", "dev"], {
			shell: isWindows,
			cwd: path.resolve(__dirname, "../"),
			env: { BROWSER: "none", ...process.env },
		});
		wranglerProcess.stdout?.on("data", (chunk) => {
			console.log(chunk.toString());
		});
		wranglerProcess.stderr?.on("data", (chunk) => {
			console.log(chunk.toString());
		});
	});

	afterEach(async () => {
		await new Promise((resolve, reject) => {
			wranglerProcess.once("exit", (code) => {
				if (!code) {
					resolve(code);
				} else {
					reject(code);
				}
			});
			wranglerProcess.kill("SIGTERM");
		});
	});

	it("renders static pages", async () => {
		const response = await waitUntilReady("http://localhost:8789/");
		expect(response.headers.get("x-custom")).toBe("header value");
		const text = await response.text();
		expect(text).toContain("Hello, world!");
	});

	it("parses URL encoded requests", async () => {
		const response = await waitUntilReady("http://localhost:8789/[id].js");
		const text = await response.text();
		expect(text).toContain("// test script");
	});

	it("passes environment variables", async () => {
		const response = await waitUntilReady("http://localhost:8789/variables");
		const env = await response.json();
		expect(env).toEqual({
			ASSETS: {},
			BUCKET: {},
			NAME: "VALUE",
			OTHER_NAME: "THING=WITH=EQUALS",
			VAR_1: "var #1 value",
			VAR_3: "var #3 value",
			VAR_MULTI_LINE_1: "A: line 1\nline 2",
			VAR_MULTI_LINE_2: "B: line 1\nline 2",
			EMPTY: "",
			UNQUOTED: "unquoted value", // Note that whitespace is trimmed
		});
	});

	it("intercepts static requests with next()", async () => {
		const response = await waitUntilReady("http://localhost:8789/intercept");
		const text = await response.text();
		expect(text).toContain("Hello, world!");
		expect(response.headers.get("x-set-from-functions")).toBe("true");
	});

	it("can make SSR responses", async () => {
		const response = await waitUntilReady("http://localhost:8789/date");
		const text = await response.text();
		expect(text).toMatch(/\d{4}-\d\d-\d\dT\d\d:\d\d:\d\d/);
	});

	it("can use parameters", async () => {
		const response = await waitUntilReady(
			"http://localhost:8789/blog/hello-world"
		);
		const text = await response.text();
		expect(text).toContain("<h1>A blog with a slug: hello-world</h1>");
	});

	it("can override the incoming request with next() parameters", async () => {
		const response = await waitUntilReady("http://localhost:8789/next");
		const text = await response.text();
		expect(text).toContain("<h1>An asset</h1>");
	});

	describe("can mount a plugin", () => {
		it("should mount Middleware", async () => {
			const response = await waitUntilReady(
				"http://localhost:8789/mounted-plugin/some-page"
			);
			const text = await response.text();
			expect(text).toContain("<footer>Set from a Plugin!</footer>");
		});

		it("should mount Fixed page", async () => {
			const response = await waitUntilReady(
				"http://localhost:8789/mounted-plugin/fixed"
			);
			const text = await response.text();
			expect(text).toContain("I'm a fixed response");
		});
	});

	describe("can import static assets", () => {
		it("should render a static asset", async () => {
			const response = await waitUntilReady("http://localhost:8789/static");
			const text = await response.text();
			expect(text).toContain("<h1>Hello from an imported static asset!</h1>");
		});

		it("should render from a Plugin", async () => {
			const response = await waitUntilReady(
				"http://localhost:8789/mounted-plugin/static"
			);
			const text = await response.text();
			expect(text).toContain(
				"<h1>Hello from a static asset brought from a Plugin!</h1>"
			);
		});

		it("should render static/foo", async () => {
			const response = await waitUntilReady(
				"http://localhost:8789/mounted-plugin/static/foo"
			);
			const text = await response.text();
			expect(text).toContain("<h1>foo</h1>");
		});

		it("should render static/dir/bar", async () => {
			const response = await waitUntilReady(
				"http://localhost:8789/mounted-plugin/static/dir/bar"
			);
			const text = await response.text();
			expect(text).toContain("<h1>bar</h1>");
		});
	});

	describe("it supports R2", () => {
		it("should allow creates", async () => {
			const response = await waitUntilReady("http://localhost:8789/r2/create", {
				method: "PUT",
			});
			const object = (await response.json()) as {
				key: string;
				version: string;
			};
			expect(object.key).toEqual("test");

			const getResponse = await waitUntilReady("http://localhost:8789/r2/get");
			const getObject = (await getResponse.json()) as {
				key: string;
				version: string;
			};
			expect(getObject.key).toEqual("test");
			expect(getObject.version).toEqual(object.version);
		});
	});
>>>>>>> f1c97c8b
});<|MERGE_RESOLUTION|>--- conflicted
+++ resolved
@@ -24,167 +24,6 @@
 const isWindows = process.platform === "win32";
 
 describe("Pages Functions", () => {
-<<<<<<< HEAD
-  let wranglerProcess: ChildProcess;
-
-  beforeEach(() => {
-    wranglerProcess = spawn("npm", ["run", "dev"], {
-      shell: isWindows,
-      cwd: path.resolve(__dirname, "../"),
-      env: { BROWSER: "none", ...process.env },
-    });
-    wranglerProcess.stdout?.on("data", (chunk) => {
-      console.log(chunk.toString());
-    });
-    wranglerProcess.stderr?.on("data", (chunk) => {
-      console.log(chunk.toString());
-    });
-  });
-
-  afterEach(async () => {
-    await new Promise((resolve, reject) => {
-      wranglerProcess.once("exit", (code) => {
-        if (!code) {
-          resolve(code);
-        } else {
-          reject(code);
-        }
-      });
-      wranglerProcess.kill("SIGTERM");
-    });
-  });
-
-  it("renders static pages", async () => {
-    const response = await waitUntilReady("http://localhost:8789/");
-    expect(response.headers.get("x-custom")).toBe("header value");
-    const text = await response.text();
-    expect(text).toContain("Hello, world!");
-  });
-
-  it("parses URL encoded requests", async () => {
-    const response = await waitUntilReady("http://localhost:8789/[id].js")
-    const text = await response.text();
-    expect(text).toEqual('// test script');
-  })
-
-  it("passes environment variables", async () => {
-    const response = await waitUntilReady("http://localhost:8789/variables");
-    const env = await response.json();
-    expect(env).toEqual({
-      ASSETS: {},
-      BUCKET: {},
-      NAME: "VALUE",
-      OTHER_NAME: "THING=WITH=EQUALS",
-      VAR_1: "var #1 value",
-      VAR_3: "var #3 value",
-      VAR_MULTI_LINE_1: "A: line 1\nline 2",
-      VAR_MULTI_LINE_2: "B: line 1\nline 2",
-      EMPTY: "",
-      UNQUOTED: "unquoted value", // Note that whitespace is trimmed
-    });
-  });
-
-  it("intercepts static requests with next()", async () => {
-    const response = await waitUntilReady("http://localhost:8789/intercept");
-    const text = await response.text();
-    expect(text).toContain("Hello, world!");
-    expect(response.headers.get("x-set-from-functions")).toBe("true");
-  });
-
-  it("can make SSR responses", async () => {
-    const response = await waitUntilReady("http://localhost:8789/date");
-    const text = await response.text();
-    expect(text).toMatch(/\d{4}-\d\d-\d\dT\d\d:\d\d:\d\d/);
-  });
-
-  it("can use parameters", async () => {
-    const response = await waitUntilReady(
-      "http://localhost:8789/blog/hello-world"
-    );
-    const text = await response.text();
-    expect(text).toContain("<h1>A blog with a slug: hello-world</h1>");
-  });
-
-  it("can override the incoming request with next() parameters", async () => {
-    const response = await waitUntilReady("http://localhost:8789/next");
-    const text = await response.text();
-    expect(text).toContain("<h1>An asset</h1>");
-  });
-
-  describe("can mount a plugin", () => {
-    it("should mount Middleware", async () => {
-      const response = await waitUntilReady(
-        "http://localhost:8789/mounted-plugin/some-page"
-      );
-      const text = await response.text();
-      expect(text).toContain("<footer>Set from a Plugin!</footer>");
-    });
-
-    it("should mount Fixed page", async () => {
-      const response = await waitUntilReady(
-        "http://localhost:8789/mounted-plugin/fixed"
-      );
-      const text = await response.text();
-      expect(text).toContain("I'm a fixed response");
-    });
-  });
-
-  describe("can import static assets", () => {
-    it("should render a static asset", async () => {
-      const response = await waitUntilReady("http://localhost:8789/static");
-      const text = await response.text();
-      expect(text).toContain("<h1>Hello from an imported static asset!</h1>");
-    });
-
-    it("should render from a Plugin", async () => {
-      const response = await waitUntilReady(
-        "http://localhost:8789/mounted-plugin/static"
-      );
-      const text = await response.text();
-      expect(text).toContain(
-        "<h1>Hello from a static asset brought from a Plugin!</h1>"
-      );
-    });
-
-    it("should render static/foo", async () => {
-      const response = await waitUntilReady(
-        "http://localhost:8789/mounted-plugin/static/foo"
-      );
-      const text = await response.text();
-      expect(text).toContain("<h1>foo</h1>");
-    });
-
-    it("should render static/dir/bar", async () => {
-      const response = await waitUntilReady(
-        "http://localhost:8789/mounted-plugin/static/dir/bar"
-      );
-      const text = await response.text();
-      expect(text).toContain("<h1>bar</h1>");
-    });
-
-    it("supports importing .html from a function", async () => {
-      const response = await waitUntilReady("http://localhost:8789/import-html");
-      expect(response.headers.get("x-custom")).toBe("header value");
-      const text = await response.text();
-      expect(text).toContain(
-        "<h1>Hello from an imported static asset!</h1>"
-      );
-    });
-  });
-
-  describe("it supports R2", () => {
-    it("should allow creates", async () => {
-      const response = await waitUntilReady("http://localhost:8789/r2/create", { method: 'PUT' });
-      const object = await response.json() as { key: string, version: string };
-      expect(object.key).toEqual("test");
-
-      const getResponse = await waitUntilReady("http://localhost:8789/r2/get");
-      const getObject = await getResponse.json() as { key: string, version: string };
-      expect(getObject.key).toEqual("test");
-      expect(getObject.version).toEqual(object.version);
-    });
-  });
-=======
 	let wranglerProcess: ChildProcess;
 
 	beforeEach(() => {
@@ -321,6 +160,15 @@
 			const text = await response.text();
 			expect(text).toContain("<h1>bar</h1>");
 		});
+
+		it("supports importing .html from a function", async () => {
+			const response = await waitUntilReady(
+				"http://localhost:8789/import-html"
+			);
+			expect(response.headers.get("x-custom")).toBe("header value");
+			const text = await response.text();
+			expect(text).toContain("<h1>Hello from an imported static asset!</h1>");
+		});
 	});
 
 	describe("it supports R2", () => {
@@ -343,5 +191,4 @@
 			expect(getObject.version).toEqual(object.version);
 		});
 	});
->>>>>>> f1c97c8b
 });