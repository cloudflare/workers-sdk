{
	"name": "miniflare",
	"version": "4.20250508.2",
	"description": "Fun, full-featured, fully-local simulator for Cloudflare Workers",
	"keywords": [
		"cloudflare",
		"workers",
		"worker",
		"local",
		"cloudworker"
	],
	"homepage": "https://github.com/cloudflare/workers-sdk/tree/main/packages/miniflare#readme",
	"bugs": {
		"url": "https://github.com/cloudflare/workers-sdk/issues"
	},
	"repository": {
		"type": "git",
		"url": "https://github.com/cloudflare/workers-sdk.git",
		"directory": "packages/miniflare"
	},
	"license": "MIT",
	"author": "MrBBot <me@mrbbot.dev>",
	"main": "./dist/src/index.js",
	"types": "./dist/src/index.d.ts",
	"bin": {
		"miniflare": "bootstrap.js"
	},
	"files": [
		"dist/src",
		"bootstrap.js"
	],
	"scripts": {
		"build": "node scripts/build.mjs && pnpm run types:build",
		"capnp:workerd": "node scripts/build-capnp.mjs",
		"check:lint": "eslint --max-warnings=0 \"{src,test}/**/*.ts\" \"scripts/**/*.{js,mjs}\" \"types/**/*.ts\"",
		"check:type": "tsc",
		"clean": "rimraf ./dist ./dist-types",
		"dev": "concurrently -n esbuild,typechk,typewrk -c yellow,blue,blue.dim \"node scripts/build.mjs watch\" \"node scripts/types.mjs tsconfig.json watch\" \"node scripts/types.mjs src/workers/tsconfig.json watch\"",
		"lint:fix": "pnpm run check:lint --fix",
		"test": "ava && rimraf ./.tmp",
		"test:ci": "pnpm run test",
		"types:build": "node scripts/types.mjs tsconfig.json && node scripts/types.mjs src/workers/tsconfig.json"
	},
	"dependencies": {
		"@cspotcode/source-map-support": "0.8.1",
		"acorn": "8.14.0",
		"acorn-walk": "8.3.2",
		"exit-hook": "2.2.1",
		"glob-to-regexp": "0.4.1",
<<<<<<< HEAD
		"npx-import": "^1.1.4",
=======
		"sharp": "^0.33.5",
>>>>>>> 5ab035d8
		"stoppable": "1.1.0",
		"undici": "catalog:default",
		"workerd": "1.20250508.0",
		"ws": "catalog:default",
		"youch": "3.3.4",
		"zod": "3.22.3"
	},
	"devDependencies": {
		"@ava/typescript": "^4.1.0",
		"@cloudflare/kv-asset-handler": "workspace:*",
		"@cloudflare/workers-shared": "workspace:*",
		"@cloudflare/workers-types": "^4.20250508.0",
		"@cloudflare/workflows-shared": "workspace:*",
		"@microsoft/api-extractor": "7.49.1",
		"@types/debug": "^4.1.7",
		"@types/estree": "^1.0.0",
		"@types/glob-to-regexp": "^0.4.1",
		"@types/http-cache-semantics": "^4.0.1",
		"@types/mime": "^3.0.4",
		"@types/node": "catalog:default",
		"@types/stoppable": "^1.1.1",
		"@types/which": "^2.0.1",
		"@types/ws": "^8.5.7",
		"@typescript-eslint/eslint-plugin": "^6.9.0",
		"@typescript-eslint/parser": "^6.9.0",
		"ava": "^6.0.1",
		"capnp-es": "^0.0.7",
		"concurrently": "^8.2.2",
		"devalue": "^4.3.0",
		"devtools-protocol": "^0.0.1182435",
		"esbuild": "catalog:default",
		"eslint": "^8.57.1",
		"eslint-config-prettier": "^9.0.0",
		"eslint-plugin-es": "^4.1.0",
		"eslint-plugin-prettier": "^5.0.1",
		"expect-type": "^0.15.0",
		"get-port": "^7.1.0",
		"heap-js": "^2.5.0",
		"http-cache-semantics": "^4.1.0",
		"kleur": "^4.1.5",
		"mime": "^3.0.0",
		"postal-mime": "^2.4.3",
		"pretty-bytes": "^6.0.0",
		"rimraf": "catalog:default",
		"source-map": "^0.6.1",
		"ts-dedent": "^2.2.0",
		"typescript": "catalog:default",
		"which": "^2.0.2"
	},
	"engines": {
		"node": ">=18.0.0"
	},
	"volta": {
		"extends": "../../package.json"
	},
	"publishConfig": {
		"access": "public"
	},
	"workers-sdk": {
		"prerelease": true
	}
}<|MERGE_RESOLUTION|>--- conflicted
+++ resolved
@@ -47,11 +47,8 @@
 		"acorn-walk": "8.3.2",
 		"exit-hook": "2.2.1",
 		"glob-to-regexp": "0.4.1",
-<<<<<<< HEAD
 		"npx-import": "^1.1.4",
-=======
 		"sharp": "^0.33.5",
->>>>>>> 5ab035d8
 		"stoppable": "1.1.0",
 		"undici": "catalog:default",
 		"workerd": "1.20250508.0",
