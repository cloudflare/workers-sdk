--- conflicted
+++ resolved
@@ -7,14 +7,10 @@
 } from "./analytics-engine";
 import { ASSETS_PLUGIN } from "./assets";
 import { ASSETS_PLUGIN_NAME } from "./assets/constants";
-<<<<<<< HEAD
-import { BROWSER_PLUGIN, BROWSER_PLUGIN_NAME } from "./browser";
-=======
 import {
 	BROWSER_RENDERING_PLUGIN,
 	BROWSER_RENDERING_PLUGIN_NAME,
 } from "./browser-rendering";
->>>>>>> 5ab035d8
 import { CACHE_PLUGIN, CACHE_PLUGIN_NAME } from "./cache";
 import { CORE_PLUGIN, CORE_PLUGIN_NAME } from "./core";
 import { D1_PLUGIN, D1_PLUGIN_NAME } from "./d1";
@@ -48,9 +44,6 @@
 	[ASSETS_PLUGIN_NAME]: ASSETS_PLUGIN,
 	[WORKFLOWS_PLUGIN_NAME]: WORKFLOWS_PLUGIN,
 	[PIPELINES_PLUGIN_NAME]: PIPELINE_PLUGIN,
-<<<<<<< HEAD
-	[BROWSER_PLUGIN_NAME]: BROWSER_PLUGIN,
-=======
 	[SECRET_STORE_PLUGIN_NAME]: SECRET_STORE_PLUGIN,
 	[EMAIL_PLUGIN_NAME]: EMAIL_PLUGIN,
 	[ANALYTICS_ENGINE_PLUGIN_NAME]: ANALYTICS_ENGINE_PLUGIN,
@@ -59,7 +52,6 @@
 	[DISPATCH_NAMESPACE_PLUGIN_NAME]: DISPATCH_NAMESPACE_PLUGIN,
 	[IMAGES_PLUGIN_NAME]: IMAGES_PLUGIN,
 	[VECTORIZE_PLUGIN_NAME]: VECTORIZE_PLUGIN,
->>>>>>> 5ab035d8
 };
 export type Plugins = typeof PLUGINS;
 
@@ -111,9 +103,6 @@
 	z.input<typeof ASSETS_PLUGIN.options> &
 	z.input<typeof WORKFLOWS_PLUGIN.options> &
 	z.input<typeof PIPELINE_PLUGIN.options> &
-<<<<<<< HEAD
-	z.input<typeof BROWSER_PLUGIN.options>;
-=======
 	z.input<typeof SECRET_STORE_PLUGIN.options> &
 	z.input<typeof ANALYTICS_ENGINE_PLUGIN.options> &
 	z.input<typeof AI_PLUGIN.options> &
@@ -121,7 +110,6 @@
 	z.input<typeof DISPATCH_NAMESPACE_PLUGIN.options> &
 	z.input<typeof IMAGES_PLUGIN.options> &
 	z.input<typeof VECTORIZE_PLUGIN.options>;
->>>>>>> 5ab035d8
 
 export type SharedOptions = z.input<typeof CORE_PLUGIN.sharedOptions> &
 	z.input<typeof CACHE_PLUGIN.sharedOptions> &
@@ -181,9 +169,6 @@
 export * from "./assets/schema";
 export * from "./workflows";
 export * from "./pipelines";
-<<<<<<< HEAD
-export * from "./browser";
-=======
 export * from "./secret-store";
 export * from "./email";
 export * from "./analytics-engine";
@@ -191,5 +176,4 @@
 export * from "./browser-rendering";
 export * from "./dispatch-namespace";
 export * from "./images";
-export * from "./vectorize";
->>>>>>> 5ab035d8
+export * from "./vectorize";