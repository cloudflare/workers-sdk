--- conflicted
+++ resolved
@@ -1,9 +1,6 @@
 import { Miniflare, MiniflareOptions } from "miniflare";
-<<<<<<< HEAD
 import { expect, onTestFinished, test } from "vitest";
-=======
 import { flaky } from "../../test-shared";
->>>>>>> f5bda660
 import type { WebSocket } from "undici";
 
 async function sendMessage(ws: WebSocket, message: any) {
@@ -66,17 +63,7 @@
 };
 `;
 
-// The CLI spinner outputs to stdout, so we mute it during tests
-const originalStdoutWrite = process.stdout.write;
-test.beforeEach(() => {
-	process.stdout.write = () => true;
-});
-test.afterEach(() => {
-	process.stdout.write = originalStdoutWrite;
-});
-
 // we need to run browser rendering tests in a serial manner to avoid a race condition installing the browser
-<<<<<<< HEAD
 test("it creates a browser session", async () => {
 	const opts: MiniflareOptions = {
 		name: "worker",
@@ -93,7 +80,11 @@
 	expect(text).toBeTruthy();
 	expect(text.includes("sessionId")).toBe(true);
 });
-=======
+test.afterEach(() => {
+	process.stdout.write = originalStdoutWrite;
+});
+
+// we need to run browser rendering tests in a serial manner to avoid a race condition installing the browser
 test.serial(
 	"it creates a browser session",
 	flaky(async (t) => {
@@ -113,7 +104,6 @@
 		t.assert((await res.text()).includes("sessionId"));
 	})
 );
->>>>>>> f5bda660
 
 const BROWSER_WORKER_CLOSE_SCRIPT = `
 ${sendMessage.toString()}
@@ -136,7 +126,6 @@
 };
 `;
 
-<<<<<<< HEAD
 test("it closes a browser session", async () => {
 	const opts: MiniflareOptions = {
 		name: "worker",
@@ -151,27 +140,6 @@
 	const res = await mf.dispatchFetch("https://localhost/close");
 	expect(await res.text()).toBe("Browser closed");
 });
-=======
-test.serial(
-	"it closes a browser session",
-	flaky(async (t) => {
-		// We set the timeout quite high here as one of these tests will need to download the Chrome headless browser
-		t.timeout(20_000);
-		const opts: MiniflareOptions = {
-			name: "worker",
-			compatibilityDate: "2024-11-20",
-			modules: true,
-			script: BROWSER_WORKER_CLOSE_SCRIPT,
-			browserRendering: { binding: "MYBROWSER" },
-		};
-		const mf = new Miniflare(opts);
-		t.teardown(() => mf.dispose());
-
-		const res = await mf.dispatchFetch("https://localhost/close");
-		t.is(await res.text(), "Browser closed");
-	})
-);
->>>>>>> f5bda660
 
 const BROWSER_WORKER_REUSE_SCRIPT = `
 ${sendMessage.toString()}
@@ -201,7 +169,6 @@
 };
 `;
 
-<<<<<<< HEAD
 test("it reuses a browser session", async () => {
 	const opts: MiniflareOptions = {
 		name: "worker",
@@ -216,27 +183,6 @@
 	const res = await mf.dispatchFetch("https://localhost");
 	expect(await res.text()).toBe("Browser session reused");
 });
-=======
-test.serial(
-	"it reuses a browser session",
-	flaky(async (t) => {
-		// We set the timeout quite high here as one of these tests will need to download the Chrome headless browser
-		t.timeout(20_000);
-		const opts: MiniflareOptions = {
-			name: "worker",
-			compatibilityDate: "2024-11-20",
-			modules: true,
-			script: BROWSER_WORKER_REUSE_SCRIPT,
-			browserRendering: { binding: "MYBROWSER" },
-		};
-		const mf = new Miniflare(opts);
-		t.teardown(() => mf.dispose());
-
-		const res = await mf.dispatchFetch("https://localhost");
-		t.is(await res.text(), "Browser session reused");
-	})
-);
->>>>>>> f5bda660
 
 const BROWSER_WORKER_ALREADY_USED_SCRIPT = `
 export default {
@@ -267,13 +213,7 @@
 const isWindows = process.platform === "win32";
 (isWindows ? test.skip : test)(
 	"fails if browser session already in use",
-<<<<<<< HEAD
 	async () => {
-=======
-	async (t) => {
-		// We set the timeout quite high here as one of these tests will need to download the Chrome headless browser
-		t.timeout(20_000);
->>>>>>> f5bda660
 		const opts: MiniflareOptions = {
 			name: "worker",
 			compatibilityDate: "2024-11-20",
@@ -318,7 +258,6 @@
 };
 `;
 
-<<<<<<< HEAD
 test("gets sessions while acquiring and closing session", async () => {
 	const opts: MiniflareOptions = {
 		name: "worker",
@@ -343,37 +282,6 @@
 	).toBe(true);
 	expect(afterClosedSessions.length).toBe(0);
 });
-=======
-test.serial(
-	"gets sessions while acquiring and closing session",
-	flaky(async (t) => {
-		// We set the timeout quite high here as one of these tests will need to download the Chrome headless browser
-		t.timeout(20_000);
-		const opts: MiniflareOptions = {
-			name: "worker",
-			compatibilityDate: "2024-11-20",
-			modules: true,
-			script: GET_SESSIONS_SCRIPT,
-			browserRendering: { binding: "MYBROWSER" },
-		};
-		const mf = new Miniflare(opts);
-		t.teardown(() => mf.dispose());
-
-		const { emptySessions, acquiredSessions, afterClosedSessions } = (await mf
-			.dispatchFetch("https://localhost")
-			.then((res) => res.json())) as any;
-		t.is(emptySessions.length, 0);
-		t.is(acquiredSessions.length, 1);
-		t.true(
-			typeof acquiredSessions[0].sessionId === "string" &&
-				typeof acquiredSessions[0].startTime === "number" &&
-				!acquiredSessions[0].connectionId &&
-				!acquiredSessions[0].connectionId
-		);
-		t.is(afterClosedSessions.length, 0);
-	})
-);
->>>>>>> f5bda660
 
 const GET_SESSIONS_AFTER_DISCONNECT_SCRIPT = `
 ${waitForClosedConnection.toString()}
@@ -398,7 +306,6 @@
 };
 `;
 
-<<<<<<< HEAD
 test("gets sessions while connecting and disconnecting session", async () => {
 	const opts: MiniflareOptions = {
 		name: "worker",
@@ -422,35 +329,4 @@
 		!disconnectedSession.connectionId &&
 			!disconnectedSession.connectionStartTime
 	).toBe(true);
-});
-=======
-test.serial(
-	"gets sessions while connecting and disconnecting session",
-	flaky(async (t) => {
-		// We set the timeout quite high here as one of these tests will need to download the Chrome headless browser
-		t.timeout(20_000);
-		const opts: MiniflareOptions = {
-			name: "worker",
-			compatibilityDate: "2024-11-20",
-			modules: true,
-			script: GET_SESSIONS_AFTER_DISCONNECT_SCRIPT,
-			browserRendering: { binding: "MYBROWSER" },
-		};
-		const mf = new Miniflare(opts);
-		t.teardown(() => mf.dispose());
-
-		const { connectedSession, disconnectedSession } = (await mf
-			.dispatchFetch("https://localhost")
-			.then((res) => res.json())) as any;
-		t.is(connectedSession.sessionId, disconnectedSession.sessionId);
-		t.true(
-			typeof connectedSession.connectionId === "string" &&
-				typeof connectedSession.connectionStartTime === "number"
-		);
-		t.true(
-			!disconnectedSession.connectionId &&
-				!disconnectedSession.connectionStartTime
-		);
-	})
-);
->>>>>>> f5bda660
+});