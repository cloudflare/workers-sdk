--- conflicted
+++ resolved
@@ -62,12 +62,8 @@
 		"@types/ws": "^8.5.13",
 		"magic-string": "^0.30.12",
 		"mlly": "^1.7.4",
-<<<<<<< HEAD
+		"tree-kill": "^1.2.2",
 		"tsdown": "catalog:default",
-=======
-		"tree-kill": "^1.2.2",
-		"tsdown": "0.16.3",
->>>>>>> 0e34e331
 		"typescript": "catalog:default",
 		"vite": "catalog:vite-plugin",
 		"vitest": "catalog:default"
