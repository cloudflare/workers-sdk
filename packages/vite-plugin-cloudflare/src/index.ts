--- conflicted
+++ resolved
@@ -366,45 +366,32 @@
 					viteDevServer.middlewares.use(async (req, res, next) => {
 						try {
 							assert(miniflare, `Miniflare not defined`);
-<<<<<<< HEAD
-							const routerWorker = await getRouterWorker(miniflare);
-
+							const request = createRequest(req, res);
+							let response: MiniflareResponse;
+
+							// connect the client http request abort hook to the worker fetch request
+							// so that the worker implementation can hook into client abort behaviors
 							const abortController = new AbortController();
 							req.on("close", () => {
 								console.log("Request closed", req.url);
 								abortController.abort();
 							});
 
-							const request = createRequest(req, res);
-							const response = await routerWorker.fetch(
-								toMiniflareRequest(request),
-								{
-									redirect: "manual",
-									// connect the client http request abort hook to the worker fetch request
-									// so that the worker implementation can hook into client abort behaviors
-									signal: abortController.signal,
-								}
-							);
-=======
-							const request = createRequest(req, res);
-							let response: MiniflareResponse;
-
 							if (req[kRequestType] === "asset") {
 								const assetWorker =
 									await miniflare.getWorker(ASSET_WORKER_NAME);
 								response = await assetWorker.fetch(
 									toMiniflareRequest(request),
-									{ redirect: "manual" }
+									{ redirect: "manual", signal: abortController.signal }
 								);
 							} else {
 								const routerWorker =
 									await miniflare.getWorker(ROUTER_WORKER_NAME);
 								response = await routerWorker.fetch(
 									toMiniflareRequest(request),
-									{ redirect: "manual" }
+									{ redirect: "manual", signal: abortController.signal }
 								);
 							}
->>>>>>> 33830214
 
 							// Vite uses HTTP/2 when `server.https` is enabled
 							if (req.httpVersionMajor === 2) {
