--- conflicted
+++ resolved
@@ -289,11 +289,11 @@
 							resolvedPluginConfig.cloudflareEnv
 						);
 
+						const { externalWorkers } = miniflareWorkerOptions
+
 						const { ratelimits, ...workerOptions } =
 							miniflareWorkerOptions.workerOptions;
-
-						const { externalWorkers } = miniflareWorkerOptions;
-
+						
 						return {
 							externalWorkers,
 							worker: {
@@ -311,10 +311,10 @@
 									...workerOptions.serviceBindings,
 									...(environmentName ===
 										resolvedPluginConfig.entryWorkerEnvironmentName &&
-									workerConfig.assets?.binding
+										workerConfig.assets?.binding
 										? {
-												[workerConfig.assets.binding]: ASSET_WORKER_NAME,
-											}
+											[workerConfig.assets.binding]: ASSET_WORKER_NAME,
+										}
 										: {}),
 									__VITE_INVOKE_MODULE__: async (request) => {
 										const payload = (await request.json()) as vite.CustomPayload;
@@ -323,81 +323,39 @@
 											name: string;
 											data: [string, string, FetchFunctionOptions];
 										};
-	
+
 										assert(
 											invokePayloadData.name === "fetchModule",
 											`Invalid invoke event: ${invokePayloadData.name}`
 										);
-	
+
 										const [moduleId] = invokePayloadData.data;
 										const moduleRE = new RegExp(MODULE_PATTERN);
-	
+
 										const shouldExternalize =
 											// Worker modules (CompiledWasm, Text, Data)
-											moduleRE.test(moduleId) ||
-											// Node.js builtin node modules (they will be resolved to unenv aliases)
-											nodeBuiltInModules.has(moduleId);
-	
+											moduleRE.test(moduleId);
+
 										if (shouldExternalize) {
 											const result = {
 												externalize: moduleId,
 												type: "module",
 											} satisfies vite.FetchResult;
-	
+
 											return MiniflareResponse.json({ result });
 										}
-<<<<<<< HEAD
-	
+
 										const devEnvironment = viteDevServer.environments[
 											environmentName
 										] as CloudflareDevEnvironment;
-	
+
 										const result = await devEnvironment.hot.handleInvoke(payload);
-	
+
 										return MiniflareResponse.json(result);
 									},
-=======
-									: {}),
-								__VITE_INVOKE_MODULE__: async (request) => {
-									const payload = (await request.json()) as vite.CustomPayload;
-									const invokePayloadData = payload.data as {
-										id: string;
-										name: string;
-										data: [string, string, FetchFunctionOptions];
-									};
-
-									assert(
-										invokePayloadData.name === "fetchModule",
-										`Invalid invoke event: ${invokePayloadData.name}`
-									);
-
-									const [moduleId] = invokePayloadData.data;
-									const moduleRE = new RegExp(MODULE_PATTERN);
-
-									const shouldExternalize =
-										// Worker modules (CompiledWasm, Text, Data)
-										moduleRE.test(moduleId);
-
-									if (shouldExternalize) {
-										const result = {
-											externalize: moduleId,
-											type: "module",
-										} satisfies vite.FetchResult;
-
-										return MiniflareResponse.json({ result });
-									}
-
-									const devEnvironment = viteDevServer.environments[
-										environmentName
-									] as CloudflareDevEnvironment;
-
-									const result = await devEnvironment.hot.handleInvoke(payload);
-
-									return MiniflareResponse.json(result);
->>>>>>> 0f3ace7f
 								},
 							} satisfies Partial<WorkerOptions>
-						};
+						}
 					})
 			: [];
 
