import assert from "node:assert";
import crypto from "node:crypto";
import fs from "node:fs";
import path from "node:path";
import { fileURLToPath } from "node:url";
import * as devalue from "devalue";
import getPort, { portNumbers } from "get-port";
import {
	getNodeCompat,
	kCurrentWorker,
	Log,
	LogLevel,
	maybeApply,
	Miniflare,
	structuredSerializableReducers,
	structuredSerializableRevivers,
	supportedCompatibilityDate,
} from "miniflare";
import semverSatisfies from "semver/functions/satisfies.js";
import { experimental_readRawConfig } from "wrangler";
import { CompatibilityFlagAssertions } from "./compatibility-flag-assertions";
import { guessWorkerExports } from "./guess-exports";
import {
	getProjectPath,
	getRelativeProjectPath,
	isFileNotFoundError,
	WORKER_NAME_PREFIX,
} from "./helpers";
import { handleLoopbackRequest } from "./loopback";
import { handleModuleFallbackRequest } from "./module-fallback";
import type {
	SourcelessWorkerOptions,
	WorkersPoolOptions,
	WorkersPoolOptionsWithDefines,
} from "./config";
import type { MiniflareOptions, SharedOptions, WorkerOptions } from "miniflare";
import type { Readable } from "node:stream";
import type { TestProject, Vitest } from "vitest/node";

export function structuredSerializableStringify(value: unknown): string {
	// Vitest v2+ sends a sourcemap to it's runner, which we can't serialise currently
	// Deleting it doesn't seem to cause any problems, and error stack traces etc...
	// still seem to work
	// TODO: Figure out how to serialise SourceMap instances
	if (
		value &&
		typeof value === "object" &&
		"r" in value &&
		value.r &&
		typeof value.r === "object" &&
		"map" in value.r &&
		value.r.map
	) {
		delete value.r.map;
	}
	return devalue.stringify(value, structuredSerializableReducers);
}

export function structuredSerializableParse(value: string): unknown {
	return devalue.parse(value, structuredSerializableRevivers);
}

// Log for informational pool messages
const log = new Log(LogLevel.VERBOSE, { prefix: "vpw" });
// Log for Miniflare instances, used for user code warnings/errors
const mfLog = new Log(LogLevel.WARN);

const __filename = fileURLToPath(import.meta.url);
const __dirname = path.dirname(__filename);
const DIST_PATH = path.resolve(__dirname, "..");
const POOL_WORKER_PATH = path.join(DIST_PATH, "worker/index.mjs");

const symbolizerWarning =
	"warning: Not symbolizing stack traces because $LLVM_SYMBOLIZER is not set.";
const ignoreMessages = [
	// Not user actionable
	// TODO(someday): this is normal operation and really shouldn't error
	"disconnected: operation canceled",
	"disconnected: worker_do_not_log; Request failed due to internal error",
	"disconnected: WebSocket was aborted",
];
function trimSymbolizerWarning(chunk: string): string {
	return chunk.includes(symbolizerWarning)
		? chunk.substring(chunk.indexOf("\n") + 1)
		: chunk;
}
function handleRuntimeStdio(stdout: Readable, stderr: Readable): void {
	stdout.on("data", (chunk: Buffer) => {
		process.stdout.write(chunk);
	});
	stderr.on("data", (chunk: Buffer) => {
		const str = trimSymbolizerWarning(chunk.toString());
		if (ignoreMessages.some((message) => str.includes(message))) {
			return;
		}
		process.stderr.write(str);
	});
}

export function getRunnerName(project: TestProject, testFile?: string) {
	const name = `${WORKER_NAME_PREFIX}runner-${project.name.replace(/[^a-z0-9-]/gi, "_")}`;
	if (testFile === undefined) {
		return name;
	}
	const testFileHash = crypto.createHash("sha1").update(testFile).digest("hex");
	testFile = testFile.replace(/[^a-z0-9-]/gi, "_");
	return `${name}-${testFileHash}-${testFile}`;
}

function isDurableObjectDesignatorToSelf(
	value: unknown
): value is string | { className: string } {
	// Either this is a simple `string` designator to the current worker...
	if (typeof value === "string") {
		return true;
	}
	// ...or it's an object designator without a `scriptName`. We're assuming the
	// user isn't able to guess the current worker name, so if a `scriptName` is
	// set, the designator is definitely for another worker.
	return (
		typeof value === "object" &&
		value !== null &&
		"className" in value &&
		typeof value.className === "string" &&
		(!("scriptName" in value) || value.scriptName === undefined)
	);
}

function isWorkflowDesignatorToSelf(
	value: unknown,
	currentScriptName: string | undefined
): value is { className: string } {
	return (
		typeof value === "object" &&
		value !== null &&
		"className" in value &&
		typeof value.className === "string" &&
		(!("scriptName" in value) ||
			value.scriptName === undefined ||
			value.scriptName === currentScriptName)
	);
}

interface DurableObjectDesignator {
	className: string;
	scriptName?: string;
	unsafeUniqueKey?: string;
}
/**
 * Returns a map of Durable Objects bindings' bound names to the designators of
 * the objects they point to.
 */
export function getDurableObjectDesignators(
	options: WorkersPoolOptions
): Map<string /* bound name */, DurableObjectDesignator> {
	const result = new Map<string, DurableObjectDesignator>();
	const durableObjects = options.miniflare?.durableObjects ?? {};
	for (const [key, designator] of Object.entries(durableObjects)) {
		if (typeof designator === "string") {
			result.set(key, { className: designator });
		} else if (typeof designator.unsafeUniqueKey !== "symbol") {
			result.set(key, {
				className: designator.className,
				scriptName: designator.scriptName,
				unsafeUniqueKey: designator.unsafeUniqueKey,
			});
		}
	}

	for (const unboundDurableObject of options.miniflare
		?.additionalUnboundDurableObjects ?? []) {
		if (typeof unboundDurableObject.unsafeUniqueKey !== "symbol") {
			result.set(unboundDurableObject.className, {
				className: unboundDurableObject.className,
				scriptName: unboundDurableObject.scriptName,
				unsafeUniqueKey: unboundDurableObject.unsafeUniqueKey,
			});
		}
	}
	return result;
}

/**
 * Gets a set of Durable Object class names for the SELF Worker.
 *
 * This is calculated from the Durable Object bindings that point to SELF as well as the
 * unbound Durable Objects that only have migrations defined.
 */
function getDurableObjectClasses(worker: SourcelessWorkerOptions): Set<string> {
	// TODO(someday): may need to extend this to take into account other workers
	//  if doing multi-worker tests across workspace projects
	// TODO(someday): may want to validate class names are valid identifiers?
	const result = new Set<string>();

	// Get all the Durable Object class names from bindings to the SELF Worker.
	for (const designator of Object.values(worker.durableObjects ?? {})) {
		if (isDurableObjectDesignatorToSelf(designator)) {
			result.add(
				typeof designator === "string" ? designator : designator.className
			);
		}
	}

	// And all the Durable Object class names that may not have bindings but have migrations.
	for (const designator of worker.additionalUnboundDurableObjects ?? []) {
		result.add(designator.className);
	}

	return result;
}

function getWranglerWorkerName(
	relativeWranglerConfigPath?: string
): string | undefined {
	if (!relativeWranglerConfigPath) {
		return undefined;
	}
	const wranglerConfigObject = experimental_readRawConfig({
		config: relativeWranglerConfigPath,
	});
	return wranglerConfigObject.rawConfig.name;
}

/**
 * Gets a set of class names for Workflows defined in the SELF Worker.
 */
function getWorkflowClasses(
	worker: SourcelessWorkerOptions,
	relativeWranglerConfigPath: string | undefined
): Set<string> {
	// TODO(someday): may need to extend this to take into account other workers
	//  if doing multi-worker tests across workspace projects
	// TODO(someday): may want to validate class names are valid identifiers?
	const result = new Set<string>();
	if (worker.workflows === undefined) {
		return result;
	}
	for (const key of Object.keys(worker.workflows)) {
		const designator = worker.workflows[key];

		let workerName: string | undefined;
		// If the designator's scriptName matches its own Worker name,
		// use that as the worker name, otherwise use the vitest worker's name
		const wranglerWorkerName = getWranglerWorkerName(
			relativeWranglerConfigPath
		);
		if (wranglerWorkerName && designator.scriptName === wranglerWorkerName) {
			workerName = wranglerWorkerName;
		} else {
			workerName = worker.name;
		}

		// `designator` hasn't been validated at this point
		if (isWorkflowDesignatorToSelf(designator, workerName)) {
			result.add(designator.className);
			// Shallow clone to avoid mutating config
			worker.workflows[key] = { ...designator };
		}
	}
	return result;
}

type ProjectWorkers = [
	runnerWorker: WorkerOptions,
	...auxiliaryWorkers: WorkerOptions[],
];

const SELF_SERVICE_BINDING = "__VITEST_POOL_WORKERS_SELF_SERVICE";
const LOOPBACK_SERVICE_BINDING = "__VITEST_POOL_WORKERS_LOOPBACK_SERVICE";
const RUNNER_OBJECT_BINDING = "__VITEST_POOL_WORKERS_RUNNER_OBJECT";

async function buildProjectWorkerOptions(
	project: TestProject,
	customOptions: WorkersPoolOptionsWithDefines,
	main: string | undefined
): Promise<ProjectWorkers> {
	const relativeWranglerConfigPath = maybeApply(
		(v) => path.relative("", v),
		customOptions.wrangler?.configPath
	);
	const runnerWorker = customOptions.miniflare ?? {};

	runnerWorker.name = getRunnerName(project);

	// Make sure the worker has the `nodejs_compat` and `export_commonjs_default`
	// compatibility flags enabled. Vitest makes heavy use of Node APIs, and many
	// of the libraries it depends on expect `require()` to return
	// `module.exports` directly, rather than `{ default: module.exports }`.
	runnerWorker.compatibilityFlags ??= [];

	runnerWorker.compatibilityFlags.push(
		"no_handle_cross_request_promise_resolution"
	);

	if (runnerWorker.compatibilityDate === undefined) {
		// No compatibility date was provided, so infer the latest supported date
		runnerWorker.compatibilityDate ??= supportedCompatibilityDate;
		log.info(
			`No compatibility date was provided for project ${getRelativeProjectPath(project)}, defaulting to latest supported date ${runnerWorker.compatibilityDate}.`
		);
	}

	const flagAssertions = new CompatibilityFlagAssertions({
		compatibilityDate: runnerWorker.compatibilityDate,
		compatibilityFlags: runnerWorker.compatibilityFlags,
		optionsPath: `miniflare`,
		relativeProjectPath: getRelativeProjectPath(project),
		relativeWranglerConfigPath,
	});

	const assertions = [
		() =>
			flagAssertions.assertIsEnabled({
				enableFlag: "export_commonjs_default",
				disableFlag: "export_commonjs_namespace",
				defaultOnDate: "2022-10-31",
			}),
	];

	for (const assertion of assertions) {
		const result = assertion();
		if (!result.isValid) {
			throw new Error(result.errorMessage);
		}
	}

	const { hasNoNodejsCompatV2Flag, mode } = getNodeCompat(
		runnerWorker.compatibilityDate,
		runnerWorker.compatibilityFlags
	);

	// Force nodejs_compat_v2 flag, even if it is disabled by the user, since we require this native stuff for Vitest to work properly
	if (mode !== "v2") {
		if (hasNoNodejsCompatV2Flag) {
			runnerWorker.compatibilityFlags.splice(
				runnerWorker.compatibilityFlags.indexOf("no_nodejs_compat_v2"),
				1
			);
		}
		runnerWorker.compatibilityFlags.push("nodejs_compat_v2");
	}

	// Required for `workerd:unsafe` module. We don't require this flag to be set
	// as it's experimental, so couldn't be deployed by users.
	if (!runnerWorker.compatibilityFlags.includes("unsafe_module")) {
		runnerWorker.compatibilityFlags.push("unsafe_module");
	}

	// The following nodejs compat flags enable features required for Vitest to work properly
	ensureFeature(runnerWorker.compatibilityFlags, "nodejs_tty_module");
	ensureFeature(runnerWorker.compatibilityFlags, "nodejs_fs_module");
	ensureFeature(runnerWorker.compatibilityFlags, "nodejs_http_modules");
	ensureFeature(runnerWorker.compatibilityFlags, "nodejs_perf_hooks_module");

	// Make sure we define an unsafe eval binding and enable the fallback service
	runnerWorker.unsafeEvalBinding = "__VITEST_POOL_WORKERS_UNSAFE_EVAL";
	runnerWorker.unsafeUseModuleFallbackService = true;

	// Make sure we define our self/loopback service bindings for helpers
	runnerWorker.serviceBindings ??= {};
	runnerWorker.serviceBindings[SELF_SERVICE_BINDING] = kCurrentWorker;
	runnerWorker.serviceBindings[LOOPBACK_SERVICE_BINDING] =
		handleLoopbackRequest;

	// Build wrappers for entrypoints and Durable Objects defined in this worker
	runnerWorker.durableObjects ??= {};
	const durableObjectClassNames = getDurableObjectClasses(runnerWorker);

	const workflowClassNames = getWorkflowClasses(
		runnerWorker,
		relativeWranglerConfigPath
	);

	const selfWorkerExports: string[] = [];
	if (
		flagAssertions.isEnabled(
			"enable_ctx_exports",
			"disable_ctx_exports",
			"2025-11-17"
		)
	) {
		try {
			const resolvedMain = maybeGetResolvedMainPath(project);
			const guessedExports = await guessWorkerExports(
<<<<<<< HEAD
				main,
				customOptions.additionalExports
=======
				resolvedMain,
				project.options.additionalExports
>>>>>>> 25f66726
			);
			for (const [exportName, exportType] of guessedExports) {
				switch (exportType) {
					case "DurableObject":
						durableObjectClassNames.add(exportName);
						break;
					case "WorkflowEntrypoint":
						workflowClassNames.add(exportName);
						break;
					case "WorkerEntrypoint":
					case null:
						selfWorkerExports.push(exportName);
				}
			}
		} catch (e) {
			const message = `Failed to statically analyze the exports of the main Worker entry-point "${customOptions.main}"\nMore details: ${e}`;
			for (const line of message.split("\n")) {
				log.warn(line);
			}
		}
	}

	const workerEntrypointExports = selfWorkerExports.filter(
		(name) =>
			name !== "default" &&
			name !== "__esModule" &&
			!durableObjectClassNames.has(name) &&
			!workflowClassNames.has(name)
	);

	const wrappers = [
		'import { createWorkerEntrypointWrapper, createDurableObjectWrapper, createWorkflowEntrypointWrapper } from "cloudflare:test-internal";',
	];

	for (const entrypointName of workerEntrypointExports.sort()) {
		const quotedEntrypointName = JSON.stringify(entrypointName);
		const wrapper = `export const ${entrypointName} = createWorkerEntrypointWrapper(${quotedEntrypointName});`;
		wrappers.push(wrapper);
	}
	for (const className of Array.from(durableObjectClassNames).sort()) {
		const quotedClassName = JSON.stringify(className);
		const wrapper = `export const ${className} = createDurableObjectWrapper(${quotedClassName});`;
		wrappers.push(wrapper);
	}

	for (const className of Array.from(workflowClassNames).sort()) {
		const quotedClassName = JSON.stringify(className);
		const wrapper = `export const ${className} = createWorkflowEntrypointWrapper(${quotedClassName});`;
		wrappers.push(wrapper);
	}

	// Make sure we define the `__VITEST_POOL_WORKERS_RUNNER_DURABLE_OBJECT__` Durable Object,
	// which is the singleton host for running tests.
	runnerWorker.durableObjects[RUNNER_OBJECT_BINDING] = {
		className: "__VITEST_POOL_WORKERS_RUNNER_DURABLE_OBJECT__",
		unsafePreventEviction: true,
	};

	// Vite has its own define mechanism, but we can't control it from custom
	// pools. Our defines come from `wrangler.toml` files which are only parsed
	// with the rest of the pool configuration. Instead, we implement our own
	// define script similar to Vite's. When defines change, Miniflare will be
	// restarted as the input options will be different.
	const defines = `export default {
		${Object.entries(customOptions.defines ?? {})
			.map(([key, value]) => `${JSON.stringify(key)}: ${value}`)
			.join(",\n")}
	};
	`;

	// Make sure we define the runner script, including object wrappers & defines
	if ("script" in runnerWorker) {
		delete runnerWorker.script;
	}
	if ("scriptPath" in runnerWorker) {
		delete runnerWorker.scriptPath;
	}

	// We want module names to be their absolute path without the leading	slash
	// (i.e. the modules root should be the root directory). On Windows, we'd
	// like paths to include the drive letter (i.e. `/C:/a/b/c/index.mjs`).
	// Internally, Miniflare uses `path.relative(modulesRoot, path)` to compute
	// module names. Setting `modulesRoot` to a drive letter and prepending this
	// to paths ensures correct names. This requires us to specify `contents`
	// with module definitions though, as the new paths don't exist.
	// TODO(now): need to add source URL comments here to ensure those are correct
	const modulesRoot = process.platform === "win32" ? "Z:\\" : "/";
	runnerWorker.modulesRoot = modulesRoot;

	runnerWorker.modules = [
		{
			type: "ESModule",
			path: path.join(modulesRoot, "index.mjs"),
			contents: fs.readFileSync(POOL_WORKER_PATH),
		},
		{
			type: "ESModule",
			path: path.join(modulesRoot, "__VITEST_POOL_WORKERS_USER_OBJECT"),
			contents: wrappers.join("\n"),
		},
		{
			type: "ESModule",
			path: path.join(modulesRoot, "__VITEST_POOL_WORKERS_DEFINES"),
			contents: defines,
		},
		// The native workerd provided nodejs modules don't always support everything Vitest needs.
		// As a short-term fix, inject polyfills into the worker bundle that override the native modules.
		{
			type: "ESModule",
			path: path.join(modulesRoot, "node:console"),
			contents: fs.readFileSync(
				path.join(DIST_PATH, `worker/node/console.mjs`)
			),
		},
		{
			type: "ESModule",
			path: path.join(modulesRoot, "node:vm"),
			contents: fs.readFileSync(path.join(DIST_PATH, `worker/node/vm.mjs`)),
		},
	];

	// Build array of workers contributed by the workspace
	const workers: ProjectWorkers = [runnerWorker as WorkerOptions];
	if (runnerWorker.workers !== undefined) {
		// Try to add workers defined by the user
		for (let i = 0; i < runnerWorker.workers.length; i++) {
			const worker: unknown = runnerWorker.workers[i];
			// Make sure the worker has a non-empty name...
			if (
				typeof worker !== "object" ||
				worker === null ||
				!("name" in worker) ||
				typeof worker.name !== "string" ||
				worker.name === ""
			) {
				throw new Error(
					`In project ${getRelativeProjectPath(project)}, \`miniflare.workers[${i}].name\` must be non-empty`
				);
			}
			// ...that doesn't start with our reserved prefix
			if (worker.name.startsWith(WORKER_NAME_PREFIX)) {
				throw new Error(
					`In project ${getRelativeProjectPath(project)}, \`miniflare.workers[${i}].name\` must not start with "${WORKER_NAME_PREFIX}", got ${worker.name}`
				);
			}

			// Miniflare will validate these options
			workers.push(worker as WorkerOptions);
		}
		delete runnerWorker.workers;
	}

	return workers;
}

const SHARED_MINIFLARE_OPTIONS: SharedOptions = {
	log: mfLog,
	verbose: true,
	handleRuntimeStdio,
	unsafeStickyBlobs: true,
} satisfies Partial<MiniflareOptions>;

const DEFAULT_INSPECTOR_PORT = 9229;

function getFirstAvailablePort(start: number): Promise<number> {
	return getPort({ port: portNumbers(start, 65535) });
}

type ModuleFallbackService = NonNullable<
	MiniflareOptions["unsafeModuleFallbackService"]
>;
// Reuse the same bound module fallback service when constructing Miniflare
// options, so deep equality checks succeed
const moduleFallbackServices = new WeakMap<Vitest, ModuleFallbackService>();
function getModuleFallbackService(ctx: Vitest): ModuleFallbackService {
	let service = moduleFallbackServices.get(ctx);
	if (service !== undefined) {
		return service;
	}
	service = handleModuleFallbackRequest.bind(undefined, ctx.vite);
	moduleFallbackServices.set(ctx, service);
	return service;
}

/**
 * Builds options for the Miniflare instance running tests for the given Vitest
 * project.
 */
async function buildProjectMiniflareOptions(
	ctx: Vitest,
	project: TestProject,
	customOptions: WorkersPoolOptions,
	main: string | undefined
): Promise<MiniflareOptions> {
	const moduleFallbackService = getModuleFallbackService(ctx);
	const [runnerWorker, ...auxiliaryWorkers] = await buildProjectWorkerOptions(
		project,
		customOptions,
		main
	);

	assert(runnerWorker.name !== undefined);
	assert(runnerWorker.name.startsWith(WORKER_NAME_PREFIX));

	let inspectorPort: number | undefined;
	if (ctx.config.inspector.enabled) {
		const userSpecifiedPort = ctx.config.inspector.port;
		if (userSpecifiedPort !== undefined) {
			const availablePort = await getFirstAvailablePort(userSpecifiedPort);
			if (availablePort !== userSpecifiedPort) {
				throw new Error(
					`Inspector port ${userSpecifiedPort} is not available. ` +
						`Either free up the port or remove the inspector port configuration to use an automatically assigned port.`
				);
			}
			inspectorPort = userSpecifiedPort;
		} else {
			inspectorPort = await getFirstAvailablePort(DEFAULT_INSPECTOR_PORT);
			if (inspectorPort !== DEFAULT_INSPECTOR_PORT) {
				log.warn(
					`Default inspector port ${DEFAULT_INSPECTOR_PORT} not available, using ${inspectorPort} instead.`
				);
			}
		}
	}

	return {
		...SHARED_MINIFLARE_OPTIONS,
		inspectorPort,
		unsafeModuleFallbackService: moduleFallbackService,
		workers: [runnerWorker, ...auxiliaryWorkers],
	};
}
export async function getProjectMiniflare(
	ctx: Vitest,
	project: TestProject,
	poolOptions: WorkersPoolOptionsWithDefines,
	main: string | undefined
): Promise<Miniflare> {
	const mfOptions = await buildProjectMiniflareOptions(
		ctx,
		project,
		poolOptions,
		main
	);
	log.info(
		`Starting runtime for ${getRelativeProjectPath(project)}` +
			`${mfOptions.inspectorPort !== undefined ? ` with inspector on port ${mfOptions.inspectorPort}` : ""}` +
			`...`
	);
	const mf = new Miniflare(mfOptions);
	await mf.ready;
	return mf;
}

<<<<<<< HEAD
export function maybeGetResolvedMainPath(
	project: TestProject,
	options: WorkersPoolOptionsWithDefines
): string | undefined {
	const projectPath = getProjectPath(project);
	const main = options.main;
=======
function maybeGetResolvedMainPath(
	project: Omit<Project, "testFiles">
): string | undefined {
	const projectPath = getProjectPath(project.project);
	const main = project.options.main;
>>>>>>> 25f66726
	if (main === undefined) {
		return;
	}
	if (typeof projectPath === "string") {
		return path.resolve(projectPath, main);
	} else {
		return path.resolve(main);
	}
}

export async function connectToMiniflareSocket(
	mf: Miniflare,
	workerName: string
) {
	const ns = await mf.getDurableObjectNamespace(
		RUNNER_OBJECT_BINDING,
		workerName
	);

	const stub = ns.getByName("singleton");

	const res = await stub.fetch("http://placeholder", {
		headers: {
			Upgrade: "websocket",
			"MF-Vitest-Worker-Data": structuredSerializableStringify({
				cwd: process.cwd(),
			}),
		},
	});

	const webSocket = res.webSocket;
	assert(webSocket !== null);

	webSocket.accept();

	return webSocket;
}

interface PackageJson {
	version?: string;
	peerDependencies?: Record<string, string | undefined>;
}
function getPackageJson(dirPath: string): PackageJson | undefined {
	while (true) {
		const pkgJsonPath = path.join(dirPath, "package.json");
		try {
			const contents = fs.readFileSync(pkgJsonPath, "utf8");
			return JSON.parse(contents);
		} catch (e) {
			if (!isFileNotFoundError(e)) {
				throw e;
			}
		}
		const nextDirPath = path.dirname(dirPath);
		// `path.dirname()` of the root directory is the root directory
		if (nextDirPath === dirPath) {
			return;
		}
		dirPath = nextDirPath;
	}
}

export function assertCompatibleVitestVersion(ctx: Vitest) {
	// Some package managers don't enforce `peerDependencies` requirements,
	// so add a runtime sanity check to ensure things don't break in strange ways.
	const poolPkgJson = getPackageJson(__dirname);
	const vitestPkgJson = getPackageJson(ctx.distPath);
	assert(
		poolPkgJson !== undefined,
		"Expected to find `package.json` for `@cloudflare/vitest-pool-workers`"
	);
	assert(
		vitestPkgJson !== undefined,
		"Expected to find `package.json` for `vitest`"
	);

	const expectedVitestVersion = poolPkgJson.peerDependencies?.vitest;
	const actualVitestVersion = vitestPkgJson.version;
	assert(
		expectedVitestVersion !== undefined,
		"Expected to find `@cloudflare/vitest-pool-workers`'s `vitest` version constraint"
	);
	assert(
		actualVitestVersion !== undefined,
		"Expected to find `vitest`'s version"
	);

	// Hard error on Vitest v3, which definitely won't work
	if (actualVitestVersion.startsWith("3")) {
		const message = `You're running \`vitest@${actualVitestVersion}\`, but this version of \`@cloudflare/vitest-pool-workers\` only supports \`vitest ${expectedVitestVersion}\`.`;
		throw new Error(message);
	}

	if (!semverSatisfies(actualVitestVersion, expectedVitestVersion)) {
		const message = [
			`You're running \`vitest@${actualVitestVersion}\`, but this version of \`@cloudflare/vitest-pool-workers\` only officially supports \`vitest ${expectedVitestVersion}\`.`,
			"`@cloudflare/vitest-pool-workers` currently depends on internal Vitest APIs that are not protected by semantic-versioning guarantees.",
			`Your tests may work without issue, but we can not guarantee compatibility outside of the above version range.`,
		].join("\n");
		log.warn(message);
	}
}

/**
 * Ensures that the specified compatibility feature is enabled for Vitest to work.
 * @param compatibilityFlags The list of current compatibility flags.
 * @param feature The name of the feature to enable.
 */
function ensureFeature(compatibilityFlags: string[], feature: string) {
	const flagToEnable = `enable_${feature}`;
	const flagToDisable = `disable_${feature}`;
	if (!compatibilityFlags.includes(flagToEnable)) {
		log.debug(
			`Adding \`${flagToEnable}\` compatibility flag during tests as this feature is needed to support the Vitest runner.`
		);
		compatibilityFlags.push(flagToEnable);
	}
	if (compatibilityFlags.includes(flagToDisable)) {
		log.info(
			`Removing \`${flagToDisable}\` compatibility flag during tests as that feature is needed to support the Vitest runner.`
		);
		compatibilityFlags.splice(compatibilityFlags.indexOf(flagToDisable), 1);
	}
}

export { cloudflarePool } from "./pool";
export { cloudflareTest } from "./plugin";
export * from "./d1";
export * from "./pages";<|MERGE_RESOLUTION|>--- conflicted
+++ resolved
@@ -380,15 +380,9 @@
 		)
 	) {
 		try {
-			const resolvedMain = maybeGetResolvedMainPath(project);
 			const guessedExports = await guessWorkerExports(
-<<<<<<< HEAD
 				main,
 				customOptions.additionalExports
-=======
-				resolvedMain,
-				project.options.additionalExports
->>>>>>> 25f66726
 			);
 			for (const [exportName, exportType] of guessedExports) {
 				switch (exportType) {
@@ -644,20 +638,12 @@
 	return mf;
 }
 
-<<<<<<< HEAD
 export function maybeGetResolvedMainPath(
 	project: TestProject,
 	options: WorkersPoolOptionsWithDefines
 ): string | undefined {
 	const projectPath = getProjectPath(project);
 	const main = options.main;
-=======
-function maybeGetResolvedMainPath(
-	project: Omit<Project, "testFiles">
-): string | undefined {
-	const projectPath = getProjectPath(project.project);
-	const main = project.options.main;
->>>>>>> 25f66726
 	if (main === undefined) {
 		return;
 	}
