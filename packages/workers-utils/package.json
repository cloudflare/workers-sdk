--- conflicted
+++ resolved
@@ -31,15 +31,9 @@
 		"build": "tsdown",
 		"check:lint": "eslint . --max-warnings=0",
 		"check:type": "tsc -p ./tsconfig.json",
-<<<<<<< HEAD
 		"dev": "concurrently -c black,blue --kill-others-on-fail false \"pnpm tsdown --watch src\" \"pnpm run check:type --watch --preserveWatchOutput\"",
-		"test:ci": "vitest run"
-=======
-		"dev": "concurrently -c black,blue --kill-others-on-fail false \"pnpm tsup --watch src\" \"pnpm run check:type --watch --preserveWatchOutput\"",
-		"test": "vitest",
 		"test:ci": "vitest run",
 		"type:tests": "tsc -p ./tests/tsconfig.json"
->>>>>>> 59534baa
 	},
 	"devDependencies": {
 		"@cloudflare/containers-shared": "workspace:*",
