/*
 * This is a webpack plugin that aims to recreate the functionality of
 * Wrangler v1's `type = wepback` setting for workers projects.
 *
 * It's kind of gross, and not good for _new_ projects, but it should work ok at
 * getting people using Wrangler v1 with the inbuilt webpack 4 support migrated
 * over to Wrangler 2. Combined with docs on ejecting webpack, the pain of
 * losing 1's (tenuous at best) webpack support should be mostly mitigated.
 *
<<<<<<< HEAD
 * This plugin attempts to replicate Wrangler 1's behavior 1:1 (specifically,
 * https://github.com/cloudflare/wrangler-legacy/blob/master/src/wranglerjs/mod.rs#L39-L58)
=======
 * This plugin attempts to replicate Wrangler v1's behavior 1:1 (specifically,
 * https://github.com/cloudflare/wrangler/blob/master/src/wranglerjs/mod.rs#L39-L58)
>>>>>>> d1a76686
 * so it:
 *
 * - figures out where the actual worker is located, and saves that location as "package_dir" (https://github.com/cloudflare/wrangler-legacy/blob/master/src/settings/toml/target.rs#L40-L50)
 *   - if it's a sites project (https://github.com/cloudflare/wrangler-legacy/blob/master/src/wranglerjs/mod.rs#L161-L163)
 *     - generates a worker if necessary (https://github.com/cloudflare/wrangler-legacy/blob/master/src/settings/toml/site.rs#L42-L56)
 *   - runs `npm install` (https://github.com/cloudflare/wrangler-legacy/blob/master/src/wranglerjs/mod.rs#L165)
 *   - use the "main" file of {package_dir} as the entry if none is specified (https://github.com/cloudflare/wrangler-legacy/blob/master/src/upload/package.rs#L16-L27)
 * - runs wranglerjs-equivalent webpack hooks that: (https://github.com/cloudflare/wrangler-legacy/blob/master/src/wranglerjs/mod.rs#L44)
 *   - assert `target` is `webworker` (https://github.com/cloudflare/wrangler-legacy/blob/master/wranglerjs/index.js#L52-L60)
 *   - assert `output.filename` is `worker.js` and `output.sourceMapFilename` is `worker.map.js` (https://github.com/cloudflare/wrangler-legacy/blob/master/wranglerjs/index.js#L62-L92)
 *   - bundle all emitted JS into a single file (https://github.com/cloudflare/wrangler-legacy/blob/master/wranglerjs/index.js#L118-L121)
 * - takes webpack output and writes it to disk (https://github.com/cloudflare/wrangler-legacy/blob/master/src/wranglerjs/mod.rs#L144)
 *   - at `{package_dir}/worker` (https://github.com/cloudflare/wrangler-legacy/blob/master/src/wranglerjs/bundle.rs#L35-L37)
 *   - if there's WASM, adds some hardcoded js to import it (https://github.com/cloudflare/wrangler-legacy/blob/master/src/wranglerjs/bundle.rs#L47-L64)
 */

import child_process from "node:child_process";
import fs from "node:fs";
import path from "node:path";
import rimraf from "rimraf";
import { readConfig } from "wrangler/src/config";

import type {
	Compiler,
	Configuration as WebpackConfig,
	compilation as _compilation,
} from "webpack";
import type { Config as WranglerConfig } from "wrangler/src/config";
type Compilation = _compilation.Compilation;

const PLUGIN_NAME = "WranglerJsCompatWebpackPlugin";
const WASM_IMPORT = `
WebAssembly.instantiateStreaming =
    async function instantiateStreaming(req, importObject) {
  const module = WASM_MODULE;
  return {
    module,
    instance: new WebAssembly.Instance(module, importObject)
  }
};
`;

export type WranglerJsCompatWebpackPluginArgs = {
	/**
	 * Path to your wrangler configuration file (wrangler.toml).
	 * If omitted, an effort is made to find your file.
	 */
	pathToWranglerToml?: string;
	/**
	 * Specify an environment from your configuration file to build.
	 * If omitted, the top-level configuration is used.
	 */
	environment?: string;
};

export class WranglerJsCompatWebpackPlugin {
	private readonly config: WranglerConfig;
	private packageDir!: string; // set by this.setPackageDir
	private output?: {
		js: string;
		wasm?: Buffer;
	};

	constructor({
		pathToWranglerToml,
		environment,
	}: WranglerJsCompatWebpackPluginArgs = {}) {
		this.config = readConfig(pathToWranglerToml, {
			env: environment,
			"legacy-env": true,
			experimentalJsonConfig: false,
			v: undefined,
			config: undefined,
		});
	}

	apply(compiler: Compiler): void {
		// figure out where the actual worker is located, and save that location as this.packageDir
		compiler.hooks.entryOption.tap(PLUGIN_NAME, this.setPackageDir.bind(this));

		// assert:
		// - `target` is`webworker`
		// - `output.filename` is `worker.js`
		// - `output.sourceMapFilename` is`worker.map.js` if it exists
		compiler.hooks.afterPlugins.tap(PLUGIN_NAME, this.checkOutputs.bind(this));

		// if it's a sites project, generate a worker if necessary.
		// run `npm install` in this.packageDir
		compiler.hooks.beforeRun.tapPromise(
			PLUGIN_NAME,
			this.setupBuild.bind(this)
		);

		// bundle all emitted JS into a single file
		compiler.hooks.shouldEmit.tap(PLUGIN_NAME, this.bundleAssets.bind(this));
	}

	/**
	 * Emulates behavior from [`Target::package_dir`](https://github.com/cloudflare/wrangler-legacy/blob/master/src/settings/toml/target.rs#L40-L50).
	 *
	 * We encourage the user to specify the "context" and "entry" explicitly in
	 * their webpack config, since Wrangler v1 kind of inferred that stuff but
	 * wrangler 2 is very hands-off for custom builds.
	 *
	 * This has to be a synchronous function that only returns something
	 * if it encounters an error. In webpack 4 `entryOption` is a
	 * [`SyncBailHook`](https://github.com/webpack/tapable#hook-types)
	 * ([docs](https://v4.webpack.js.org/api/compiler-hooks/#entryoption)).
	 *
	 * Docs on `context` and `entry` are [here](https://v4.webpack.js.org/configuration/entry-context/).
	 *
	 * @param context The base directory, an absolute path, for resolving entry points and loaders from configuration.
	 * @param entry The point or points where to start the application bundling process.
	 */
	private setPackageDir(
		context: WebpackConfig["context"],
		entry: WebpackConfig["entry"]
	) {
		if (context === undefined || entry === undefined) {
			const weWouldGuess =
				"With `type = webpack`, Wrangler v1 would try to guess where your worker lives.";
			const noLonger =
				"Now that you're running webpack outside of wrangler, you need to specify this explicitly.";
			const docsUrl = "https://v4.webpack.js.org/configuration/entry-context/";
			console.warn(`${weWouldGuess}\n${noLonger}\n${docsUrl}`);
		}

		if (entry === undefined) {
			console.warn(
				'You should set the `entry` key in your webpack config to be the entry point for you worker (e.g. "index.js")'
			);
		}

		if (this.config.site) {
			this.packageDir = path.resolve(
				this.config.site["entry-point"] || "workers-site"
			);
		} else {
			this.packageDir = process.cwd();
		}
	}

	/**
	 * Mimics wrangler-js' [assertions for build output](https://github.com/cloudflare/wrangler-legacy/blob/master/wranglerjs/index.js#L52-L92)
	 */
	private checkOutputs(compiler: Compiler) {
		if (compiler.options.target !== "webworker") {
			console.warn('Setting `target` to "webworker"...');

			compiler.options.target = "webworker";
		}
	}

	/**
<<<<<<< HEAD
	 * Partially equivalent to [`setup_build`](https://github.com/cloudflare/wrangler-legacy/blob/master/src/wranglerjs/mod.rs#L154-L210)
	 * in wrangler 1, with the notable exception of preparing to run webpack
=======
	 * Partially equivalent to [`setup_build`](https://github.com/cloudflare/wrangler/blob/master/src/wranglerjs/mod.rs#L154-L210)
	 * in Wrangler v1, with the notable exception of preparing to run webpack
>>>>>>> d1a76686
	 * since we now have the user do that.
	 */
	private async setupBuild() {
		if (this.config.site !== undefined) {
			await this.scaffoldSitesWorker();
		}

		if (!fs.existsSync(path.join(this.packageDir, "node_modules"))) {
			console.warn(`Running \`npm install\` in ${this.packageDir}...`);
			child_process.spawnSync("npm", ["install"], {
				cwd: this.packageDir,
			});
		}
	}

	/**
	 * Generate a sites-worker if one doesn't exist already.
<<<<<<< HEAD
	 * equivalent to [`Site::scaffold_worker`](https://github.com/cloudflare/wrangler-legacy/blob/master/src/settings/toml/site.rs#L42-L56)
	 * in wrangler 1.
=======
	 * equivalent to [`Site::scaffold_worker`](https://github.com/cloudflare/wrangler/blob/master/src/settings/toml/site.rs#L42-L56)
	 * in Wrangler v1.
>>>>>>> d1a76686
	 */
	private async scaffoldSitesWorker() {
		if (fs.existsSync(this.packageDir)) {
			return;
		}

		const warning = `We're going to clone a simple worker into ${this.packageDir} for you since we detected a sites project with no worker component. To hide this warning, you should include the worker before building.`;
		const heresTheTemplate = `You can clone the worker into ${this.packageDir} yourself:`;
		const template = "https://github.com/cloudflare/worker-sites-init";

		console.warn(`${warning}\n${heresTheTemplate}\n${template}`);

		child_process.spawnSync("git", [
			"clone",
			"--depth",
			"1",
			template,
			this.packageDir,
		]);
		await rm(path.resolve(this.packageDir, ".git"));
	}

	private bundleAssets({ assets }: Compilation) {
		const jsAssets = getAssetsWithExtension(assets, "js");

		if (jsAssets.length > 1) {
			console.warn(
				"Webpack emitted multiple javascript files. We'll combine them for you, but you should configure webpack to emit exactly one."
			);
		}

		// https://github.com/cloudflare/wrangler-legacy/blob/master/wranglerjs/index.js#L118-L121
		this.output = {
			js: jsAssets.reduce((acc: string, k) => {
				const asset = assets[k];
				return acc + asset.source();
			}, ""),
		};

		const wasmAssets = getAssetsWithExtension(assets, "wasm");
		if (wasmAssets.length > 0) {
			this.output.wasm = assets[wasmAssets[0]];
		}

		this.writeOutput();

		return false;
	}

	/**
	 * Mimics [`Bundle::write`](https://github.com/cloudflare/wrangler-legacy/blob/master/src/wranglerjs/bundle.rs#L34-L68)
	 */
	private writeOutput() {
		if (!this.output) {
			throw new Error("This should only be called after bundling assets.");
		}

		fs.mkdirSync(path.join(this.packageDir, "worker"), { recursive: true });
		if (this.output.wasm) {
			fs.writeFileSync(
				path.join(this.packageDir, "worker", "module.wasm"),
				this.output.wasm
			);
			this.output.js = `${WASM_IMPORT}\n${this.output.js}`;
		}

		fs.writeFileSync(
			path.join(this.packageDir, "worker", "script.js"),
			this.output.js
		);
	}
}

/**
 * Promise wrapper around rimraf
 */
function rm(
	pathToRemove: string,
	options?: rimraf.Options
): Promise<null | undefined> {
	return new Promise((resolve, reject) => {
		const callback = (result: Error | null | undefined) => {
			if (result instanceof Error) {
				reject(result);
			} else {
				resolve(result);
			}
		};
		options !== undefined
			? rimraf(pathToRemove, options, callback)
			: rimraf(pathToRemove, callback);
	});
}

/**
 * Gets all assets with a given extension
 */
function getAssetsWithExtension(assets: object, extension: string) {
	const regex = new RegExp(`\\.${extension}$`);
	return Object.keys(assets).filter((filename) => regex.test(filename));
}

export default WranglerJsCompatWebpackPlugin;<|MERGE_RESOLUTION|>--- conflicted
+++ resolved
@@ -7,13 +7,8 @@
  * over to Wrangler 2. Combined with docs on ejecting webpack, the pain of
  * losing 1's (tenuous at best) webpack support should be mostly mitigated.
  *
-<<<<<<< HEAD
- * This plugin attempts to replicate Wrangler 1's behavior 1:1 (specifically,
+ * This plugin attempts to replicate Wrangler v1's behavior 1:1 (specifically,
  * https://github.com/cloudflare/wrangler-legacy/blob/master/src/wranglerjs/mod.rs#L39-L58)
-=======
- * This plugin attempts to replicate Wrangler v1's behavior 1:1 (specifically,
- * https://github.com/cloudflare/wrangler/blob/master/src/wranglerjs/mod.rs#L39-L58)
->>>>>>> d1a76686
  * so it:
  *
  * - figures out where the actual worker is located, and saves that location as "package_dir" (https://github.com/cloudflare/wrangler-legacy/blob/master/src/settings/toml/target.rs#L40-L50)
@@ -168,13 +163,8 @@
 	}
 
 	/**
-<<<<<<< HEAD
 	 * Partially equivalent to [`setup_build`](https://github.com/cloudflare/wrangler-legacy/blob/master/src/wranglerjs/mod.rs#L154-L210)
-	 * in wrangler 1, with the notable exception of preparing to run webpack
-=======
-	 * Partially equivalent to [`setup_build`](https://github.com/cloudflare/wrangler/blob/master/src/wranglerjs/mod.rs#L154-L210)
 	 * in Wrangler v1, with the notable exception of preparing to run webpack
->>>>>>> d1a76686
 	 * since we now have the user do that.
 	 */
 	private async setupBuild() {
@@ -192,13 +182,8 @@
 
 	/**
 	 * Generate a sites-worker if one doesn't exist already.
-<<<<<<< HEAD
 	 * equivalent to [`Site::scaffold_worker`](https://github.com/cloudflare/wrangler-legacy/blob/master/src/settings/toml/site.rs#L42-L56)
-	 * in wrangler 1.
-=======
-	 * equivalent to [`Site::scaffold_worker`](https://github.com/cloudflare/wrangler/blob/master/src/settings/toml/site.rs#L42-L56)
 	 * in Wrangler v1.
->>>>>>> d1a76686
 	 */
 	private async scaffoldSitesWorker() {
 		if (fs.existsSync(this.packageDir)) {
