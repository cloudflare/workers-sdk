--- conflicted
+++ resolved
@@ -1,12 +1,7 @@
 {
 	"name": "wranglerjs-compat-webpack-plugin",
-<<<<<<< HEAD
-	"version": "0.0.6",
+	"version": "0.0.7",
 	"description": "A webpack plugin to emulate the behavior of Wrangler v1's `type = webpack`",
-=======
-	"version": "0.0.7",
-	"description": "A webpack plugin to emulate the behavior of wrangler1's `type = webpack`",
->>>>>>> dae0a2d1
 	"homepage": "https://github.com/cloudflare/wrangler2#readme",
 	"bugs": {
 		"url": "https://github.com/cloudflare/wrangler2/issues"
