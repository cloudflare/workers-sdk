/* istanbul ignore file */
/* tslint:disable */
/* eslint-disable */
import { fetch, FormData, Headers, RequestInit, Response } from "undici";
import { ApiError } from "./ApiError";
import { CancelablePromise } from "./CancelablePromise";
import { type OpenAPIConfig } from "./OpenAPI";
import type { ApiRequestOptions } from "./ApiRequestOptions";
import type { ApiResult } from "./ApiResult";
import type { OnCancel } from "./CancelablePromise";

<<<<<<< HEAD
type FetchResponseInfo = {
	code: number;
	message: string;
};

type FetchResult<ResponseType = unknown> = {
	success: boolean;
	result?: ResponseType;
	errors?: FetchResponseInfo[];
	messages?: FetchResponseInfo[];
};
=======
interface FetchError {
	code: number;
	documentation_url?: string;
	message: string;
	error_chain?: FetchError[];
}

interface FetchResult<ResponseType = unknown> {
	success: boolean;
	result: ResponseType;
	errors: FetchError[];
	messages?: string[];
	result_info?: unknown;
}
>>>>>>> af4a0c1f

const isDefined = <T>(
	value: T | null | undefined
): value is Exclude<T, null | undefined> => {
	return value !== undefined && value !== null;
};

const isString = (value: any): value is string => {
	return typeof value === "string";
};

const isStringWithValue = (value: any): value is string => {
	return isString(value) && value !== "";
};

const isBlob = (value: any): value is Blob => {
	return (
		typeof value === "object" &&
		typeof value.type === "string" &&
		typeof value.stream === "function" &&
		typeof value.arrayBuffer === "function" &&
		typeof value.constructor === "function" &&
		typeof value.constructor.name === "string" &&
		/^(Blob|File)$/.test(value.constructor.name) &&
		/^(Blob|File)$/.test(value[Symbol.toStringTag])
	);
};

const base64 = (str: string): string => {
	try {
		return btoa(str);
	} catch (err) {
		// @ts-ignore
		return Buffer.from(str).toString("base64");
	}
};

const getQueryString = (params: Record<string, any>): string => {
	const qs: string[] = [];

	const append = (key: string, value: any) => {
		qs.push(`${encodeURIComponent(key)}=${encodeURIComponent(String(value))}`);
	};

	const process = (key: string, value: any) => {
		if (isDefined(value)) {
			if (Array.isArray(value)) {
				value.forEach((v) => {
					process(key, v);
				});
			} else if (typeof value === "object") {
				Object.entries(value).forEach(([k, v]) => {
					process(`${key}[${k}]`, v);
				});
			} else {
				append(key, value);
			}
		}
	};

	Object.entries(params).forEach(([key, value]) => {
		process(key, value);
	});

	if (qs.length > 0) {
		return `?${qs.join("&")}`;
	}

	return "";
};

const getUrl = (config: OpenAPIConfig, options: ApiRequestOptions): string => {
	const encoder = config.ENCODE_PATH || encodeURI;

	const path = options.url
		.replace("{api-version}", config.VERSION)
		.replace(/{(.*?)}/g, (substring: string, group: string) => {
			if (options.path?.hasOwnProperty(group)) {
				return encoder(String(options.path[group]));
			}
			return substring;
		});

	const url = `${config.BASE}${path}`;
	if (options.query) {
		return `${url}${getQueryString(options.query)}`;
	}
	return url;
};

const getFormData = (options: ApiRequestOptions): FormData | undefined => {
	if (options.formData) {
		const formData = new FormData();

		const process = (key: string, value: any) => {
			if (isString(value) || isBlob(value)) {
				formData.append(key, value);
			} else {
				formData.append(key, JSON.stringify(value));
			}
		};

		Object.entries(options.formData)
			.filter(([_, value]) => isDefined(value))
			.forEach(([key, value]) => {
				if (Array.isArray(value)) {
					value.forEach((v) => process(key, v));
				} else {
					process(key, value);
				}
			});

		return formData;
	}
	return undefined;
};

type Resolver<T> = (options: ApiRequestOptions) => Promise<T>;

const resolve = async <T>(
	options: ApiRequestOptions,
	resolver?: T | Resolver<T>
): Promise<T | undefined> => {
	if (typeof resolver === "function") {
		return (resolver as Resolver<T>)(options);
	}
	return resolver;
};

const getHeaders = async (
	config: OpenAPIConfig,
	options: ApiRequestOptions
): Promise<Headers> => {
	const token = await resolve(options, config.TOKEN);
	const username = await resolve(options, config.USERNAME);
	const password = await resolve(options, config.PASSWORD);
	const additionalHeaders = await resolve(options, config.HEADERS);

	const headers = Object.entries({
		Accept: "application/json",
		...additionalHeaders,
		...options.headers,
	})
		.filter(([_, value]) => isDefined(value))
		.reduce(
			(headers, [key, value]) => ({
				...headers,
				[key]: String(value),
			}),
			{} as Record<string, string>
		);

	if (isStringWithValue(token)) {
		headers["Authorization"] = `Bearer ${token}`;
	}

	if (isStringWithValue(username) && isStringWithValue(password)) {
		const credentials = base64(`${username}:${password}`);
		headers["Authorization"] = `Basic ${credentials}`;
	}

	if (options.body) {
		if (options.mediaType) {
			headers["Content-Type"] = options.mediaType;
		} else if (isBlob(options.body)) {
			headers["Content-Type"] = options.body.type || "application/octet-stream";
		} else if (isString(options.body)) {
			headers["Content-Type"] = "text/plain";
		} else {
			headers["Content-Type"] = "application/json";
		}
	}

	return new Headers(headers);
};

const getRequestBody = (options: ApiRequestOptions): any => {
	if (options.body !== undefined) {
		if (options.mediaType?.includes("/json")) {
			return JSON.stringify(options.body);
		} else if (isString(options.body) || isBlob(options.body)) {
			return options.body;
		} else {
			return JSON.stringify(options.body);
		}
	}
	return undefined;
};

const isResponseSchemaV4 = (
	config: OpenAPIConfig,
	_options: ApiRequestOptions
): boolean => {
	return config.BASE.endsWith("/containers");
};

<<<<<<< HEAD
const parseResponseSchemaV4 = <T>(
	url: string,
	response: Response,
	responseHeader: string | undefined,
	responseBody: any
): ApiResult => {
	const fetchResult =
		(typeof responseBody === "object"
		? responseBody
		: JSON.parse(responseBody)) as FetchResult<T>;
	const ok = response.ok && fetchResult.success;
	let result: any;
	if (ok) {
		if (fetchResult.result !== undefined) {
			result = fetchResult.result;
		} else {
			result = {};
		}
	} else {
		result = { error: fetchResult.errors?.[0].message };
	}
	return {
		url,
		ok,
		status: response.status,
		statusText: response.statusText,
		body: responseHeader ?? result,
	};
};

=======
>>>>>>> af4a0c1f
export const sendRequest = async (
	config: OpenAPIConfig,
	options: ApiRequestOptions,
	url: string,
	body: any,
	formData: FormData | undefined,
	headers: Headers,
	onCancel: OnCancel
): Promise<Response> => {
	const controller = new AbortController();

	const request: RequestInit = {
		headers,
		body: body ?? formData,
		method: options.method,
		signal: controller.signal,
		dispatcher: config.AGENT ?? undefined,
	};

	if (config.WITH_CREDENTIALS) {
		request.credentials = config.CREDENTIALS;
	}

	onCancel(() => controller.abort());

	return await fetch(url, request);
};

const getResponseHeader = (
	response: Response,
	responseHeader?: string
): string | undefined => {
	if (responseHeader) {
		const content = response.headers.get(responseHeader);
		if (isString(content)) {
			return content;
		}
	}
	return undefined;
};

const getResponseBody = async (response: Response): Promise<any> => {
	if (response.status !== 204) {
		try {
			const contentType = response.headers.get("Content-Type");
			if (contentType) {
				const jsonTypes = ["application/json", "application/problem+json"];
				const isJSON = jsonTypes.some((type) =>
					contentType.toLowerCase().startsWith(type)
				);
				if (isJSON) {
					return await response.json();
				} else {
					return await response.text();
				}
			}
		} catch (error) {
			console.error(error);
		}
	}
	return undefined;
};

const catchErrorCodes = (
	options: ApiRequestOptions,
	result: ApiResult
): void => {
	const errors: Record<number, string> = {
		400: "Bad Request",
		401: "Unauthorized",
		403: "Forbidden",
		404: "Not Found",
		500: "Internal Server Error",
		502: "Bad Gateway",
		503: "Service Unavailable",
		...options.errors,
	};

	const error = errors[result.status];
	if (error) {
		throw new ApiError(options, result, error);
	}

	if (!result.ok) {
		throw new ApiError(options, result, "Generic Error");
	}
};

/**
 * Request method
 * @param config The OpenAPI configuration object
 * @param options The request options from the service
 * @returns CancelablePromise<T>
 * @throws ApiError
 */
export const request = <T>(
	config: OpenAPIConfig,
	options: ApiRequestOptions
): CancelablePromise<T> => {
	return new CancelablePromise(async (resolve, reject, onCancel) => {
		try {
			const url = getUrl(config, options);
			const formData = getFormData(options);
			const body = getRequestBody(options);
			const headers = await getHeaders(config, options);

			if (!onCancel.isCancelled) {
				const response = await sendRequest(
					config,
					options,
					url,
					body,
					formData,
					headers,
					onCancel
				);
				const responseBody = await getResponseBody(response);
				const responseHeader = getResponseHeader(
					response,
					options.responseHeader
				);

<<<<<<< HEAD
				let result: ApiResult;

				if (isResponseSchemaV4(config, options)) {
					result = parseResponseSchemaV4(
						url,
						response,
						responseHeader,
						responseBody
					);
				} else {
					result = {
						url,
						ok: response.ok,
						status: response.status,
						statusText: response.statusText,
						body: responseHeader ?? responseBody,
					};
				}
=======
				const parseResponseSchemaV4 = (body: any): ApiResult => {
					const fetchResult = body as FetchResult<T>;
					return {
						url,
						ok: response.ok && fetchResult.success,
						status: response.status,
						statusText: response.statusText,
						body: responseHeader ?? fetchResult.result,
					};
				};

				const result: ApiResult = isResponseSchemaV4(config, options)
					? parseResponseSchemaV4(responseBody)
					: {
							url,
							ok: response.ok,
							status: response.status,
							statusText: response.statusText,
							body: responseHeader ?? responseBody,
						};
>>>>>>> af4a0c1f

				catchErrorCodes(options, result);
				resolve(result.body);
			}
		} catch (error) {
			reject(error);
		}
	});
};<|MERGE_RESOLUTION|>--- conflicted
+++ resolved
@@ -9,7 +9,6 @@
 import type { ApiResult } from "./ApiResult";
 import type { OnCancel } from "./CancelablePromise";
 
-<<<<<<< HEAD
 type FetchResponseInfo = {
 	code: number;
 	message: string;
@@ -21,22 +20,6 @@
 	errors?: FetchResponseInfo[];
 	messages?: FetchResponseInfo[];
 };
-=======
-interface FetchError {
-	code: number;
-	documentation_url?: string;
-	message: string;
-	error_chain?: FetchError[];
-}
-
-interface FetchResult<ResponseType = unknown> {
-	success: boolean;
-	result: ResponseType;
-	errors: FetchError[];
-	messages?: string[];
-	result_info?: unknown;
-}
->>>>>>> af4a0c1f
 
 const isDefined = <T>(
 	value: T | null | undefined
@@ -233,17 +216,15 @@
 	return config.BASE.endsWith("/containers");
 };
 
-<<<<<<< HEAD
 const parseResponseSchemaV4 = <T>(
 	url: string,
 	response: Response,
 	responseHeader: string | undefined,
 	responseBody: any
 ): ApiResult => {
-	const fetchResult =
-		(typeof responseBody === "object"
-		? responseBody
-		: JSON.parse(responseBody)) as FetchResult<T>;
+	const fetchResult = (
+		typeof responseBody === "object" ? responseBody : JSON.parse(responseBody)
+	) as FetchResult<T>;
 	const ok = response.ok && fetchResult.success;
 	let result: any;
 	if (ok) {
@@ -264,8 +245,6 @@
 	};
 };
 
-=======
->>>>>>> af4a0c1f
 export const sendRequest = async (
 	config: OpenAPIConfig,
 	options: ApiRequestOptions,
@@ -388,7 +367,6 @@
 					options.responseHeader
 				);
 
-<<<<<<< HEAD
 				let result: ApiResult;
 
 				if (isResponseSchemaV4(config, options)) {
@@ -407,28 +385,6 @@
 						body: responseHeader ?? responseBody,
 					};
 				}
-=======
-				const parseResponseSchemaV4 = (body: any): ApiResult => {
-					const fetchResult = body as FetchResult<T>;
-					return {
-						url,
-						ok: response.ok && fetchResult.success,
-						status: response.status,
-						statusText: response.statusText,
-						body: responseHeader ?? fetchResult.result,
-					};
-				};
-
-				const result: ApiResult = isResponseSchemaV4(config, options)
-					? parseResponseSchemaV4(responseBody)
-					: {
-							url,
-							ok: response.ok,
-							status: response.status,
-							statusText: response.statusText,
-							body: responseHeader ?? responseBody,
-						};
->>>>>>> af4a0c1f
 
 				catchErrorCodes(options, result);
 				resolve(result.body);
