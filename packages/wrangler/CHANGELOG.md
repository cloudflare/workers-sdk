# wrangler

## 2.9.1

### Patch Changes

- [#2652](https://github.com/cloudflare/wrangler2/pull/2652) [`2efd4537`](https://github.com/cloudflare/wrangler2/commit/2efd4537cb141e88fe9a674c2fd093b40a3c9d63) Thanks [@mrkldshv](https://github.com/mrkldshv)! - fix: change `jest` to `vitest` types in generated TypeScript config

* [#2657](https://github.com/cloudflare/wrangler2/pull/2657) [`8d21b2ea`](https://github.com/cloudflare/wrangler2/commit/8d21b2eae4ca5b3eb96c19cbb5c95b470e69942e) Thanks [@rozenmd](https://github.com/rozenmd)! - fix: remove the need to login when running `d1 migrations list --local`

- [#2592](https://github.com/cloudflare/wrangler2/pull/2592) [`dd66618b`](https://github.com/cloudflare/wrangler2/commit/dd66618b2cc63a89424f471f6153be9518f1f087) Thanks [@rozenmd](https://github.com/rozenmd)! - fix: bump esbuild to 0.16.3 (fixes a bug in esbuild's 0.15.13 release that would cause it to hang, is the latest release before a major breaking change that requires us to refactor)

## 2.9.0

### Minor Changes

- [#2629](https://github.com/cloudflare/workers-sdk/pull/2629) [`151733e5`](https://github.com/cloudflare/workers-sdk/commit/151733e5d98e95f363b548f9959c2baf418eb7b5) Thanks [@mrbbot](https://github.com/mrbbot)! - Prefer the `workerd` `exports` condition when bundling.

  This can be used to build isomorphic libraries that have different implementations depending on the JavaScript runtime they're running in.
  When bundling, Wrangler will try to load the [`workerd` key](https://runtime-keys.proposal.wintercg.org/#workerd).
  This is the [standard key](https://runtime-keys.proposal.wintercg.org/#workerd) for the Cloudflare Workers runtime.
  Learn more about the [conditional `exports` field here](https://nodejs.org/api/packages.html#conditional-exports).

### Patch Changes

- [#2409](https://github.com/cloudflare/workers-sdk/pull/2409) [`89d78c0a`](https://github.com/cloudflare/workers-sdk/commit/89d78c0ac444885298ac052b0b3de23b69fb029b) Thanks [@penalosa](https://github.com/penalosa)! - Wrangler now supports an `--experimental-json-config` flag which will read your configuration from a `wrangler.json` file, rather than `wrangler.toml`. The format of this file is exactly the same as the `wrangler.toml` configuration file, except that the syntax is `JSONC` (JSON with comments) rather than `TOML`. This is experimental, and is not recommended for production use.

* [#2623](https://github.com/cloudflare/workers-sdk/pull/2623) [`04d8a312`](https://github.com/cloudflare/workers-sdk/commit/04d8a3124fbcf20049b39a96654d7f3c850c032b) Thanks [@dario-piotrowicz](https://github.com/dario-piotrowicz)! - fix d1 directory not being created when running the `wrangler d1 execute` command with the `--yes`/`-y` flag

- [#2608](https://github.com/cloudflare/workers-sdk/pull/2608) [`70daffeb`](https://github.com/cloudflare/workers-sdk/commit/70daffebab4788322769350ab714959e3254c3b4) Thanks [@dario-piotrowicz](https://github.com/dario-piotrowicz)! - fix: Add support for D1 databases when bundling an `_worker.js` on `wrangler pages publish`

* [#2597](https://github.com/cloudflare/workers-sdk/pull/2597) [`416babf0`](https://github.com/cloudflare/workers-sdk/commit/416babf050ed3608e0fd747111561a4c7207185e) Thanks [@petebacondarwin](https://github.com/petebacondarwin)! - fix: do not crash in wrangler dev when passing a request object to fetch

  This reverts and fixes the changes in https://github.com/cloudflare/workers-sdk/pull/1769
  which does not support creating requests from requests whose bodies have already been consumed.

  Fixes #2562

- [#2622](https://github.com/cloudflare/workers-sdk/pull/2622) [`9778b33e`](https://github.com/cloudflare/workers-sdk/commit/9778b33eb27f721fb743a970fb1520782ab0d573) Thanks [@rozenmd](https://github.com/rozenmd)! - fix: implement `d1 list --json` with clean output for piping into other commands

  Before:

  ```bash
  rozenmd@cflaptop test % npx wrangler d1 list
  --------------------
  🚧 D1 is currently in open alpha and is not recommended for production data and traffic
  🚧 Please report any bugs to https://github.com/cloudflare/workers-sdk/issues/new/choose
  🚧 To request features, visit https://community.cloudflare.com/c/developers/d1
  🚧 To give feedback, visit https://discord.gg/cloudflaredev
  --------------------

  ┌──────────────────────────────┬─────────────────┐
  │ uuid                         │ name            │
  ├──────────────────────────────┼─────────────────┤
  │ xxxxxx-xxxx-xxxx-xxxx-xxxxxx │ test            │
  ├──────────────────────────────┼─────────────────┤
  │ xxxxxx-xxxx-xxxx-xxxx-xxxxxx │ test2           │
  ├──────────────────────────────┼─────────────────┤
  │ xxxxxx-xxxx-xxxx-xxxx-xxxxxx │ test3           │
  └──────────────────────────────┴─────────────────┘
  ```

  After:

  ```bash
  rozenmd@cflaptop test % npx wrangler d1 list --json
  [
    {
      "uuid": "xxxxxx-xxxx-xxxx-xxxx-xxxxxx",
      "name": "test"
    },
    {
      "uuid": "xxxxxx-xxxx-xxxx-xxxx-xxxxxx",
      "name": "test2"
    },
    {
      "uuid": "xxxxxx-xxxx-xxxx-xxxx-xxxxxx",
      "name": "test3"
    },
  ]
  ```

* [#2631](https://github.com/cloudflare/workers-sdk/pull/2631) [`6b3fe5ef`](https://github.com/cloudflare/workers-sdk/commit/6b3fe5efc68c7a7afcd6666158a24d45033dd3db) Thanks [@thibmeu](https://github.com/thibmeu)! - Fix `wrangler publish --dry-run` to not require authentication when using Queues

- [#2627](https://github.com/cloudflare/workers-sdk/pull/2627) [`6f0f2ba6`](https://github.com/cloudflare/workers-sdk/commit/6f0f2ba65731a1f6a0b1978e5fc3a5da9a50df0f) Thanks [@rozenmd](https://github.com/rozenmd)! - fix: implement `d1 execute --json` with clean output for piping into other commands

  **Before:**

  ```bash
  rozenmd@cflaptop test1 % npx wrangler d1 execute test --command="select * from customers"
  ▲ [WARNING] Processing wrangler.toml configuration:

      - D1 Bindings are currently in alpha to allow the API to evolve before general availability.
        Please report any issues to https://github.com/cloudflare/workers-sdk/issues/new/choose
        Note: Run this command with the environment variable NO_D1_WARNING=true to hide this message

        For example: `export NO_D1_WARNING=true && wrangler <YOUR COMMAND HERE>`
  ```

---

🚧 D1 is currently in open alpha and is not recommended for production data and traffic
🚧 Please report any bugs to https://github.com/cloudflare/wrangler2/issues/new/choose
🚧 To request features, visit https://community.cloudflare.com/c/developers/d1
🚧 To give feedback, visit https://discord.gg/cloudflaredev

---

🌀 Mapping SQL input into an array of statements
🌀 Parsing 1 statements
🌀 Executing on test (xxxxxx-xxxx-xxxx-xxxx-xxxxxxxxxxxx):
🚣 Executed 1 command in 11.846710999961942ms
┌────────────┬─────────────────────┬───────────────────┐
│ CustomerID │ CompanyName │ ContactName │
├────────────┼─────────────────────┼───────────────────┤
│ 1 │ Alfreds Futterkiste │ Maria Anders │
├────────────┼─────────────────────┼───────────────────┤
│ 4 │ Around the Horn │ Thomas Hardy │
├────────────┼─────────────────────┼───────────────────┤
│ 11 │ Bs Beverages │ Victoria Ashworth │
├────────────┼─────────────────────┼───────────────────┤
│ 13 │ Bs Beverages │ Random Name │
└────────────┴─────────────────────┴───────────────────┘

<<<<<<< HEAD
  --------------------
  🚧 D1 is currently in open alpha and is not recommended for production data and traffic
  🚧 Please report any bugs to https://github.com/cloudflare/workers-sdk/issues/new/choose
  🚧 To request features, visit https://community.cloudflare.com/c/developers/d1
  🚧 To give feedback, visit https://discord.gg/cloudflaredev
  --------------------

  🌀 Mapping SQL input into an array of statements
  🌀 Parsing 1 statements
  🌀 Executing on test (xxxxxx-xxxx-xxxx-xxxx-xxxxxxxxxxxx):
  🚣 Executed 1 command in 11.846710999961942ms
  ┌────────────┬─────────────────────┬───────────────────┐
  │ CustomerID │ CompanyName         │ ContactName       │
  ├────────────┼─────────────────────┼───────────────────┤
  │ 1          │ Alfreds Futterkiste │ Maria Anders      │
  ├────────────┼─────────────────────┼───────────────────┤
  │ 4          │ Around the Horn     │ Thomas Hardy      │
  ├────────────┼─────────────────────┼───────────────────┤
  │ 11         │ Bs Beverages        │ Victoria Ashworth │
  ├────────────┼─────────────────────┼───────────────────┤
  │ 13         │ Bs Beverages        │ Random Name       │
  └────────────┴─────────────────────┴───────────────────┘
  ```
=======
````
>>>>>>> dae0a2d1

**After:**

```bash
rozenmd@cflaptop test1 % npx wrangler d1 execute test --command="select * from customers" --json
[
  {
    "results": [
      {
        "CustomerID": 1,
        "CompanyName": "Alfreds Futterkiste",
        "ContactName": "Maria Anders"
      },
      {
        "CustomerID": 4,
        "CompanyName": "Around the Horn",
        "ContactName": "Thomas Hardy"
      },
      {
        "CustomerID": 11,
        "CompanyName": "Bs Beverages",
        "ContactName": "Victoria Ashworth"
      },
      {
        "CustomerID": 13,
        "CompanyName": "Bs Beverages",
        "ContactName": "Random Name"
      }
    ],
    "success": true,
    "meta": {
      "duration": 1.662519000004977,
      "last_row_id": null,
      "changes": null,
      "served_by": "primary-xxxxxx-xxxx-xxxx-xxxx-xxxxxxxxxxxx.db3",
      "internal_stats": null
    }
  }
]
````

## 2.8.1

### Patch Changes

- [#2501](https://github.com/cloudflare/workers-sdk/pull/2501) [`a0e5a491`](https://github.com/cloudflare/workers-sdk/commit/a0e5a4913621cffe757b2d14b6f3f466831f3d7f) Thanks [@geelen](https://github.com/geelen)! - fix: make it possible to query d1 databases from durable objects

  This PR makes it possible to access D1 from Durable Objects.

  To be able to query D1 from your Durable Object, you'll need to install the latest version of wrangler, and redeploy your Worker.

  For a D1 binding like:

  ```toml
  [[d1_databases]]
  binding = "DB" # i.e. available in your Worker on env.DB
  database_name = "my-database-name"
  database_id = "UUID-GOES-HERE"
  preview_database_id = "UUID-GOES-HERE"
  ```

  You'll be able to access your D1 database via `env.DB` in your Durable Object.

* [#2280](https://github.com/cloudflare/workers-sdk/pull/2280) [`ef110923`](https://github.com/cloudflare/workers-sdk/commit/ef1109235fb81200f32b953e9d448f9684d0363c) Thanks [@penalosa](https://github.com/penalosa)! - Support `queue` and `trace` events in module middleware. This means that `queue` and `trace` events should work properly with the `--test-scheduled` flag

- [#2526](https://github.com/cloudflare/workers-sdk/pull/2526) [`69d379a4`](https://github.com/cloudflare/workers-sdk/commit/69d379a48dd49c9c1812c89b2c7f1680e2196c0f) Thanks [@jrf0110](https://github.com/jrf0110)! - Adds unstable_pages module to JS API

* [#2558](https://github.com/cloudflare/workers-sdk/pull/2558) [`b910f644`](https://github.com/cloudflare/workers-sdk/commit/b910f644c7440ad034ffcaab288fcbb64deaa83b) Thanks [@caass](https://github.com/caass)! - Add metrics for deployments

- [#2554](https://github.com/cloudflare/workers-sdk/pull/2554) [`fbeaf609`](https://github.com/cloudflare/workers-sdk/commit/fbeaf6090e5eca4730358caa1838d0866d7b6006) Thanks [@CarmenPopoviciu](https://github.com/CarmenPopoviciu)! - feat: Add support for wasm module imports in `wrangler pages dev`

  Currently it is not possible to import `wasm` modules in either Pages
  Functions or Pages Advanced Mode projects.

  This commit caries out work to address the aforementioned issue by
  enabling `wasm` module imports in `wrangler pages dev`. As a result,
  Pages users can now import their `wasm` modules withing their Functions
  or `_worker.js` files, and `wrangler pages dev` will correctly bundle
  everything and serve these "external" modules.

  ```
  import hello from "./hello.wasm"

  export async function onRequest() {
  	const module = await WebAssembly.instantiate(hello);
  	return new Response(module.exports.hello);
  }
  ```

* [#2563](https://github.com/cloudflare/workers-sdk/pull/2563) [`5ba39569`](https://github.com/cloudflare/workers-sdk/commit/5ba39569e7ca6e341635b9beb8edebc60ad17dcd) Thanks [@CarmenPopoviciu](https://github.com/CarmenPopoviciu)! - fix: Copy module imports related files to outdir

  When we bundle a Worker `esbuild` takes care of writing the
  results to the output directory. However, if the Worker contains
  any `external` imports, such as text/wasm/binary module imports,
  that cannot be inlined into the same bundle file, `bundleWorker`
  will not copy these files to the output directory. This doesn't
  affect `wrangler publish` per se, because of how the Worker
  upload FormData is created. It does however create some
  inconsistencies when running `wrangler publish --outdir` or
  `wrangler publish --outdir --dry-run`, in that, `outdir` will
  not contain those external import files.

  This commit addresses this issue by making sure the aforementioned
  files do get copied over to `outdir` together with `esbuild`'s
  resulting bundle files.

## 2.8.0

### Minor Changes

- [#2538](https://github.com/cloudflare/workers-sdk/pull/2538) [`af4f27c5`](https://github.com/cloudflare/workers-sdk/commit/af4f27c5966f52e605ab7c16ff9746b7802d3479) Thanks [@edevil](https://github.com/edevil)! - feat: support EmailEvent event type in `wrangler tail`.

* [#2404](https://github.com/cloudflare/workers-sdk/pull/2404) [`3f824347`](https://github.com/cloudflare/workers-sdk/commit/3f824347c624a2cedf4af2b6bbd781b8581b08b5) Thanks [@petebacondarwin](https://github.com/petebacondarwin)! - feat: support bundling the raw Pages `_worker.js` before deploying

  Previously, if you provided a `_worker.js` file, then Pages would simply check the
  file for disallowed imports and then deploy the file as-is.

  Not bundling the `_worker.js` file means that it cannot containing imports to other
  JS files, but also prevents Wrangler from adding shims such as the one for the D1 alpha
  release.

  This change adds the ability to tell Wrangler to pass the `_worker.js` through the
  normal Wrangler bundling process before deploying by setting the `--bundle`
  command line argument to `wrangler pages dev` and `wrangler pages publish`.

  This is in keeping with the same flag for `wrangler publish`.

  Currently bundling is opt-in, flag defaults to `false` if not provided.

### Patch Changes

- [#2525](https://github.com/cloudflare/workers-sdk/pull/2525) [`fe8c6917`](https://github.com/cloudflare/workers-sdk/commit/fe8c69173821cfa5b0277e018df3a6207234b213) Thanks [@rozenmd](https://github.com/rozenmd)! - fix: send `wrangler docs d1` to the right place

* [#2542](https://github.com/cloudflare/workers-sdk/pull/2542) [`b44e1a75`](https://github.com/cloudflare/workers-sdk/commit/b44e1a7525248a4482248695742f3020347e3502) Thanks [@GregBrimble](https://github.com/GregBrimble)! - chore: Rename `--bundle` to `--no-bundle` in Pages commands to make similar to Workers

- [#2551](https://github.com/cloudflare/workers-sdk/pull/2551) [`bfffe595`](https://github.com/cloudflare/workers-sdk/commit/bfffe59558675a3c943fc24bb8b4e29066ae0581) Thanks [@rozenmd](https://github.com/rozenmd)! - fix: wrangler init --from-dash incorrectly expects index.ts while writing index.js

  This PR fixes a bug where Wrangler would write a `wrangler.toml` expecting an index.ts file, while writing an index.js file.

* [#2529](https://github.com/cloudflare/workers-sdk/pull/2529) [`2270507c`](https://github.com/cloudflare/workers-sdk/commit/2270507c7e7c7f0be4c39a9ee283147c0fe245cd) Thanks [@CarmenPopoviciu](https://github.com/CarmenPopoviciu)! - Remove "experimental \_routes.json" warnings

  `_routes.json` is no longer considered an experimental feature, so let's
  remove all warnings we have in place for that.

- [#2548](https://github.com/cloudflare/workers-sdk/pull/2548) [`4db768fa`](https://github.com/cloudflare/workers-sdk/commit/4db768fa5e05e4351b08113a20525c700324d502) Thanks [@rozenmd](https://github.com/rozenmd)! - fix: path should be optional for wrangler d1 backup download

  This PR fixes a bug that forces folks to provide a `--output` flag to `wrangler d1 backup download`.

* [#2528](https://github.com/cloudflare/workers-sdk/pull/2528) [`18208091`](https://github.com/cloudflare/workers-sdk/commit/18208091335e6fa60e736cdeed46462c4be42a38) Thanks [@caass](https://github.com/caass)! - Add some guidance when folks encounter a 10021 error.

  Error code 10021 can occur when your worker doesn't pass startup validation. This error message will make it a little easier to reason about what happened and what to do next.

  Closes #2519

- [#1769](https://github.com/cloudflare/workers-sdk/pull/1769) [`6a67efe9`](https://github.com/cloudflare/workers-sdk/commit/6a67efe9ae1da27fb95ffb030959465781bc74b6) Thanks [@dario-piotrowicz](https://github.com/dario-piotrowicz)! - allow `fetch()` calls locally to accept URL Objects

## 2.7.1

### Patch Changes

- [#2523](https://github.com/cloudflare/workers-sdk/pull/2523) [`a5e9958c`](https://github.com/cloudflare/workers-sdk/commit/a5e9958c7e37dd38c00ac6b713a21441491777fd) Thanks [@jahands](https://github.com/jahands)! - fix: unstable_dev() experimental options incorrectly applying defaults

  A subtle difference when removing object-spreading of experimental unstable_dev() options caused `wrangler pages dev` interactivity to stop working. This switches back to object-spreading the passed in options on top of the defaults, fixing the issue.

## 2.7.0

### Minor Changes

- [#2465](https://github.com/cloudflare/workers-sdk/pull/2465) [`e1c2f5b9`](https://github.com/cloudflare/workers-sdk/commit/e1c2f5b9653ecc183bbc8a33531babd26e10d241) Thanks [@JacobMGEvans](https://github.com/JacobMGEvans)! - After this PR, `wrangler init --yes` will generate a test for your new Worker project, using Vitest with TypeScript.
  When using `wrangler init`, and choosing to create a Typescript project, you will now be asked if Wrangler should write tests for you, using Vitest.

  This resolves issue #2436.

* [#2333](https://github.com/cloudflare/workers-sdk/pull/2333) [`71691421`](https://github.com/cloudflare/workers-sdk/commit/7169142171b1c9b4ff2f19b8b46871932ef7d10a) Thanks [@markjmiller](https://github.com/markjmiller)! - Remove the experimental binding warning from Dispatch Namespace since [it is GA](https://blog.cloudflare.com/workers-for-platforms-ga/).

### Patch Changes

- [#2460](https://github.com/cloudflare/workers-sdk/pull/2460) [`c2b2dfb8`](https://github.com/cloudflare/workers-sdk/commit/c2b2dfb8e5b44ee73418a01682e65d0ca1320797) Thanks [@rozenmd](https://github.com/rozenmd)! - fix: resolve unstable_dev flakiness in tests by awaiting the dev registry

* [#2439](https://github.com/cloudflare/workers-sdk/pull/2439) [`616f8739`](https://github.com/cloudflare/workers-sdk/commit/616f8739253381e8d691084961159d1a0073d81f) Thanks [@petebacondarwin](https://github.com/petebacondarwin)! - fix(wrangler): do not login or read wrangler.toml when applying D1 migrations in local mode.

  When applying D1 migrations to a deployed database, it is important that we are logged in
  and that we have the database ID from the wrangler.toml.
  This is not needed for `--local` mode where we are just writing to a local SQLite file.

- [#1869](https://github.com/cloudflare/workers-sdk/pull/1869) [`917b07b0`](https://github.com/cloudflare/workers-sdk/commit/917b07b0d7ee6cdfae2edfa21fe3056a4475dd44) Thanks [@petebacondarwin](https://github.com/petebacondarwin)! - feat: enable Wrangler to target the staging API by setting WRANGLER_API_ENVIRONMENT=staging

  If you are developing Wrangler, or an internal Cloudflare feature, and during testing,
  need Wrangler to target the staging API rather than production, it is now possible by
  setting the `WRANGLER_API_ENVIRONMENT` environment variable to `staging`.

  This will update all the necessary OAuth and API URLs, update the OAuth client ID, and
  also (if necessary) acquire an Access token for to get through the firewall to the
  staging URLs.

* [#2377](https://github.com/cloudflare/workers-sdk/pull/2377) [`32686e42`](https://github.com/cloudflare/workers-sdk/commit/32686e42b055c786f9821bbd66dd33960ab8f4d1) Thanks [@mrbbot](https://github.com/mrbbot)! - Fix `ReferenceError` when using `wrangler dev --experimental-local` in Node 16

- [#2393](https://github.com/cloudflare/workers-sdk/pull/2393) [`a6d24732`](https://github.com/cloudflare/workers-sdk/commit/a6d24732e2553e220222cba7b70d9f1607602203) Thanks [@mrbbot](https://github.com/mrbbot)! - Remove login requirement from `wrangler dev --experimental-local`

* [#2502](https://github.com/cloudflare/workers-sdk/pull/2502) [`6b7ebc8d`](https://github.com/cloudflare/workers-sdk/commit/6b7ebc8dd0dee5521bce49a6dfff997d308e900e) Thanks [@mrbbot](https://github.com/mrbbot)! - Upgrade `miniflare` to [`2.11.0`](https://github.com/cloudflare/miniflare/releases/tag/v2.11.0)

- [#2485](https://github.com/cloudflare/workers-sdk/pull/2485) [`4c0e2309`](https://github.com/cloudflare/workers-sdk/commit/4c0e230950e9ef3dcb37d5b222b642cb0b0d8c9e) Thanks [@GregBrimble](https://github.com/GregBrimble)! - fix: Pages Plugin routing when mounted at the root of a project

  Previously, there was a bug which meant that Plugins mounted at the root of a Pages project were not correctly matching incoming requests. This change fixes that bug so Plugins mounted at the root should now correctly work.

* [#2479](https://github.com/cloudflare/workers-sdk/pull/2479) [`7b479b91`](https://github.com/cloudflare/workers-sdk/commit/7b479b9104266c83dda3b4e4a89ab9b919b743f0) Thanks [@rozenmd](https://github.com/rozenmd)! - fix: bump d1js

  This PR bumps d1js, adding the following functionality to the d1 alpha shim:

  - validates supported types
  - converts ArrayBuffer to array
  - converts typedArray to array

- [#2392](https://github.com/cloudflare/workers-sdk/pull/2392) [`7785591c`](https://github.com/cloudflare/workers-sdk/commit/7785591c95281a85ffb61eb514b850144970c4b2) Thanks [@rozenmd](https://github.com/rozenmd)! - fix: improve `wrangler init --from-dash` help text and error handling

* [#2391](https://github.com/cloudflare/workers-sdk/pull/2391) [`19525a4b`](https://github.com/cloudflare/workers-sdk/commit/19525a4b9ca8d26022510fef463d0169f704896e) Thanks [@mrbbot](https://github.com/mrbbot)! - Always log when delegating to local `wrangler` install.

  When a global `wrangler` command is executed in a package directory with `wrangler` installed locally, the command is redirected to the local `wrangler` install.
  We now always log a message when this happens, so you know what's going on.

- [#2468](https://github.com/cloudflare/workers-sdk/pull/2468) [`97282459`](https://github.com/cloudflare/workers-sdk/commit/972824598438cc40c6179ea9d2d0229cbd9f3684) Thanks [@rozenmd](https://github.com/rozenmd)! - BREAKING CHANGE: move experimental options under the experimental object for unstable_dev

* [#2477](https://github.com/cloudflare/workers-sdk/pull/2477) [`3bd1b676`](https://github.com/cloudflare/workers-sdk/commit/3bd1b6765729d39f0a5d2adef06cffeac7766b51) Thanks [@rozenmd](https://github.com/rozenmd)! - fix: update NO_D1_WARNING to make it clear how to turn it off

- [#2495](https://github.com/cloudflare/workers-sdk/pull/2495) [`e93063e9`](https://github.com/cloudflare/workers-sdk/commit/e93063e9854059ab4cc9a71fd22362b4ca01d3e9) Thanks [@petebacondarwin](https://github.com/petebacondarwin)! - fix(d1): ensure that migrations support compound statements

  This fix updates the SQL statement splitting so that it does not split in the middle of compound statements.
  Previously we were using a third party splitting library, but this needed fixing and was actually unnecessary for our purposes.
  So a new splitter has been implemented and the library dependency removed.
  Also the error handling in `d1 migrations apply` has been improved to handle a wider range of error types.

  Fixes #2463

* [#2400](https://github.com/cloudflare/workers-sdk/pull/2400) [`08a0b22e`](https://github.com/cloudflare/workers-sdk/commit/08a0b22e3f7e5ed536b7537ee5e93c39544bcfa0) Thanks [@mrbbot](https://github.com/mrbbot)! - Cleanly exit `wrangler dev --experimental-local` when pressing `x`/`q`/`CTRL-C`

- [#2374](https://github.com/cloudflare/workers-sdk/pull/2374) [`ecba1ede`](https://github.com/cloudflare/workers-sdk/commit/ecba1edea298b89cdffa4b68c924d879f0f0d13b) Thanks [@rozenmd](https://github.com/rozenmd)! - fix: make --from-dash error output clearer

  This PR makes it clearer what --from-dash wants from you.

  closes #2373
  closes #2375

* [#2377](https://github.com/cloudflare/workers-sdk/pull/2377) [`32686e42`](https://github.com/cloudflare/workers-sdk/commit/32686e42b055c786f9821bbd66dd33960ab8f4d1) Thanks [@mrbbot](https://github.com/mrbbot)! - Respect `FORCE_COLOR=0` environment variable to disable colored output when using `wrangler dev --local`

- [#2455](https://github.com/cloudflare/workers-sdk/pull/2455) [`d9c1d273`](https://github.com/cloudflare/workers-sdk/commit/d9c1d2739c8335b0d7ba386e27a370aff1eca7b7) Thanks [@rozenmd](https://github.com/rozenmd)! - BREAKING CHANGE: refactor unstable_dev to use an experimental object, instead of a second options object

  Before, if you wanted to disable the experimental warning, you would run:

  ```js
  worker = await unstable_dev(
  	"src/index.js",
  	{},
  	{ disableExperimentalWarning: true }
  );
  ```

  After this change, you'll need to do this instead:

  ```js
  worker = await unstable_dev("src/index.js", {
  	experimental: { disableExperimentalWarning: true }
  });
  ```

## 2.6.2

### Patch Changes

- [#2355](https://github.com/cloudflare/workers-sdk/pull/2355) [`df6fea02`](https://github.com/cloudflare/workers-sdk/commit/df6fea02b53066e54c12770cdb439e2dbb3208ea) Thanks [@rozenmd](https://github.com/rozenmd)! - fix: don't ask for preview_database_id in --local

* [#2349](https://github.com/cloudflare/workers-sdk/pull/2349) [`8173bcca`](https://github.com/cloudflare/workers-sdk/commit/8173bcca09fde15ffdde72bd125fb6968f4a9272) Thanks [@jspspike](https://github.com/jspspike)! - Initially check that worker exists when using --from-dash

- [#2356](https://github.com/cloudflare/workers-sdk/pull/2356) [`228781ee`](https://github.com/cloudflare/workers-sdk/commit/228781eeb4b2d22275312876d07191017b6d8a06) Thanks [@rozenmd](https://github.com/rozenmd)! - feat: add wrangler docs command

* [#2364](https://github.com/cloudflare/workers-sdk/pull/2364) [`4bdb1f6d`](https://github.com/cloudflare/workers-sdk/commit/4bdb1f6d0d3fbc4603542a743d25376574e0cdfc) Thanks [@rozenmd](https://github.com/rozenmd)! - fix: implement `wrangler docs <command>`

  closes #2359

- [#2341](https://github.com/cloudflare/workers-sdk/pull/2341) [`5afa13ec`](https://github.com/cloudflare/workers-sdk/commit/5afa13ec8026bcfe4e09f4b523733236ccec0814) Thanks [@rozenmd](https://github.com/rozenmd)! - fix: d1 - don't backup prod db when applying migrations locally

  Closes #2336

## 2.6.1

### Patch Changes

- [#2339](https://github.com/cloudflare/workers-sdk/pull/2339) [`f6821189`](https://github.com/cloudflare/workers-sdk/commit/f6821189110e5b6301fe77509a6bb9a8652bbc1b) Thanks [@GregBrimble](https://github.com/GregBrimble)! - fix: `wrangler dev --local` now correctly lazy-imports `@miniflare/tre`

  Previously, we introduced a bug where we were incorrectly requiring `@miniflare/tre`, even when not using the `workerd`/`--experimental-local` mode.

## 2.6.0

### Minor Changes

- [#2268](https://github.com/cloudflare/workers-sdk/pull/2268) [`3be1c2cf`](https://github.com/cloudflare/workers-sdk/commit/3be1c2cf99fdaef1e612937ccc487a5196c5df67) Thanks [@GregBrimble](https://github.com/GregBrimble)! - feat: Add support for `--experimental-local` to `wrangler pages dev` which will use the `workerd` runtime.

  Add `@miniflare/tre` environment polyfill to `@cloudflare/pages-shared`.

* [#2163](https://github.com/cloudflare/workers-sdk/pull/2163) [`d73a34be`](https://github.com/cloudflare/workers-sdk/commit/d73a34be07c0bd14dc2eabc8cb0474f0d4a64c53) Thanks [@jimhawkridge](https://github.com/jimhawkridge)! - feat: Add support for Analytics Engine bindings.

  For example:

  ```
  analytics_engine_datasets = [
      { binding = "ANALYTICS", dataset = "my_dataset" }
  ]
  ```

### Patch Changes

- [#2177](https://github.com/cloudflare/workers-sdk/pull/2177) [`e98613f8`](https://github.com/cloudflare/workers-sdk/commit/e98613f8e2f417f996f351a67cdff54c05f0d194) Thanks [@caass](https://github.com/caass)! - Trigger login flow if a user runs `wrangler dev` while logged out

  Previously, we would just error if a user logged out and then ran `wrangler dev`.
  Now, we kick them to the OAuth flow and suggest running `wrangler dev --local` if
  the login fails.

  Closes [#2147](https://github.com/cloudflare/workers-sdk/issues/2147)

* [#2298](https://github.com/cloudflare/workers-sdk/pull/2298) [`bb5e4f91`](https://github.com/cloudflare/workers-sdk/commit/bb5e4f91512d9e12e7a90a9db3ee426b5e535934) Thanks [@rozenmd](https://github.com/rozenmd)! - fix: d1 not using the preview database when using `wrangler dev`

  After this fix, wrangler will correctly connect to the preview database, rather than the prod database when using `wrangler dev`

- [#2176](https://github.com/cloudflare/workers-sdk/pull/2176) [`d48ee112`](https://github.com/cloudflare/workers-sdk/commit/d48ee1124a4a7a8834e228ccdaafbc3fc71b9357) Thanks [@caass](https://github.com/caass)! - Use the user's preferred default branch name if set in .gitconfig.

  Previously, we would initialize new workers with `main` as the name of the default branch.
  Now, we see if the user has a custom setting in .gitconfig for `init.defaultBranch`, and use
  that if it exists.

  Closes #2112

* [#2275](https://github.com/cloudflare/workers-sdk/pull/2275) [`bbfb6a96`](https://github.com/cloudflare/workers-sdk/commit/bbfb6a960e1f57a1b3214497f05f1d55b8dfb5c0) Thanks [@mrbbot](https://github.com/mrbbot)! - Fix script reloads, and allow clean exits, when using `--experimental-local` on Linux

- [#2275](https://github.com/cloudflare/workers-sdk/pull/2275) [`bbfb6a96`](https://github.com/cloudflare/workers-sdk/commit/bbfb6a960e1f57a1b3214497f05f1d55b8dfb5c0) Thanks [@mrbbot](https://github.com/mrbbot)! - Fix DevTools inspector support when using `--(experimental-)local`

## 2.5.0

### Minor Changes

- [#2212](https://github.com/cloudflare/workers-sdk/pull/2212) [`b24c2b2d`](https://github.com/cloudflare/workers-sdk/commit/b24c2b2dc639a3b3ff528591d1758753cb64fc3c) Thanks [@dalbitresb12](https://github.com/dalbitresb12)! - feat: Allow pages dev to proxy websocket requests

### Patch Changes

- [#2296](https://github.com/cloudflare/workers-sdk/pull/2296) [`7da8f0e6`](https://github.com/cloudflare/workers-sdk/commit/7da8f0e69932d2ac849ecb06ab280c1d8756619f) Thanks [@Skye-31](https://github.com/Skye-31)! - Fix: check response status of `d1 backup download` command before writing contents to file

* [#2260](https://github.com/cloudflare/workers-sdk/pull/2260) [`c2940160`](https://github.com/cloudflare/workers-sdk/commit/c29401604640940a5382a206f7bac900a3aad7b2) Thanks [@rozenmd](https://github.com/rozenmd)! - fix: make it possible to use a local db for d1 migrations

  As of this change, wrangler's d1 migrations commands now accept `local` and `persist-to` as flags, so migrations can run against the local d1 db.

- [#1883](https://github.com/cloudflare/workers-sdk/pull/1883) [`60d31c01`](https://github.com/cloudflare/workers-sdk/commit/60d31c010656d10e0093921259019f67f15554ec) Thanks [@GregBrimble](https://github.com/GregBrimble)! - fix: Fix `--port=0` option to report the actually used port.

## 2.4.4

### Patch Changes

- [#2265](https://github.com/cloudflare/workers-sdk/pull/2265) [`42d88e3f`](https://github.com/cloudflare/workers-sdk/commit/42d88e3f8dda5b40d17bd684cfc5475ab1505a18) Thanks [@WalshyDev](https://github.com/WalshyDev)! - Fix D1 bindings in `wrangler pages dev`

## 2.4.3

### Patch Changes

- [#2249](https://github.com/cloudflare/workers-sdk/pull/2249) [`e41c7e41`](https://github.com/cloudflare/workers-sdk/commit/e41c7e41c3ee36d852daad859cd8cbb31641f95f) Thanks [@mrbbot](https://github.com/mrbbot)! - Enable pretty source-mapped error pages when using `--experimental-local`

* [#2208](https://github.com/cloudflare/workers-sdk/pull/2208) [`5bd04296`](https://github.com/cloudflare/workers-sdk/commit/5bd04296ea15a72fbd8c3ac395d129d0dcfb9179) Thanks [@OilyLime](https://github.com/OilyLime)! - Add link to Queues tab in dashboard when unauthorized to use Queues

- [#2248](https://github.com/cloudflare/workers-sdk/pull/2248) [`effc2215`](https://github.com/cloudflare/workers-sdk/commit/effc2215dd3b4a5be539d22795a59b02ca5164ff) Thanks [@rozenmd](https://github.com/rozenmd)! - chore: remove d1 local hardcoding

  Prior to this change wrangler would only ever use local mode when testing d1.

  After this change d1 tests can access both local and remote Workers.

* [#2254](https://github.com/cloudflare/workers-sdk/pull/2254) [`9e296a4d`](https://github.com/cloudflare/workers-sdk/commit/9e296a4d0e71e7453e4b6722e7e12042040590ab) Thanks [@penalosa](https://github.com/penalosa)! - Add an option to customise whether `wrangler login` opens a browser automatically. Use `wrangler login --no-browser` to prevent a browser being open—the link will be printed to the console so it can be manually opened.

## 2.4.2

### Patch Changes

- [#2232](https://github.com/cloudflare/workers-sdk/pull/2232) [`5241925a`](https://github.com/cloudflare/workers-sdk/commit/5241925aba4dd8566b0fa2ce69ea665a56581397) Thanks [@mrbbot](https://github.com/mrbbot)! - Fix `wrangler types` generation for service-worker type Workers`

## 2.4.1

### Patch Changes

- [#2229](https://github.com/cloudflare/workers-sdk/pull/2229) [`8eb53b1a`](https://github.com/cloudflare/workers-sdk/commit/8eb53b1a225ba947a6da4303e4cabc4660974288) Thanks [@mrbbot](https://github.com/mrbbot)! - Unhide `--live-reload` option for local mode development

* [#2209](https://github.com/cloudflare/workers-sdk/pull/2209) [`d0f237d9`](https://github.com/cloudflare/workers-sdk/commit/d0f237d9965f782ae8415fe9ff02e83e6e86b9af) Thanks [@JacobMGEvans](https://github.com/JacobMGEvans)! - This change makes the metrics directory XDG compliant

  resolves #2075

- [#2213](https://github.com/cloudflare/workers-sdk/pull/2213) [`afdb7e49`](https://github.com/cloudflare/workers-sdk/commit/afdb7e49828b5854742750dcc13bb2866f790492) Thanks [@mrbbot](https://github.com/mrbbot)! - Enable the Cache API when using `--experimental-local`

## 2.4.0

### Minor Changes

- [#2193](https://github.com/cloudflare/workers-sdk/pull/2193) [`0047ad30`](https://github.com/cloudflare/workers-sdk/commit/0047ad304fd28f7c7f012549bfbc05d3477c7ef9) Thanks [@JacobMGEvans](https://github.com/JacobMGEvans)! - Local Mode Console Support
  Added support for detailed `console.log` capability when using `--experimental-local`

  resolves #2122

### Patch Changes

- [#2192](https://github.com/cloudflare/workers-sdk/pull/2192) [`add4278a`](https://github.com/cloudflare/workers-sdk/commit/add4278a2e576e4e13691a4108613c642de3005d) Thanks [@mrbbot](https://github.com/mrbbot)! - Add a `--experimental-local-remote-kv` flag to enable reading/writing from/to real KV namespaces.
  Note this flag requires `--experimental-local` to be enabled.

* [#2204](https://github.com/cloudflare/workers-sdk/pull/2204) [`c725ce01`](https://github.com/cloudflare/workers-sdk/commit/c725ce011f5e57147dc8a2c714926edd7e2a4bfb) Thanks [@jahands](https://github.com/jahands)! - fix: Upload filepath-routing configuration in wrangler pages publish

  Publishing Pages projects containing a functions directory incorrectly did not upload the filepath-routing config so that the user can view it in Dash. This fixes that, making the generated routes viewable under `Routing configuration` in the `Functions` tab of a deployment.

## 2.3.2

### Patch Changes

- [#2197](https://github.com/cloudflare/workers-sdk/pull/2197) [`a3533024`](https://github.com/cloudflare/workers-sdk/commit/a3533024ee63c7c7b1092b661ea40b789874cf9f) Thanks [@geelen](https://github.com/geelen)! - fix: truncate lines longer than 70 chars when executing d1 sql

## 2.3.1

### Patch Changes

- [#2194](https://github.com/cloudflare/workers-sdk/pull/2194) [`3dccedf1`](https://github.com/cloudflare/workers-sdk/commit/3dccedf1d1f346c7a686c5c83783c0488cb72f87) Thanks [@rozenmd](https://github.com/rozenmd)! - fix: make it possible to use d1 in scheduled and queue workers

## 2.3.0

### Minor Changes

- [#2077](https://github.com/cloudflare/workers-sdk/pull/2077) [`c9b564dc`](https://github.com/cloudflare/workers-sdk/commit/c9b564dc23b298dc5efc08510fbf5b9d03992dc0) Thanks [@jrf0110](https://github.com/jrf0110)! - Adds tailing for Pages Functions

### Patch Changes

- [#2178](https://github.com/cloudflare/workers-sdk/pull/2178) [`d165b741`](https://github.com/cloudflare/workers-sdk/commit/d165b74191e396489b0d7052bc09d911a1b73bfe) Thanks [@JacobMGEvans](https://github.com/JacobMGEvans)! - [feat] Queues generated type:
  Added the ability to generate manual types for Queues from
  Wrangler configuration.

## 2.2.3

### Patch Changes

- [#2182](https://github.com/cloudflare/workers-sdk/pull/2182) [`7d8d53a7`](https://github.com/cloudflare/workers-sdk/commit/7d8d53a7272059633e0928f8b2e039fc2390acb9) Thanks [@geelen](https://github.com/geelen)! - Wrangler D1 now supports the alpha release of migrations.

* [#2138](https://github.com/cloudflare/workers-sdk/pull/2138) [`2be9d642`](https://github.com/cloudflare/workers-sdk/commit/2be9d64257ea5e4a957906bf6992fc97dc46e1f2) Thanks [@mrbbot](https://github.com/mrbbot)! - Reduce script reload times when using `wrangler dev --experimental-local`

## 2.2.2

### Patch Changes

- [#2172](https://github.com/cloudflare/workers-sdk/pull/2172) [`47a142af`](https://github.com/cloudflare/workers-sdk/commit/47a142af42dd7f587d40d4436731af09514c1c71) Thanks [@KianNH](https://github.com/KianNH)! - Validate object size for wrangler r2 put

* [#2161](https://github.com/cloudflare/workers-sdk/pull/2161) [`dff756f3`](https://github.com/cloudflare/workers-sdk/commit/dff756f3250240ec18a1d8564ac2cf0572b8d82e) Thanks [@jbw1991](https://github.com/jbw1991)! - Check for the correct API error code when attempting to detect missing Queues.

- [#2165](https://github.com/cloudflare/workers-sdk/pull/2165) [`a26f74ba`](https://github.com/cloudflare/workers-sdk/commit/a26f74ba4269b42ed9a3cc119b7fc6e40697f639) Thanks [@JacobMGEvans](https://github.com/JacobMGEvans)! - Fix Var string type:
  The type was not being coerced to a string, so TypeScript considered it a unresolved type.

## 2.2.1

### Patch Changes

- [#2067](https://github.com/cloudflare/workers-sdk/pull/2067) [`758419ed`](https://github.com/cloudflare/workers-sdk/commit/758419ed05b430664f5c680b06f60b403cd00854) Thanks [@Skye-31](https://github.com/Skye-31)! - fix: Accurately determine when using imports in \_worker.js for Advanced Mode Pages Functions

* [#2159](https://github.com/cloudflare/workers-sdk/pull/2159) [`c5a7557f`](https://github.com/cloudflare/workers-sdk/commit/c5a7557fb9adc54aa96e86812906420afc5accb1) Thanks [@rozenmd](https://github.com/rozenmd)! - fix: silence the 10023 error that throws when deployments isn't fully rolled out

- [#2067](https://github.com/cloudflare/workers-sdk/pull/2067) [`758419ed`](https://github.com/cloudflare/workers-sdk/commit/758419ed05b430664f5c680b06f60b403cd00854) Thanks [@Skye-31](https://github.com/Skye-31)! - fix: D1 support for Pages Functions

* [#2067](https://github.com/cloudflare/workers-sdk/pull/2067) [`758419ed`](https://github.com/cloudflare/workers-sdk/commit/758419ed05b430664f5c680b06f60b403cd00854) Thanks [@Skye-31](https://github.com/Skye-31)! - chore: Refactor Pages Functions bundling

## 2.2.0

### Minor Changes

- [#2107](https://github.com/cloudflare/workers-sdk/pull/2107) [`511943e9`](https://github.com/cloudflare/workers-sdk/commit/511943e9226f787aa997a325d39dc2caac05a73c) Thanks [@celso](https://github.com/celso)! - fix: D1 execute and backup commands improvements

  - Better and faster handling when importing big SQL files using execute --file
  - Increased visibility during imports, sends output with each batch API call
  - Backups are now downloaded to the directory where wrangler was initiated from

* [#2130](https://github.com/cloudflare/workers-sdk/pull/2130) [`68f4fa6f`](https://github.com/cloudflare/workers-sdk/commit/68f4fa6ff7d537c602c3b2ba99e9ce3afdbf2242) Thanks [@matthewdavidrodgers](https://github.com/matthewdavidrodgers)! - feature: Add warnings around bundle sizes for large scripts

  Prints a warning for scripts > 1MB compressed, encouraging smaller
  script sizes. This warning can be silenced by setting the
  NO_SCRIPT_SIZE_WARNING env variable

  If a publish fails with either a script size error or a validator error
  on script startup (CPU or memory), we print out the largest 5
  dependencies in your bundle. This is accomplished by using the esbuild
  generated metafile.

- [#2064](https://github.com/cloudflare/workers-sdk/pull/2064) [`49b6a484`](https://github.com/cloudflare/workers-sdk/commit/49b6a484508defb88a01b7a2d48119ec82bd5d86) Thanks [@jbw1991](https://github.com/jbw1991)! - Adds support for Cloudflare Queues. Adds new CLI commands to configure Queues. Queue producers and consumers can be defined in wrangler.toml.

* [#1982](https://github.com/cloudflare/workers-sdk/pull/1982) [`5640fe88`](https://github.com/cloudflare/workers-sdk/commit/5640fe8889da6d14cc14b56b6c0470980de7bd66) Thanks [@penalosa](https://github.com/penalosa)! - Enable support for `wrangler dev` on Workers behind Cloudflare Access, utilising `cloudflared`. If you don't have `cloudflared` installed, Wrangler will prompt you to install it. If you _do_, then the first time you start developing using `wrangler dev` your default browser will open with a Cloudflare Access prompt.

### Patch Changes

- [#2134](https://github.com/cloudflare/workers-sdk/pull/2134) [`b164e2d6`](https://github.com/cloudflare/workers-sdk/commit/b164e2d6faff3a9a18f447ff47fe98e8cee24c86) Thanks [@jspspike](https://github.com/jspspike)! - Added current version to publish output

* [#2127](https://github.com/cloudflare/workers-sdk/pull/2127) [`0e561e83`](https://github.com/cloudflare/workers-sdk/commit/0e561e8385bc8437dece78d3b805dad43bda830c) Thanks [@JacobMGEvans](https://github.com/JacobMGEvans)! - Fix: Missing Worker name using `--from-dash`
  Added the `--from-dash` name as a fallback when no name is provided in the `wrangler init` command.
  Additionally added a checks to the `std.out` to ensure that the name is provided.

  resolves #1853

- [#2073](https://github.com/cloudflare/workers-sdk/pull/2073) [`1987a79d`](https://github.com/cloudflare/workers-sdk/commit/1987a79d43158ebc6eeb54b2102214060266b6d7) Thanks [@mrbbot](https://github.com/mrbbot)! - If `--env <env>` is specified, we'll now check `.env.<env>`/`.dev.vars.<env>` first.
  If they don't exist, we'll fallback to `.env`/`.dev.vars`.

* [#2072](https://github.com/cloudflare/workers-sdk/pull/2072) [`06aa6121`](https://github.com/cloudflare/workers-sdk/commit/06aa61214bc71077ff55fecbe1581af9b5ad68ff) Thanks [@mrbbot](https://github.com/mrbbot)! - Fixed importing installed npm packages with the same name as Node built-in
  modules if `node_compat` is disabled.

- [#2124](https://github.com/cloudflare/workers-sdk/pull/2124) [`02ca556c`](https://github.com/cloudflare/workers-sdk/commit/02ca556c3e84d45cb3eaa5787a4a0ed5254c3815) Thanks [@JacobMGEvans](https://github.com/JacobMGEvans)! - Computing the name from binding response
  Now the `vars` will be computed, example:
  `[var.binding.name]: var.binding.text`

  this will resolve the issue that was occurring with
  generating a TOML with incorrect fields for the `vars` key/value pair.

  resolves #2048

## 2.1.15

### Patch Changes

- [#2103](https://github.com/cloudflare/workers-sdk/pull/2103) [`f1fd62a1`](https://github.com/cloudflare/workers-sdk/commit/f1fd62a11642de45eb87ebacb044fe8fcf2beea2) Thanks [@GregBrimble](https://github.com/GregBrimble)! - fix: Don't upload `functions/` directory as part of `wrangler pages publish`

  If the root directory of a project was the same as the build output directory, we were previously uploading the `functions/` directory as static assets. This PR now ensures that the `functions/` files are only used to create Pages Functions and are no longer uploaded as static assets.

  Additionally, we also now _do_ upload `_worker.js`, `_headers`, `_redirects` and `_routes.json` if they aren't immediate children of the build output directory. Previously, we'd ignore all files with this name regardless of location. For example, if you have a `public/blog/how-to-use-pages/_headers` file (where `public` is your build output directory), we will now upload the `_headers` file as a static asset.

* [#2111](https://github.com/cloudflare/workers-sdk/pull/2111) [`ab52f771`](https://github.com/cloudflare/workers-sdk/commit/ab52f7717ffd5411886d1e30aee98f821237ddad) Thanks [@GregBrimble](https://github.com/GregBrimble)! - feat: Add a `passThroughOnException()` handler in Pages Functions

  This `passThroughOnException()` handler is not as good as the built-in for Workers. We're just adding it now as a stop-gap until we can do the behind-the-scenes plumbing required to make the built-in function work properly.

  We wrap your Pages Functions code in a `try/catch` and on failure, if you call `passThroughOnException()` we defer to the static assets of your project.

  For example:

  ```ts
  export const onRequest = ({ passThroughOnException }) => {
  	passThroughOnException();

  	x; // Would ordinarily throw an error, but instead, static assets are served.
  };
  ```

- [#2117](https://github.com/cloudflare/workers-sdk/pull/2117) [`aa08ff7c`](https://github.com/cloudflare/workers-sdk/commit/aa08ff7cc76913f010cf0a98e7e0e97b5641d2c8) Thanks [@nprogers](https://github.com/nprogers)! - Added error logging for pages upload

## 2.1.14

### Patch Changes

- [#2074](https://github.com/cloudflare/workers-sdk/pull/2074) [`b08ab1e5`](https://github.com/cloudflare/workers-sdk/commit/b08ab1e507a740f6f120b66a5435f4bd0a9cd42c) Thanks [@JacobMGEvans](https://github.com/JacobMGEvans)! - The type command aggregates bindings and [custom module rules](https://developers.cloudflare.com/workers/wrangler/configuration/#bundling) from config, then generates a DTS file for both service workers' `declare global { ... }` or module workers' `interface Env { ... }`

  Custom module rules generate `declare module`s based on the module type (`Text`, `Data` or `CompiledWasm`).
  Module Example Outputs:

  **CompiledWasm**

  ```ts
  declare module "**/*.wasm" {
  	const value: WebAssembly.Module;
  	export default value;
  }
  ```

  **Data**

  ```ts
  declare module "**/*.webp" {
  	const value: ArrayBuffer;
  	export default value;
  }
  ```

  **Text**

  ```ts
  declare module "**/*.text" {
  	const value: string;
  	export default value;
  }
  ```

  resolves #2034
  resolves #2033

* [#2065](https://github.com/cloudflare/workers-sdk/pull/2065) [`14c44588`](https://github.com/cloudflare/workers-sdk/commit/14c44588c9d22e9c9f2ad2740df57809d0cbcfbc) Thanks [@CarmenPopoviciu](https://github.com/CarmenPopoviciu)! - fix(pages): `wrangler pages dev` matches routing rules in `_routes.json` too loosely

  Currently, the logic by which we transform routing rules in `_routes.json` to
  regular expressions, so we can perform `pathname` matching & routing when we
  run `wrangler pages dev`, is too permissive, and leads to serving incorrect
  assets for certain url paths.

  For example, a routing rule such as `/foo` will incorrectly match pathname
  `/bar/foo`. Similarly, pathname `/foo` will be incorrectly matched by the
  `/` routing rule.
  This commit fixes our routing rule to pathname matching logic and brings
  `wrangler pages dev` on par with routing in deployed Pages projects.

- [#2098](https://github.com/cloudflare/workers-sdk/pull/2098) [`2a81caee`](https://github.com/cloudflare/workers-sdk/commit/2a81caeeb785d0aa6ee242297c87ba62dfba48e7) Thanks [@threepointone](https://github.com/threepointone)! - feat: delete site/assets namespace when a worker is deleted

  This patch deletes any site/asset kv namespaces associated with a worker when `wrangler delete` is used. It finds the namespace associated with a worker by using the names it would have otherwise used, and deletes it. It also does the same for the preview namespace that's used with `wrangler dev`.

* [#2091](https://github.com/cloudflare/workers-sdk/pull/2091) [`9491d86f`](https://github.com/cloudflare/workers-sdk/commit/9491d86fef30759033a4435514560cba72c2c046) Thanks [@JacobMGEvans](https://github.com/JacobMGEvans)! - Wrangler deployments command
  Added support for the deployments command, which allows you to list the last ten deployments for a given script.

  The information will include:

  - Version ID
  - Version number
  - Author email
  - Latest deploy
  - Created on

  resolves #2089

- [#2068](https://github.com/cloudflare/workers-sdk/pull/2068) [`2c1fd9d2`](https://github.com/cloudflare/workers-sdk/commit/2c1fd9d2772f9b2109e3c3aa7dec759138823c8d) Thanks [@mrbbot](https://github.com/mrbbot)! - Fixed issue where information and warning messages from Miniflare were being
  discarded when using `wrangler dev --local`. Logs from Miniflare will now be
  coloured too, if the terminal supports this.

## 2.1.13

### Patch Changes

- [#2049](https://github.com/cloudflare/workers-sdk/pull/2049) [`903b55d1`](https://github.com/cloudflare/workers-sdk/commit/903b55d13d83f80a2893d7763f5bc220b0df2c3c) Thanks [@rozenmd](https://github.com/rozenmd)! - fix: add missing `local` argument to unstable_dev's DevOptions

* [#2026](https://github.com/cloudflare/workers-sdk/pull/2026) [`7d987ee2`](https://github.com/cloudflare/workers-sdk/commit/7d987ee270b53105b2794e8d6bced785b4b0925d) Thanks [@GregBrimble](https://github.com/GregBrimble)! - fix: Default to today's compatibility date in `wrangler pages dev`

  Like `wrangler dev` proper, `wrangler pages dev` now defaults to using today's compatibility date.
  It can be overriden with `--compatibility-date=YYYY-MM-DD`.

  https://developers.cloudflare.com/workers/platform/compatibility-dates/

- [#2035](https://github.com/cloudflare/workers-sdk/pull/2035) [`76a66fc2`](https://github.com/cloudflare/workers-sdk/commit/76a66fc2b6148c1764ac55a4ad79c42fcef9cf22) Thanks [@penalosa](https://github.com/penalosa)! - Warn when opening a tail on workers for which a restart could be disruptive (i.e. Workers which use Durable Objects in conjunction with WebSockets)

* [#2045](https://github.com/cloudflare/workers-sdk/pull/2045) [`c2d3286f`](https://github.com/cloudflare/workers-sdk/commit/c2d3286fab527042eca76fd3626d1be0f79612cf) Thanks [@threepointone](https://github.com/threepointone)! - feat: implement a basic `wrangler delete`

  This PR adds a simple (but useful!) implementation for `wrangler delete`. Of note, it'll delete a given service, including all it's bindings. It uses the same api as the dashboard.

## 2.1.12

### Patch Changes

- [#2023](https://github.com/cloudflare/workers-sdk/pull/2023) [`d6660ce3`](https://github.com/cloudflare/workers-sdk/commit/d6660ce3e26d44b4db39b149868cb850e47763f0) Thanks [@caass](https://github.com/caass)! - Display a more helpful error when trying to publish to a route in use by another worker.

  Previously, when trying to publish a worker to a route that was in use by another worker,
  there would be a really unhelpful message about a failed API call. Now, there's a much
  nicer message that tells you what worker is running on that route, and gives you a link
  to the workers overview page so you can unassign it if you want.

  ```text
   ⛅️ wrangler 2.1.11
  --------------------
  Total Upload: 0.20 KiB / gzip: 0.17 KiB

  ✘ [ERROR] Can't publish a worker to routes that are assigned to another worker.

    "test-custom-routes-redeploy" is already assigned to route
    test-custom-worker.swag.lgbt

    Unassign other workers from the routes you want to publish to, and then try again.
    Visit
    https://dash.cloudflare.com/<account_id>/workers/overview
    to unassign a worker from a route.
  ```

  Closes #1849

* [#2013](https://github.com/cloudflare/workers-sdk/pull/2013) [`c63ca0a5`](https://github.com/cloudflare/workers-sdk/commit/c63ca0a550a4c3801665161d6d6ce5d2d3bff0a5) Thanks [@rozenmd](https://github.com/rozenmd)! - fix: make d1 help print if a command is incomplete

  Prior to this change, d1's commands would return silently if wrangler wasn't supplied enough arguments to run the command.

  This change resolves this issue, and ensures help is always printed if the command couldn't run.

- [#2016](https://github.com/cloudflare/workers-sdk/pull/2016) [`932fecc0`](https://github.com/cloudflare/workers-sdk/commit/932fecc0857dfdf8401b2293f71c34836a5bbb9d) Thanks [@caass](https://github.com/caass)! - Offer to create a workers.dev subdomain if a user needs one

  Previously, when a user wanted to publish a worker to https://workers.dev by setting `workers_dev = true` in their `wrangler.toml`,
  but their account didn't have a subdomain registered, we would error out.

  Now, we offer to create one for them. It's not implemented for `wrangler dev`, which also expects you to have registered a
  workers.dev subdomain, but we now error correctly and tell them what the problem is.

* [#2003](https://github.com/cloudflare/workers-sdk/pull/2003) [`3ed06b40`](https://github.com/cloudflare/workers-sdk/commit/3ed06b4096d3ea9ed601ae05d77442e5b0217678) Thanks [@GregBrimble](https://github.com/GregBrimble)! - chore: Bump miniflare@2.10.0

- [#2024](https://github.com/cloudflare/workers-sdk/pull/2024) [`4ad48e4d`](https://github.com/cloudflare/workers-sdk/commit/4ad48e4d9b617dd322c6d4b9c0853588a1521a71) Thanks [@rozenmd](https://github.com/rozenmd)! - fix: make it possible for values in vars and defines to have colons (:)

  Prior to this change, passing --define someKey:https://some-value.com would result in an incomplete value being passed to the Worker.

  This change correctly handles colons for var and define in `wrangler dev` and `wrangler publish`.

* [#2032](https://github.com/cloudflare/workers-sdk/pull/2032) [`f33805d2`](https://github.com/cloudflare/workers-sdk/commit/f33805d28b23b613f03169726b91ac3b1b3428d5) Thanks [@caass](https://github.com/caass)! - Catch unsupported terminal errors and provide a nicer error message.

  Wrangler depends on terminals supporting [raw mode](https://en.wikipedia.org/wiki/Terminal_mode). Previously, attempting to run wrangler from a terminal that didn't support raw mode would result in
  an Ink error, which was both an exposure of an internal implementation detail to the user and also not actionable:

  ```text
    ERROR Raw mode is not supported on the current process.stdin, which Ink uses
         as input stream by default.
         Read about how to prevent this error on
         https://github.com/vadimdemedes/ink/#israwmodesupported
  ```

  Now, we provide a much nicer error, which provides an easy next step for th user:

  ```text

  ERROR: This terminal doesn't support raw mode.

  Wrangler uses raw mode to read user input and write output to the terminal, and won't function correctly without it.

  Try running your previous command in a terminal that supports raw mode, such as Command Prompt or Powershell.
  ```

  Closes #1992

- [#1946](https://github.com/cloudflare/workers-sdk/pull/1946) [`7716c3b9`](https://github.com/cloudflare/workers-sdk/commit/7716c3b9dfed540d7ddfec90f042e870a262be78) Thanks [@penalosa](https://github.com/penalosa)! - Support subdomains with wrangler dev for routes defined with `zone_name` (instead of just for routes defined with `zone_id`)

## 2.1.11

### Patch Changes

- [#1957](https://github.com/cloudflare/workers-sdk/pull/1957) [`b579c2b5`](https://github.com/cloudflare/workers-sdk/commit/b579c2b5ad8dc1d19e1b4bf7ff11f56d0c8d4e1f) Thanks [@caass](https://github.com/caass)! - Remove dependency on create-cloudflare.

  Previously, `wrangler generate` was a thin wrapper around [`create-cloudflare`](https://github.com/cloudflare/templates/tree/main/packages/create-cloudflare). Now, we've moved over the logic from that package directly into `wrangler`.

* [#1985](https://github.com/cloudflare/workers-sdk/pull/1985) [`51385e57`](https://github.com/cloudflare/workers-sdk/commit/51385e5740c189ec4854c76307cb9ed821e3712f) Thanks [@rozenmd](https://github.com/rozenmd)! - fix: hide deprecated flags from --help menu

- [#1944](https://github.com/cloudflare/workers-sdk/pull/1944) [`ea54623c`](https://github.com/cloudflare/workers-sdk/commit/ea54623ce2f2f5bc5ac5c48a58730bb3f75afd9c) Thanks [@CarmenPopoviciu](https://github.com/CarmenPopoviciu)! - `wrangler pages publish` should prioritize `_worker.js` over `/functions` if both exist

* [#1950](https://github.com/cloudflare/workers-sdk/pull/1950) [`daf73fbe`](https://github.com/cloudflare/workers-sdk/commit/daf73fbe03b55631383cdc86a05eac12d2775875) Thanks [@CarmenPopoviciu](https://github.com/CarmenPopoviciu)! - `wrangler pages dev` should prioritize `_worker.js`

  When using a `_worker.js` file, the entire `/functions` directory should be ignored – this includes its routing and middleware characteristics. Currently `wrangler pages dev` does the reverse, by prioritizing
  `/functions` over `_worker.js`. These changes fix the current behaviour.

- [#1928](https://github.com/cloudflare/workers-sdk/pull/1928) [`c1722170`](https://github.com/cloudflare/workers-sdk/commit/c1722170e93101a292a3c14110b131457f7164d6) Thanks [@GregBrimble](https://github.com/GregBrimble)! - fix: Allow unsetting of automatically generated `Link` headers using `_headers` and the `! Link` operator

* [#1928](https://github.com/cloudflare/workers-sdk/pull/1928) [`c1722170`](https://github.com/cloudflare/workers-sdk/commit/c1722170e93101a292a3c14110b131457f7164d6) Thanks [@GregBrimble](https://github.com/GregBrimble)! - fix: Only generate `Link` headers from simple `<link>` elements.

  Specifically, only those with the `rel`, `href` and possibly `as` attributes. Any element with additional attributes will not be used to generate headers.

- [#1974](https://github.com/cloudflare/workers-sdk/pull/1974) [`a96f2585`](https://github.com/cloudflare/workers-sdk/commit/a96f25856615befef5d03adffd3808a393bf145e) Thanks [@GregBrimble](https://github.com/GregBrimble)! - chore: Bump @cloudflare/pages-shared@0.0.7 and use TS directly

* [#1965](https://github.com/cloudflare/workers-sdk/pull/1965) [`9709d3a3`](https://github.com/cloudflare/workers-sdk/commit/9709d3a31d4fc192c257d0347f111dec465fd20c) Thanks [@JacobMGEvans](https://github.com/JacobMGEvans)! - chore: remove hidden on --from-dash
  The --from-dash can now be used with the dashboard features to support moving Worker developmment to a local machine.

  resolves #1783

- [#1978](https://github.com/cloudflare/workers-sdk/pull/1978) [`6006ae50`](https://github.com/cloudflare/workers-sdk/commit/6006ae5010ab32bbd81b002b26cd450cdf58b1a5) Thanks [@JacobMGEvans](https://github.com/JacobMGEvans)! - chore: Undici 5.11.0 multipart/form-data support
  The 5.11.0 version of Undici now supports multipart/form-data previously needed a ponyfill
  we can now handle the multipart/form-data without any custom code.

  resolves #1977

## 2.1.10

### Patch Changes

- [#1955](https://github.com/cloudflare/workers-sdk/pull/1955) [`b6dd07a1`](https://github.com/cloudflare/workers-sdk/commit/b6dd07a1ba823c45244de18c2ebbe1e3b56c1ed7) Thanks [@cameron-robey](https://github.com/cameron-robey)! - chore: error if d1 bindings used with `no-bundle`

  While in beta, you cannot use D1 bindings without bundling your worker as these are added in through a facade which gets bypassed when using the `no-bundle` option.

* [#1964](https://github.com/cloudflare/workers-sdk/pull/1964) [`1f50578e`](https://github.com/cloudflare/workers-sdk/commit/1f50578ee8f8a007464b7bd4061a5df74488dbc0) Thanks [@JacobMGEvans](https://github.com/JacobMGEvans)! - chore: Emoji space in help description
  Added a space between the Emoji and description for the secret:bulk command.

- [#1967](https://github.com/cloudflare/workers-sdk/pull/1967) [`02261f27`](https://github.com/cloudflare/workers-sdk/commit/02261f27d9d3a6b83087d12b8e653d0039176a83) Thanks [@rozenmd](https://github.com/rozenmd)! - feat: implement remote mode for unstable_dev

  With this change, `unstable_dev` can now perform end-to-end (e2e) tests against your workers as you dev.

  Note that to use this feature in CI, you'll need to configure `CLOUDFLARE_API_TOKEN` as an environment variable in your CI, and potentially add `CLOUDFLARE_ACCOUNT_ID` as an environment variable in your CI, or `account_id` in your `wrangler.toml`.

  Usage:

  ```js
  await unstable_dev("src/index.ts", {
  	local: false
  });
  ```

## 2.1.9

### Patch Changes

- [#1937](https://github.com/cloudflare/workers-sdk/pull/1937) [`905fce4f`](https://github.com/cloudflare/workers-sdk/commit/905fce4feb0ac34200b597ff5e8c325aaf65b491) Thanks [@JacobMGEvans](https://github.com/JacobMGEvans)! - fix: fails to publish due to empty migrations
  After this change, `wrangler init --from-dash` will not attempt to add durable object migrations to `wrangler.toml` for Workers that don't have durable objects.

  fixes #1854

* [#1943](https://github.com/cloudflare/workers-sdk/pull/1943) [`58a430f2`](https://github.com/cloudflare/workers-sdk/commit/58a430f27fb683f422e552f7c26338f950f39c2b) Thanks [@cameron-robey](https://github.com/cameron-robey)! - chore: add `env` and `ctx` params to `fetch` in javascript example template

  Just like in the typescript templates, and the javascript template for scheduled workers, we include `env` and `ctx` as parameters to the `fetch` export. This makes it clearer where environment variables live.

- [#1934](https://github.com/cloudflare/workers-sdk/pull/1934) [`7ebaec1a`](https://github.com/cloudflare/workers-sdk/commit/7ebaec1a38384b5f04001ad2d8603d7ac0322534) Thanks [@mrbbot](https://github.com/mrbbot)! - Allow `--experimental-local` to be used with module workers

* [#1939](https://github.com/cloudflare/workers-sdk/pull/1939) [`5854cb69`](https://github.com/cloudflare/workers-sdk/commit/5854cb6918cd0271683b4f3f62987f3e9e4b3300) Thanks [@rozenmd](https://github.com/rozenmd)! - fix: respect variable binding type when printing

  After this change, when printing the bindings it has access to, wrangler will correctly only add quotes around string variables, and serialize objects via JSON.stringify (rather than printing `"[object Object]"`).

- [#1953](https://github.com/cloudflare/workers-sdk/pull/1953) [`20195479`](https://github.com/cloudflare/workers-sdk/commit/20195479c9f57d9fede1f5924f6a4ab36f860bea) Thanks [@mrbbot](https://github.com/mrbbot)! - Add `--experimental-local` support to `unstable_dev`

* [#1930](https://github.com/cloudflare/workers-sdk/pull/1930) [`56798155`](https://github.com/cloudflare/workers-sdk/commit/5679815521d7e62d24866eee1653ba409a53e12b) Thanks [@rozenmd](https://github.com/rozenmd)! - fix: use node http instead of faye-websocket in proxy server

  We change how websockets are handled in the proxy server, fixing multiple issues of websocket behaviour, particularly to do with headers.

  In particular this fixes:

  - the protocol passed between the client and the worker was being stripped out by wrangler
  - wrangler was discarding additional headesr from websocket upgrade response
  - websocket close code and reason was not being propagated by wrangler

## 2.1.8

### Patch Changes

- [#1894](https://github.com/cloudflare/workers-sdk/pull/1894) [`ed646cf9`](https://github.com/cloudflare/workers-sdk/commit/ed646cf902a86f467ec2ed08545ced3f97468d31) Thanks [@mrbbot](https://github.com/mrbbot)! - Add experimental support for using the open-source Workers runtime [`workerd`](https://github.com/cloudflare/workerd) in `wrangler dev`.
  Use `wrangler dev --experimental-local` to try it out! 🚀
  Note this feature is still under active development.

## 2.1.7

### Patch Changes

- [#1881](https://github.com/cloudflare/workers-sdk/pull/1881) [`6ff5a030`](https://github.com/cloudflare/workers-sdk/commit/6ff5a0308b8f65f0422719ede3a2a4863311d3d9) Thanks [@Skye-31](https://github.com/Skye-31)! - Chore: correctly log all listening ports on remote mode (closes #1652)

* [#1913](https://github.com/cloudflare/workers-sdk/pull/1913) [`9f7cc5a0`](https://github.com/cloudflare/workers-sdk/commit/9f7cc5a06a704ff2320d0a1996baf6a1da7845a4) Thanks [@threepointone](https://github.com/threepointone)! - feat: expose port and address on (Unstable)DevWorker

  when using `unstable_dev()`, I think we want to expose the port/address that the server has started on. The usecase is when trying to connect to the server _without_ calling `.fetch()` (example: when making a websocket connection).

- [#1911](https://github.com/cloudflare/workers-sdk/pull/1911) [`16c28502`](https://github.com/cloudflare/workers-sdk/commit/16c28502593c27a1b372d8056a55cdee32b5c4cf) Thanks [@rozenmd](https://github.com/rozenmd)! - fix: put config cache log behind logger.debug

  Prior to this change, wrangler would print `Retrieving cached values for...` after almost every single command.

  After this change, you'll only see this message if you add `WRANGLER_LOG=debug` before your command.

  Closes #1808

* [#1687](https://github.com/cloudflare/workers-sdk/pull/1687) [`28cd7361`](https://github.com/cloudflare/workers-sdk/commit/28cd7361a6386913b62389705c335dd1b12d1dd6) Thanks [@geelen](https://github.com/geelen)! - Wrangler now supports the beta release of D1.

## 2.1.6

### Patch Changes

- [#1890](https://github.com/cloudflare/workers-sdk/pull/1890) [`5a4c7113`](https://github.com/cloudflare/workers-sdk/commit/5a4c7113bd34753f571d7c7984658c8b3bb033e0) Thanks [@rozenmd](https://github.com/rozenmd)! - fix: add missing noBundle type to api/dev

* [#1895](https://github.com/cloudflare/workers-sdk/pull/1895) [`1b53bf9d`](https://github.com/cloudflare/workers-sdk/commit/1b53bf9d06fbe2afbd43c18b6406e59e85618dc3) Thanks [@rozenmd](https://github.com/rozenmd)! - fix: rename keep_bindings to keep_vars, and make it opt-in, to keep wrangler.toml compatible with being used for Infrastructure as Code

  By default, wrangler.toml is the source of truth for your environment configuration, like a terraform file.

  If you change your settings (particularly your vars) in the dashboard, wrangler _will_ override them. If you want to disable this behavior, set this field to true.

  Between wrangler 2.0.28 and 2.1.5, by default wrangler would _not_ delete your vars by default, breaking expected wrangler.toml behaviour.

- [#1889](https://github.com/cloudflare/workers-sdk/pull/1889) [`98f756c7`](https://github.com/cloudflare/workers-sdk/commit/98f756c7dfcdefaf1426b6770d0c0450ce4a8619) Thanks [@penalosa](https://github.com/penalosa)! - fix: Correctly place the `.wrangler/state` local state directory in the same directory as `wrangler.toml` by default

* [#1886](https://github.com/cloudflare/workers-sdk/pull/1886) [`8b647175`](https://github.com/cloudflare/workers-sdk/commit/8b647175d31716ef5ff6f801bfd9ed47e2af4bcc) Thanks [@JacobMGEvans](https://github.com/JacobMGEvans)! - fix: potential missing compatibility_date in wrangler.toml when running `wrangler init --from-dash`
  Fixed a bug where compatibility_date wasn't being added to wrangler.toml when initializing a worker via `wrangler init --from-dash`

  fixes #1855

## 2.1.5

### Patch Changes

- [#1819](https://github.com/cloudflare/workers-sdk/pull/1819) [`d8a18070`](https://github.com/cloudflare/workers-sdk/commit/d8a18070c5abe5d9e62da4d5adab794626156ab3) Thanks [@CarmenPopoviciu](https://github.com/CarmenPopoviciu)! - Adds support for custom \_routes.json when running `wrangler pages dev`

* [#1815](https://github.com/cloudflare/workers-sdk/pull/1815) [`d8fe95d2`](https://github.com/cloudflare/workers-sdk/commit/d8fe95d252a4fd8da5d65eacc32c3be49fca212d) Thanks [@cameron-robey](https://github.com/cameron-robey)! - feat: testing scheduled events with `wrangler dev` remote mode

  Using the new middleware (https://github.com/cloudflare/workers-sdk/pull/1735), we implement a way of testing scheduled workers from a fetch using `wrangler dev` in remote mode, by passing a new command line flag `--test-scheduled`. This exposes a route `/__scheduled` which will trigger the scheduled event.

  ```sh
  $ npx wrangler dev index.js --test-scheduled

  $ curl http://localhost:8787/__scheduled
  ```

  Closes https://github.com/cloudflare/workers-sdk/issues/570

- [#1801](https://github.com/cloudflare/workers-sdk/pull/1801) [`07fc90d6`](https://github.com/cloudflare/workers-sdk/commit/07fc90d60912d6906a4b419db8cefc501e693473) Thanks [@rozenmd](https://github.com/rozenmd)! - feat: multi-worker testing

  This change introduces the ability to test multi-worker setups via the wrangler API's [unstable_dev](https://developers.cloudflare.com/workers/wrangler/api/#unstable_dev) function.

  Usage:

  ```js
  import { unstable_dev } from "wrangler";

  /**
   * Note: if you shut down the first worker you spun up,
   * the parent worker won't know the child worker exists
   * and your tests will fail
   */
  describe("multi-worker testing", () => {
  	let childWorker;
  	let parentWorker;

  	beforeAll(async () => {
  		childWorker = await unstable_dev(
  			"src/child-worker.js",
  			{ config: "src/child-wrangler.toml" },
  			{ disableExperimentalWarning: true }
  		);
  		parentWorker = await unstable_dev(
  			"src/parent-worker.js",
  			{ config: "src/parent-wrangler.toml" },
  			{ disableExperimentalWarning: true }
  		);
  	});

  	afterAll(async () => {
  		await childWorker.stop();
  		await parentWorker.stop();
  	});

  	it("childWorker should return Hello World itself", async () => {
  		const resp = await childWorker.fetch();
  		if (resp) {
  			const text = await resp.text();
  			expect(text).toMatchInlineSnapshot(`"Hello World!"`);
  		}
  	});

  	it("parentWorker should return Hello World by invoking the child worker", async () => {
  		const resp = await parentWorker.fetch();
  		if (resp) {
  			const parsedResp = await resp.text();
  			expect(parsedResp).toEqual("Parent worker sees: Hello World!");
  		}
  	});
  });
  ```

* [#1865](https://github.com/cloudflare/workers-sdk/pull/1865) [`adfc52d6`](https://github.com/cloudflare/workers-sdk/commit/adfc52d6961ca3a43c846d7bce62a5864a80b373) Thanks [@JacobMGEvans](https://github.com/JacobMGEvans)! - polish: loglevel flag
  Added a '--log-level' flag that allows the user to specify between 'debug', 'info', 'log', 'warning', 'error', 'none'
  Currently 'none' will turn off all outputs in Miniflare (local mode), however, Wrangler will still output Errors.

  resolves #185

- [#1861](https://github.com/cloudflare/workers-sdk/pull/1861) [`3d51d553`](https://github.com/cloudflare/workers-sdk/commit/3d51d5536d1c125142bfea1879609411905051ce) Thanks [@GregBrimble](https://github.com/GregBrimble)! - fix: Add 'charset' to 'Content-Type' on 'wrangler pages dev' responses

* [#1867](https://github.com/cloudflare/workers-sdk/pull/1867) [`5a6ccc58`](https://github.com/cloudflare/workers-sdk/commit/5a6ccc584dffcbc0ae176bed7102dda8e50cdbea) Thanks [@cameron-robey](https://github.com/cameron-robey)! - fix: handle logging of empty map/set/weak-map/weak-set

- [#1882](https://github.com/cloudflare/workers-sdk/pull/1882) [`ba0aed63`](https://github.com/cloudflare/workers-sdk/commit/ba0aed63903d88ca2111084558625935cf7daddb) Thanks [@rozenmd](https://github.com/rozenmd)! - chore: refactor remote.tsx to only destructure when necessary

## 2.1.4

### Patch Changes

- [#1843](https://github.com/cloudflare/workers-sdk/pull/1843) [`c5ee6dee`](https://github.com/cloudflare/workers-sdk/commit/c5ee6deec547a69dc092cbcda2df212a6836013f) Thanks [@rozenmd](https://github.com/rozenmd)! - feat: teach wrangler init how to write js tests

* [#1856](https://github.com/cloudflare/workers-sdk/pull/1856) [`6aae958a`](https://github.com/cloudflare/workers-sdk/commit/6aae958aafc7a2a5be8853214438bc7c1ccda939) Thanks [@rozenmd](https://github.com/rozenmd)! - feat: add vitest as a test runner option

- [#1839](https://github.com/cloudflare/workers-sdk/pull/1839) [`2660872a`](https://github.com/cloudflare/workers-sdk/commit/2660872a391b6c4662889bfdd5fda035f48ca54d) Thanks [@cameron-robey](https://github.com/cameron-robey)! - feat: make it possible to specify a path for `unstable_dev()`'s fetch method

  ```
  const worker = await unstable_dev(
    "script.js"
  );
  const res = await worker.fetch(req);
  ```

  where `req` can be anything from `RequestInfo`: `string | URL | Request`.

* [#1851](https://github.com/cloudflare/workers-sdk/pull/1851) [`afca1b6c`](https://github.com/cloudflare/workers-sdk/commit/afca1b6c47933ddb22ccb3317fbd4976c5b926c8) Thanks [@cameron-robey](https://github.com/cameron-robey)! - feat: summary output for secret:bulk

  When wrangler `secret:bulk <json>` is run, a summary is outputted at the end with the number of secrets successfully / unsuccessfully created.

- [#1847](https://github.com/cloudflare/workers-sdk/pull/1847) [`5726788f`](https://github.com/cloudflare/workers-sdk/commit/5726788fa1b50765c8455c98f508acffad6ca588) Thanks [@rozenmd](https://github.com/rozenmd)! - chore: add instructions as part of wrangler init for testing

* [#1846](https://github.com/cloudflare/workers-sdk/pull/1846) [`f450e387`](https://github.com/cloudflare/workers-sdk/commit/f450e387f61cf7e28b84fefd018d9758b7b2c931) Thanks [@rozenmd](https://github.com/rozenmd)! - fix: when running `wrangler init`, add a `test` script to package.json when the user asks us to write their first test

- [#1837](https://github.com/cloudflare/workers-sdk/pull/1837) [`aa5ede62`](https://github.com/cloudflare/workers-sdk/commit/aa5ede624d9b9465dbe80cdfe2b21b85a8a217ba) Thanks [@rozenmd](https://github.com/rozenmd)! - fix: explicitly export UnstableDevWorker type

* [#1779](https://github.com/cloudflare/workers-sdk/pull/1779) [`974f3311`](https://github.com/cloudflare/workers-sdk/commit/974f3311145175f77baacbf0b41fd81865c99159) Thanks [@WalshyDev](https://github.com/WalshyDev)! - Add debug outputs to the exchange request

## 2.1.3

### Patch Changes

- [#1836](https://github.com/cloudflare/workers-sdk/pull/1836) [`3583f313`](https://github.com/cloudflare/workers-sdk/commit/3583f313f50d1b0ba703286a44842d1c70b730e9) Thanks [@rozenmd](https://github.com/rozenmd)! - fix: wrangler publish for CI after a manual deployment

  Prior to this change, if you edited your Worker via the Cloudflare Dashboard, then used CI to deploy your script, `wrangler publish` would fail.

  This change logs a warning that your manual changes are going to be overriden, but doesn't require user input to proceed.

  Closes #1832

* [#1644](https://github.com/cloudflare/workers-sdk/pull/1644) [`dc1c9595`](https://github.com/cloudflare/workers-sdk/commit/dc1c959548b41c617dd220ff3b222c076b62ea78) Thanks [@geelen](https://github.com/geelen)! - Deprecated --experimental-enable-local-persistence.

  Added --persist and --persist-to in its place. Changed the default persistence directory to .wrangler/state, relative to wrangler.toml.

  To migrate to the new flag, run `mkdir -p .wrangler && mv wrangler-local-state .wrangler/state` then use `--persist`. Alternatively, you can use `--persist-to=./wrangler-local-state` to keep using the files in the old location.

## 2.1.2

### Patch Changes

- [#1833](https://github.com/cloudflare/workers-sdk/pull/1833) [`b1622395`](https://github.com/cloudflare/workers-sdk/commit/b1622395641057b1eda0d165951fd9079036fefc) Thanks [@GregBrimble](https://github.com/GregBrimble)! - fix: \_headers and \_redirects parsing in 'wrangler pages dev'

## 2.1.1

### Patch Changes

- [#1827](https://github.com/cloudflare/workers-sdk/pull/1827) [`32a58fee`](https://github.com/cloudflare/workers-sdk/commit/32a58fee8efd2c0c07dcb75ad5e52cbca8785b12) Thanks [@JacobMGEvans](https://github.com/JacobMGEvans)! - fix: Publish error when deploying new Workers

  This fix adds a try/catch when checking when the Worker was last deployed.

  The check was failing when a Worker had never been deployed, causing deployments of new Workers to fail.

  fixes #1824

* [#1799](https://github.com/cloudflare/workers-sdk/pull/1799) [`a89786ba`](https://github.com/cloudflare/workers-sdk/commit/a89786ba3b08a7cd7c074c52b6b83ab91223dddf) Thanks [@JacobMGEvans](https://github.com/JacobMGEvans)! - feat: Bulk Secret Upload
  Created a flag that allows for passing in a JSON file with key/value's of secrets.

  resolve #1610

## 2.1.0

### Minor Changes

- [#1713](https://github.com/cloudflare/workers-sdk/pull/1713) [`82451e9d`](https://github.com/cloudflare/workers-sdk/commit/82451e9dbb12447f487904788a6e82b184c83722) Thanks [@jspspike](https://github.com/jspspike)! - Tail now uses updated endpoint. Allows tailing workers that are above the normal "invocations per second" limit when using the `--ip self` filter.

### Patch Changes

- [#1745](https://github.com/cloudflare/workers-sdk/pull/1745) [`1a13e483`](https://github.com/cloudflare/workers-sdk/commit/1a13e483398fb13239c3a5a58efbf4b30c47857e) Thanks [@rozenmd](https://github.com/rozenmd)! - fix: let users know when we'll use their proxy for requests

* [#1782](https://github.com/cloudflare/workers-sdk/pull/1782) [`cc43e3c4`](https://github.com/cloudflare/workers-sdk/commit/cc43e3c491aef432a52c15f43ecd4005c1400211) Thanks [@jahands](https://github.com/jahands)! - fix: Update Pages test to assert version in package.json

  This test was asserting a hardcoded wrangler version which broke after release.

- [#1786](https://github.com/cloudflare/workers-sdk/pull/1786) [`1af49b68`](https://github.com/cloudflare/workers-sdk/commit/1af49b68d3189b8ded0d53a2a88cf08d792abf2a) Thanks [@rozenmd](https://github.com/rozenmd)! - fix: refactor unstable_dev to avoid race conditions with ports

  Prior to this change, wrangler would check to see if a port was available, do a bit more work, then try use that port when starting miniflare. With this change, we're using port 0 to tell Node to assign us a random free port.

  To make this change work, we had to do some plumbing so miniflare can tell us the host and port it's using, so we can call fetch against it.

* [#1795](https://github.com/cloudflare/workers-sdk/pull/1795) [`c17f6d3d`](https://github.com/cloudflare/workers-sdk/commit/c17f6d3d1efee7bbaa4de48dc01ff6b7b1f40c1e) Thanks [@mrbbot](https://github.com/mrbbot)! - Upgrade `miniflare` to [`2.8`](https://github.com/cloudflare/miniflare/releases/tag/v2.8.0)

- [#1788](https://github.com/cloudflare/workers-sdk/pull/1788) [`152a1e81`](https://github.com/cloudflare/workers-sdk/commit/152a1e81cb6967a701973faaf85ddc03404b866a) Thanks [@GregBrimble](https://github.com/GregBrimble)! - chore: Refactor 'wrangler pages dev' to use the same code as we do in production

  This will make our dev implementation an even closer simulation of production, and will make maintenance easier going forward.

* [#1789](https://github.com/cloudflare/workers-sdk/pull/1789) [`b21ee41a`](https://github.com/cloudflare/workers-sdk/commit/b21ee41ae66d739f2db496a73acfcbf57ef45c0e) Thanks [@JacobMGEvans](https://github.com/JacobMGEvans)! - fix: getMonth compatibility date
  Set correct month for `compatibility_date` when initializing a new Worker

  resolves #1766

- [#1694](https://github.com/cloudflare/workers-sdk/pull/1694) [`3fb730a3`](https://github.com/cloudflare/workers-sdk/commit/3fb730a33d36bbb6a4270c8d4a3a80fd506a9ad1) Thanks [@yjl9903](https://github.com/yjl9903)! - feat: starting pages dev server doesn't require command when proxy port provided

* [#1729](https://github.com/cloudflare/workers-sdk/pull/1729) [`ebb5b88f`](https://github.com/cloudflare/workers-sdk/commit/ebb5b88fbcba30fca3beb3900c2429218aad5ed2) Thanks [@JacobMGEvans](https://github.com/JacobMGEvans)! - feat: autogenerated config from dash

  Makes `wrangler init`'s `--from-dash` option pull in data from Cloudflare's dashboard to generate a wrangler.toml file populated with configuration from an existing Worker.
  This is a first step towards making `wrangler init` more useful for folks who are already using Cloudflare's products on the Dashboard.

  related discussion #1623
  resolves #1638

- [#1781](https://github.com/cloudflare/workers-sdk/pull/1781) [`603d0b35`](https://github.com/cloudflare/workers-sdk/commit/603d0b35074e2c59484e39305e0b01121de20f15) Thanks [@JacobMGEvans](https://github.com/JacobMGEvans)! - feat: Publish Origin Messaging
  feat: warn about potential conflicts during `publish` and `init --from-dash`.

  - If publishing to a worker that has been modified in the dashboard, warn that the dashboard changes will be overwritten.
  - When initializing from the dashboard, warn that future changes via the dashboard will not automatically appear in the local Worker config.

  resolves #1737

* [#1735](https://github.com/cloudflare/workers-sdk/pull/1735) [`de29a445`](https://github.com/cloudflare/workers-sdk/commit/de29a4459750cf229fb563bcc8191ab3ad77bf4d) Thanks [@cameron-robey](https://github.com/cameron-robey)! - feat: new internal middleware

  A new way of registering middleware that gets bundled and executed on the edge.

  - the same middleware functions can be used for both modules workers and service workers
  - only requires running esbuild a fixed number of times, rather than for each middleware added

## 2.0.29

### Patch Changes

- [#1731](https://github.com/cloudflare/workers-sdk/pull/1731) [`16f051d3`](https://github.com/cloudflare/workers-sdk/commit/16f051d36e8c205374e5ac38b141def45095e3ef) Thanks [@CarmenPopoviciu](https://github.com/CarmenPopoviciu)! - Add custom \_routes.json support for Pages Functions projects

* [#1762](https://github.com/cloudflare/workers-sdk/pull/1762) [`23f89216`](https://github.com/cloudflare/workers-sdk/commit/23f8921628baf32f0cace1ebf893964a26afe91a) Thanks [@petebacondarwin](https://github.com/petebacondarwin)! - Use getBasePath() when trying to specify paths to files relative to the
  base of the Wrangler package directory rather than trying to compute the
  path from Node.js constants like **dirname and **filename. This is
  because the act of bundling the source code can move the file that contains
  these constants around potentially breaking the relative path to the desired files.

  Fixes #1755

- [#1763](https://github.com/cloudflare/workers-sdk/pull/1763) [`75f3ae82`](https://github.com/cloudflare/workers-sdk/commit/75f3ae829b0b4f8ae2cf2093bda93e8096838240) Thanks [@CarmenPopoviciu](https://github.com/CarmenPopoviciu)! - Add `description` field to \_routes.json

  When generating routes for Functions projects, let's add a description
  so we know what wrangler version generated this config

* [#1538](https://github.com/cloudflare/workers-sdk/pull/1538) [`2c9caf74`](https://github.com/cloudflare/workers-sdk/commit/2c9caf74bdf3f60db7c244b2202f358abe5ced1f) Thanks [@rozenmd](https://github.com/rozenmd)! - chore: refactor wrangler.dev API to not need React/Ink

  Prior to this change, `wrangler.unstable_dev()` would only support running one instance of wrangler at a time, as Ink only lets you render one instance of React. This resulted in test failures in CI.

  This change creates pure JS/TS versions of these React hooks:

  - useEsbuild
  - useLocalWorker
  - useCustomBuild
  - useTmpDir

  As a side-effect of removing React, tests should run faster in CI.

  Closes #1432
  Closes #1419

- [#1775](https://github.com/cloudflare/workers-sdk/pull/1775) [`8163b8cf`](https://github.com/cloudflare/workers-sdk/commit/8163b8cfde8020d76bd64090276347b01b4a8f8d) Thanks [@CarmenPopoviciu](https://github.com/CarmenPopoviciu)! - Add unit tests for `wrangler pages publish`

## 2.0.28

### Patch Changes

- [#1725](https://github.com/cloudflare/workers-sdk/pull/1725) [`eb75413e`](https://github.com/cloudflare/workers-sdk/commit/eb75413ec35f6d4f6306601f4d5c9d058f794a18) Thanks [@threepointone](https://github.com/threepointone)! - rename: `worker_namespaces` / `dispatch_namespaces`

  The Worker-for-Platforms team would like to rename this field to more closely match what it's called internally. This fix does a search+replace on this term. This feature already had an experimental warning, and no one's using it at the moment, so we're not going to add a warning/backward compat for existing customers.

* [#1736](https://github.com/cloudflare/workers-sdk/pull/1736) [`800f8553`](https://github.com/cloudflare/workers-sdk/commit/800f8553b25bb0641fd5e9b38eb5d9ca02abe24c) Thanks [@threepointone](https://github.com/threepointone)! - fix: do not delete previously defined plain_text/json bindings on publish

  Currently, when we publish a worker, we delete an pre-existing bindings if they're not otherwise defined in `wrangler.toml`, and overwrite existing ones. But folks may be deploying with wrangler, and changing environment variables on the fly (like marketing messages, etc). It's annoying when deploying via wrangler blows away those values.

  This patch fixes one of those issues. It will not delete any older bindings that are not in wrangler.toml. It still _does_ overwrite existing vars, but at least this gives a way for developers to have some vars that are not blown away on every publish.

- [#1726](https://github.com/cloudflare/workers-sdk/pull/1726) [`0b83504c`](https://github.com/cloudflare/workers-sdk/commit/0b83504c12b35301acaeb5302c0d16021c958f8e) Thanks [@GregBrimble](https://github.com/GregBrimble)! - fix: Multiworker and static asset dev bug preventing both from being used

  There was previously a collision on the generated filenames which resulted in the generated scripts looping and crashing in Miniflare with error code 7. By renaming one of the generated files, this is avoided.

* [#1718](https://github.com/cloudflare/workers-sdk/pull/1718) [`02f1fe9b`](https://github.com/cloudflare/workers-sdk/commit/02f1fe9b07bb08b7395e7de1d78cc929221b464f) Thanks [@threepointone](https://github.com/threepointone)! - fix: use `config.dev.ip` when provided

  Because we'd used a default for 0.0.0.0 for the `--ip` flag, `wrangler dev` was overriding the value specified in `wrangler.toml` under `dev.ip`. This fix removes the default value (since it's being set when normalising config anyway).

  Fixes https://github.com/cloudflare/workers-sdk/issues/1714

- [#1727](https://github.com/cloudflare/workers-sdk/pull/1727) [`3f9e8f63`](https://github.com/cloudflare/workers-sdk/commit/3f9e8f634e6544bf3aef8748f56041a077758ab2) Thanks [@rozenmd](https://github.com/rozenmd)! - fix: refresh token when we detect that the preview session has expired (error code 10049)

  When running `wrangler dev`, from time to time the preview session token would expire, and the dev server would need to be manually restarted. This fixes this, by refreshing the token when it expires.

  Closes #1446

* [#1730](https://github.com/cloudflare/workers-sdk/pull/1730) [`27ad80ee`](https://github.com/cloudflare/workers-sdk/commit/27ad80eed7f25393a0e5c1d8a62c3b0e743a639d) Thanks [@threepointone](https://github.com/threepointone)! - feat: `--var name:value` and `--define name:value`

  This enables passing values for `[vars]` and `[define]` via the cli. We have a number of usecases where the values to be injected during dev/publish aren't available statically (eg: a version string, some identifier for 3p libraries, etc) and reading those values only from `wrangler.toml` isn't good ergonomically. So we can now read those values when passed through the CLI.

  Example: add a var during dev: `wrangler dev --var xyz:123` will inject the var `xyz` with string `"123"`

  (note, only strings allowed for `--var`)

  substitute a global value: `wrangler dev --define XYZ:123` will replace every global identifier `XYZ` with the value `123`.

  The same flags also work with `wrangler publish`.

  Also, you can use actual environment vars in these commands. e.g.: `wrangler dev --var xyz:$XYZ` will set `xyz` to whatever `XYZ` has been set to in the terminal environment.

- [#1700](https://github.com/cloudflare/workers-sdk/pull/1700) [`d7c23e49`](https://github.com/cloudflare/workers-sdk/commit/d7c23e49706cb8fdb6eb71ece9fb4eca14c62df8) Thanks [@penalosa](https://github.com/penalosa)! - Closes [#1505](https://github.com/cloudflare/workers-sdk/issues/1505) by extending `wrangler tail` to allow for passing worker routes as well as worker script names.

  For example, if you have a worker `example-worker` assigned to the route `example.com/*`, you can retrieve it's logs by running either `wrangler tail example.com/*` or `wrangler tail example-worker`—previously only `wrangler tail example-worker` was supported.

* [#1720](https://github.com/cloudflare/workers-sdk/pull/1720) [`f638de64`](https://github.com/cloudflare/workers-sdk/commit/f638de6426619a899367ba41674179b8ca67c6ab) Thanks [@mrbbot](https://github.com/mrbbot)! - Upgrade `miniflare` to [`2.7.1`](https://github.com/cloudflare/miniflare/releases/tag/v2.7.1) incorporating changes from [`2.7.0`](https://github.com/cloudflare/miniflare/releases/tag/v2.7.0)

- [#1691](https://github.com/cloudflare/workers-sdk/pull/1691) [`5b2c3ee2`](https://github.com/cloudflare/workers-sdk/commit/5b2c3ee2c5d65b25c966ca07751f544f282525b9) Thanks [@cameron-robey](https://github.com/cameron-robey)! - chore: bump undici and increase minimum node version to 16.13

  - We bump undici to version to 5.9.1 to patch some security vulnerabilities in previous versions
  - This requires bumping the minimum node version to >= 16.8 so we update the minimum to the LTS 16.13

  Fixes https://github.com/cloudflare/workers-sdk/issues/1679
  Fixes https://github.com/cloudflare/workers-sdk/issues/1684

## 2.0.27

### Patch Changes

- [#1686](https://github.com/cloudflare/workers-sdk/pull/1686) [`a0a3ffde`](https://github.com/cloudflare/workers-sdk/commit/a0a3ffde4a2388cfa2c6d2fa13b4c0ee94a172ba) Thanks [@Skye-31](https://github.com/Skye-31)! - fix: pages dev correctly escapes regex characters in function paths (fixes #1685)

* [#1667](https://github.com/cloudflare/workers-sdk/pull/1667) [`ba6451df`](https://github.com/cloudflare/workers-sdk/commit/ba6451dfe888580aa7d8d33c2c770a5d3d57667d) Thanks [@arjunyel](https://github.com/arjunyel)! - fix: check for nonempty kv id and r2 bucket_name

- [#1628](https://github.com/cloudflare/workers-sdk/pull/1628) [`61e3f00b`](https://github.com/cloudflare/workers-sdk/commit/61e3f00bcb017b7ea96bb0c12459c56539fb891a) Thanks [@Skye-31](https://github.com/Skye-31)! - fix: pages dev process exit when proxied process exits

  Currently, if the process pages dev is proxying exists or crashes, pages dev does not clean it up, and attempts to continue proxying requests to it, resulting in it throwing 502 errors. This fixes that behaviour to make wrangler exit with the code the child_process exits with.

* [#1690](https://github.com/cloudflare/workers-sdk/pull/1690) [`670fa778`](https://github.com/cloudflare/workers-sdk/commit/670fa778db263a3cf81b2b1d572dcb0df96a0463) Thanks [@rozenmd](https://github.com/rozenmd)! - fix: check if we're in CI before trying to open the browser

- [#1675](https://github.com/cloudflare/workers-sdk/pull/1675) [`ee30101d`](https://github.com/cloudflare/workers-sdk/commit/ee30101db59b195dba734fcbd479ec1aeae1feab) Thanks [@Skye-31](https://github.com/Skye-31)! - chore: use rimraf & cross-env to support windows development

* [#1710](https://github.com/cloudflare/workers-sdk/pull/1710) [`9943e647`](https://github.com/cloudflare/workers-sdk/commit/9943e647c56c686d0e499c28b3c54b4fbe47dccb) Thanks [@rozenmd](https://github.com/rozenmd)! - fix: pass create-cloudflare the correct path

  wrangler generate was passing create-cloudflare an absolute path, rather than a folder name, resulting in "doubled-up" paths

- [#1712](https://github.com/cloudflare/workers-sdk/pull/1712) [`c18c60ee`](https://github.com/cloudflare/workers-sdk/commit/c18c60eeacca27656f0e21f1bdcfc0e1298343c3) Thanks [@petebacondarwin](https://github.com/petebacondarwin)! - feat: add debug logging to CF API requests and remote dev worker requests

* [#1663](https://github.com/cloudflare/workers-sdk/pull/1663) [`a9f9094c`](https://github.com/cloudflare/workers-sdk/commit/a9f9094c92e547c1db7cd45fb5bc46f933f75e39) Thanks [@GregBrimble](https://github.com/GregBrimble)! - feat: Adds `--compatibility-date` and `--compatibility-flags` to `wrangler pages dev`

  Soon to follow in production.

- [#1653](https://github.com/cloudflare/workers-sdk/pull/1653) [`46b73b52`](https://github.com/cloudflare/workers-sdk/commit/46b73b5227ddbcc0ce53feb1c13845044474c86c) Thanks [@WalshyDev](https://github.com/WalshyDev)! - Fixed R2 create bucket API endpoint. The `wrangler r2 bucket create` command should work again

## 2.0.26

### Patch Changes

- [#1655](https://github.com/cloudflare/workers-sdk/pull/1655) [`fed80faa`](https://github.com/cloudflare/workers-sdk/commit/fed80faa9d704d7d840d65a7dfc57805ff9356d7) Thanks [@jahands](https://github.com/jahands)! - fix: Pages Functions custom \_routes.json not being used

  Also cleaned up when we were reading generated \_routes.json

* [#1649](https://github.com/cloudflare/workers-sdk/pull/1649) [`a366b12f`](https://github.com/cloudflare/workers-sdk/commit/a366b12f6af1593a5d060ad83338397a6047d329) Thanks [@Skye-31](https://github.com/Skye-31)! - fix: [windows] unable to find netstat

- [#1626](https://github.com/cloudflare/workers-sdk/pull/1626) [`f650a0b2`](https://github.com/cloudflare/workers-sdk/commit/f650a0b2be8f725d5e71520f89fe848bb1379194) Thanks [@JacobMGEvans](https://github.com/JacobMGEvans)! - fix: Added pathname to the constructed URL service bindings + wrangler dev ignores pathname when making a request.

  resolves #1598

* [#1648](https://github.com/cloudflare/workers-sdk/pull/1648) [`af669a19`](https://github.com/cloudflare/workers-sdk/commit/af669a1983a02adc1b997798869b2b4260c10891) Thanks [@CarmenPopoviciu](https://github.com/CarmenPopoviciu)! - Implement new wrangler pages functions optimize-routes command

- [#1622](https://github.com/cloudflare/workers-sdk/pull/1622) [`02bdfde0`](https://github.com/cloudflare/workers-sdk/commit/02bdfde0d683097d1d1c40d9e3b64011cc8859ef) Thanks [@Skye-31](https://github.com/Skye-31)! - fix: Handle static files with multiple extensions, e.g. /a.b should resolve /a.b.html, if /a.b as a file does not exist

* [#1666](https://github.com/cloudflare/workers-sdk/pull/1666) [`662dfdf9`](https://github.com/cloudflare/workers-sdk/commit/662dfdf9e02056245e0c0ac7464f1c7b83465899) Thanks [@jahands](https://github.com/jahands)! - fix: Consolidate routes that are over the limit to prevent failed deployments

  Rather than failing a deployment because a route is too long (>100 characters), it will now be shortened to the next available level. Eg. `/foo/aaaaaaa...` -> `/foo/*`

- [#1670](https://github.com/cloudflare/workers-sdk/pull/1670) [`1b232aaf`](https://github.com/cloudflare/workers-sdk/commit/1b232aafa7ba192f8cc309d5905d9afdaa4eae78) Thanks [@Skye-31](https://github.com/Skye-31)! - fix: dev.tsx opens 127.0.0.1 instead of 0.0.0.0 (doesn't work on windows)

* [#1671](https://github.com/cloudflare/workers-sdk/pull/1671) [`808c0ab3`](https://github.com/cloudflare/workers-sdk/commit/808c0ab39465c61c8cca532329a56fa4786331b0) Thanks [@Skye-31](https://github.com/Skye-31)! - feat: pages publish - log special files being uploaded

- [#1656](https://github.com/cloudflare/workers-sdk/pull/1656) [`37852672`](https://github.com/cloudflare/workers-sdk/commit/37852672ba14cacfeb780b03f3ea35e82ca1aa1f) Thanks [@jahands](https://github.com/jahands)! - fix: Warn when Pages Functions have no routes

  Building/publishing pages functions with no valid handlers would result in a Functions script containing no routes, often because the user is using the functions directory for something unrelated. This will no longer add an empty Functions script to the deployment, needlessly consuming Functions quota.

* [#1665](https://github.com/cloudflare/workers-sdk/pull/1665) [`c40fca42`](https://github.com/cloudflare/workers-sdk/commit/c40fca421b6826d7f0ef0bf7a8840e4bce7cd062) Thanks [@GregBrimble](https://github.com/GregBrimble)! - fix: Fix SW and Durable Object request URLs made over the service registry

- [#1645](https://github.com/cloudflare/workers-sdk/pull/1645) [`ac397480`](https://github.com/cloudflare/workers-sdk/commit/ac39748069d2d20cb4dfd703b65f2329f60ae4ce) Thanks [@JacobMGEvans](https://github.com/JacobMGEvans)! - feat: download & initialize a wrangler project from dashboard worker

  Added `wrangler init --from-dash <worker-name>`, which allows initializing a wrangler project from a pre-existing worker in the dashboard.

  Resolves #1624
  Discussion: #1623

  Notes: `multiplart/form-data` parsing is [not currently supported in Undici](https://github.com/nodejs/undici/issues/974), so a temporary workaround to slice off top and bottom boundaries is in place.

* [#1639](https://github.com/cloudflare/workers-sdk/pull/1639) [`d86382a5`](https://github.com/cloudflare/workers-sdk/commit/d86382a50fd4a163659cdf745e462f3a9c7159a5) Thanks [@matthewdavidrodgers](https://github.com/matthewdavidrodgers)! - fix: support 'exceededMemory' error status in tail

  While the exception for 'Worker exceeded memory limits' gets logged
  correctly when tailing, the actual status wasn't being counted as an
  error, and was falling through a switch case to 'unknown'

  This ensures filtering and logging reflects that status correctly

## 2.0.25

### Patch Changes

- [#1615](https://github.com/cloudflare/workers-sdk/pull/1615) [`9163da17`](https://github.com/cloudflare/workers-sdk/commit/9163da17959532ab801c8dca772e29c135f80cf1) Thanks [@huw](https://github.com/huw)! - fix: Resolve source maps correctly in local dev mode

  Resolves https://github.com/cloudflare/workers-sdk/issues/1614

* [#1617](https://github.com/cloudflare/workers-sdk/pull/1617) [`32c9a4ae`](https://github.com/cloudflare/workers-sdk/commit/32c9a4ae95eb2d6ffecb8f5765ed68b2e9278f4e) Thanks [@jahands](https://github.com/jahands)! - fix: Ignore \_routes.generated.json when uploading Pages assets

- [#1609](https://github.com/cloudflare/workers-sdk/pull/1609) [`fa8cb73f`](https://github.com/cloudflare/workers-sdk/commit/fa8cb73f72e3f167289326ed6a2ce58d42bd9102) Thanks [@jahands](https://github.com/jahands)! - patch: Consolidate redundant routes when generating \_routes.generated.json

  Example: `["/foo/:name", "/foo/bar"] => ["/foo/*"]`

* [#1595](https://github.com/cloudflare/workers-sdk/pull/1595) [`d4fbd0be`](https://github.com/cloudflare/workers-sdk/commit/d4fbd0be5f5801c331a76709cb375a9386117361) Thanks [@caass](https://github.com/caass)! - Add support for Alarm Events in `wrangler tail`

  `wrangler tail --format pretty` now supports receiving events from [Durable Object Alarms](https://developers.cloudflare.com/workers/learning/using-durable-objects/#alarms-in-durable-objects), and will display the time the alarm was triggered.

  Additionally, any future unknown events will simply print "Unknown Event" instead of crashing the `wrangler` process.

  Closes #1519

- [#1642](https://github.com/cloudflare/workers-sdk/pull/1642) [`a3e654f8`](https://github.com/cloudflare/workers-sdk/commit/a3e654f8d98c5ac5bbb5d167ddaf6b8975c383c5) Thanks [@jrf0110](https://github.com/jrf0110)! - feat: Add output-routes-path to functions build

  This controls the output path of the \_routes.json file. Also moves \_routes.json generation to tmp directory during functions build + publish

* [#1606](https://github.com/cloudflare/workers-sdk/pull/1606) [`24327289`](https://github.com/cloudflare/workers-sdk/commit/243272890ece055b1b5a7fdb3eb97200ea686a98) Thanks [@Skye-31](https://github.com/Skye-31)! - chore: make prettier also fix changesets, as it causes checks to fail if they're not formatted

- [#1611](https://github.com/cloudflare/workers-sdk/pull/1611) [`3df0fe04`](https://github.com/cloudflare/workers-sdk/commit/3df0fe043a69492db2a2ebe7098e0355409d3dc6) Thanks [@GregBrimble](https://github.com/GregBrimble)! - feat: Durable Object multi-worker bindings in local dev.

  Building on [the recent work for multi-worker Service bindings in local dev](https://github.com/cloudflare/workers-sdk/pull/1503), this now adds support for direct Durable Object namespace bindings.

  A parent (calling) Worker will look for child Workers (where the Durable Object has been defined) by matching the `script_name` configuration option with the child's Service name. For example, if you have a Worker A which defines a Durable Object, `MyDurableObject`, and Worker B which references A's Durable Object:

  ```toml
  name = "A"

  [durable_objects]
  bindings = [
  	{ name = "MY_DO", class_name = "MyDurableObject" }
  ]
  ```

  ```toml
  name = "B"

  [durable_objects]
  bindings = [
  	{ name = "REFERENCED_DO", class_name = "MyDurableObject", script_name = "A" }
  ]
  ```

  `MY_DO` will work as normal in Worker A. `REFERENCED_DO` in Worker B will point at A's Durable Object.

  Note: this only works in local mode (`wrangler dev --local`) at present.

* [#1621](https://github.com/cloudflare/workers-sdk/pull/1621) [`2aa3fe88`](https://github.com/cloudflare/workers-sdk/commit/2aa3fe884422671ba128ea01a37abf63d344e541) Thanks [@Skye-31](https://github.com/Skye-31)! - fix(#1487) [pages]: Command failed: git rev-parse --abrev-ref HEAD

- [#1631](https://github.com/cloudflare/workers-sdk/pull/1631) [`f1c97c8b`](https://github.com/cloudflare/workers-sdk/commit/f1c97c8ba07d1b346bbd12e05503007b8e6ec912) Thanks [@Skye-31](https://github.com/Skye-31)! - chore: add fixtures to prettier

* [#1602](https://github.com/cloudflare/workers-sdk/pull/1602) [`ebd1d631`](https://github.com/cloudflare/workers-sdk/commit/ebd1d631915fb2041886aad8ee398d5c9e0f612e) Thanks [@huw](https://github.com/huw)! - fix: Pass `usageModel` to Miniflare in local dev

  This allows Miniflare to dynamically update the external subrequest limit for Unbound workers.

- [#1629](https://github.com/cloudflare/workers-sdk/pull/1629) [`06915ff7`](https://github.com/cloudflare/workers-sdk/commit/06915ff780c7333a2f979b042b4c20eed1338b37) Thanks [@Skye-31](https://github.com/Skye-31)! - fix: disallow imports in \_worker.js (https://github.com/cloudflare/workers-sdk/issues/1214)

* [#1518](https://github.com/cloudflare/workers-sdk/pull/1518) [`85ab8a93`](https://github.com/cloudflare/workers-sdk/commit/85ab8a9389de8d77b1d08b2cf14a5c7b5d493e07) Thanks [@jahands](https://github.com/jahands)! - feature: Reduce Pages Functions executions for Asset-only requests in `_routes.json`

  Manually create a `_routes.json` file in your build output directory to specify routes. This is a set of inclusion/exclusion rules to indicate when to run a Pages project's Functions. Note: This is an experemental feature and is subject to change.

- [#1634](https://github.com/cloudflare/workers-sdk/pull/1634) [`f6ea7e7b`](https://github.com/cloudflare/workers-sdk/commit/f6ea7e7b48b36e39b11380eb6a14461ebbabc80b) Thanks [@Skye-31](https://github.com/Skye-31)! - feat: [pages] add loaders for .html & .txt

* [#1589](https://github.com/cloudflare/workers-sdk/pull/1589) [`6aa96e49`](https://github.com/cloudflare/workers-sdk/commit/6aa96e490489e5847bae53885b9e5ef3dcff55b7) Thanks [@Skye-31](https://github.com/Skye-31)! - fix routing for URI encoded static requests

- [#1643](https://github.com/cloudflare/workers-sdk/pull/1643) [`4b04a377`](https://github.com/cloudflare/workers-sdk/commit/4b04a3772f170bd0e0b9c0de076acfd5e5fdc3d2) Thanks [@GregBrimble](https://github.com/GregBrimble)! - feat: Add `--inspector-port` argument to `wrangler pages dev`

* [#1641](https://github.com/cloudflare/workers-sdk/pull/1641) [`5f5466ab`](https://github.com/cloudflare/workers-sdk/commit/5f5466abda5929359a3e405a36c39547660cf039) Thanks [@GregBrimble](https://github.com/GregBrimble)! - feat: Add support for using external Durable Objects from `wrangler pages dev`.

  An external Durable Object can be referenced using `npx wrangler pages dev ./public --do MyDO=MyDurableObject@api` where the Durable Object is made available on `env.MyDO`, and is described in a Workers service (`name = "api"`) with the class name `MyDurableObject`.

  You must have the `api` Workers service running in as another `wrangler dev` process elsewhere already in order to reference that object.

- [#1605](https://github.com/cloudflare/workers-sdk/pull/1605) [`9e632cdd`](https://github.com/cloudflare/workers-sdk/commit/9e632cddeace54aa8fbc9695621002889c3daa03) Thanks [@kimyvgy](https://github.com/kimyvgy)! - refactor: add --ip argument for `wrangler pages dev` & defaults IP to `0.0.0.0`

  Add new argument `--ip` for the command `wrangler pages dev`, defaults to `0.0.0.0`. The command `wrangler dev` is also defaulting to `0.0.0.0` instead of `localhost`.

* [#1604](https://github.com/cloudflare/workers-sdk/pull/1604) [`9732fafa`](https://github.com/cloudflare/workers-sdk/commit/9732fafa066d3a18ba6096cfc814a2831f4a7d0e) Thanks [@WalshyDev](https://github.com/WalshyDev)! - Added R2 support for wrangler pages dev. You can add an R2 binding with `--r2 <BINDING>`.

- [#1608](https://github.com/cloudflare/workers-sdk/pull/1608) [`9f02758f`](https://github.com/cloudflare/workers-sdk/commit/9f02758fcd9c7816120a76f357a179a268f45a35) Thanks [@jrf0110](https://github.com/jrf0110)! - feat: Generate \_routes.generated.json for Functions routing

  When using Pages Functions, a \_routes.generated.json file is created to inform Pages how to route requests to a project's Functions Worker.

* [#1603](https://github.com/cloudflare/workers-sdk/pull/1603) [`7ae059b3`](https://github.com/cloudflare/workers-sdk/commit/7ae059b3dcdd9dce5f03110d8ff670022b8ccf02) Thanks [@JacobMGEvans](https://github.com/JacobMGEvans)! - feat: R2 Object Deletequote
  Improving the R2 objects management, added the functionality to delete objects in a bucket.

  resolves #1584

## 2.0.24

### Patch Changes

- [#1577](https://github.com/cloudflare/workers-sdk/pull/1577) [`359d0ba3`](https://github.com/cloudflare/workers-sdk/commit/359d0ba379c7c94fa29c8e1728a2c0a7491749c6) Thanks [@threepointone](https://github.com/threepointone)! - chore: update esbuild to 0.14.51

* [#1558](https://github.com/cloudflare/workers-sdk/pull/1558) [`b43a7f98`](https://github.com/cloudflare/workers-sdk/commit/b43a7f9836e8f2d969624c2c5a88adf374a1ebe3) Thanks [@rozenmd](https://github.com/rozenmd)! - chore: extract devProps parsing into own function

- [#1438](https://github.com/cloudflare/workers-sdk/pull/1438) [`0a9fe918`](https://github.com/cloudflare/workers-sdk/commit/0a9fe918216264a2f6fa3f69dd596f89de7d9f56) Thanks [@caass](https://github.com/caass)! - Initial implementation of `wrangler generate`

  - `wrangler generate` and `wrangler generate <name>` delegate to `wrangler init`.
  - `wrangler generate <name> <template>` delegates to `create-cloudflare`

  Naming behavior is replicated from wrangler 1, and will auto-increment the
  worker name based on pre-existing directories.

* [#1534](https://github.com/cloudflare/workers-sdk/pull/1534) [`d3ae16cf`](https://github.com/cloudflare/workers-sdk/commit/d3ae16cfb8e13f0e6e5f710b3cb03e46ecb7bf7a) Thanks [@cameron-robey](https://github.com/cameron-robey)! - feat: publish full url on `wrangler publish` for workers.dev workers

  When the url is printed out on `wrangler publish`, the full url is printed out so that it can be accessed from the terminal easily by doing cmd+click. Implemented only for workers.dev workers.

  Resolves https://github.com/cloudflare/workers-sdk/issues/1530

- [#1552](https://github.com/cloudflare/workers-sdk/pull/1552) [`e9307365`](https://github.com/cloudflare/workers-sdk/commit/e93073659af3bdbb24d8fad8997a134a3a5c19e0) Thanks [@Skye-31](https://github.com/Skye-31)! - fix: invalid regular expression error (pages)

* [#1576](https://github.com/cloudflare/workers-sdk/pull/1576) [`f696ebb5`](https://github.com/cloudflare/workers-sdk/commit/f696ebb5c76353a4a7065757b70a77df4dc2d36b) Thanks [@petebacondarwin](https://github.com/petebacondarwin)! - feat: add platform/os to usage metrics events

- [#1576](https://github.com/cloudflare/workers-sdk/pull/1576) [`f696ebb5`](https://github.com/cloudflare/workers-sdk/commit/f696ebb5c76353a4a7065757b70a77df4dc2d36b) Thanks [@petebacondarwin](https://github.com/petebacondarwin)! - fix: rename pages metrics events to align better with the dashboard

* [#1550](https://github.com/cloudflare/workers-sdk/pull/1550) [`aca9c3e7`](https://github.com/cloudflare/workers-sdk/commit/aca9c3e74dd9f79c54d51499ee3cec983f0b40ee) Thanks [@cameron-robey](https://github.com/cameron-robey)! - feat: describe current permissions in `wrangler whoami`

  Often users experience issues due to tokens not having the correct permissions associated with them (often due to new scopes being created for new products). With this, we print out a list of permissions associated with OAuth tokens with the `wrangler whoami` command to help them debug for OAuth tokens. We cannot access the permissions on an API key, so we direct the user to the location in the dashboard to achieve this.
  We also cache the scopes of OAuth tokens alongside the access and refresh tokens in the .wrangler/config file to achieve this.

  Currently unable to implement https://github.com/cloudflare/workers-sdk/issues/1371 - instead directs the user to the dashboard.
  Resolves https://github.com/cloudflare/workers-sdk/issues/1540

- [#1575](https://github.com/cloudflare/workers-sdk/pull/1575) [`5b1f68ee`](https://github.com/cloudflare/workers-sdk/commit/5b1f68eece2f328c65f749711cfae5105e1e9651) Thanks [@JacobMGEvans](https://github.com/JacobMGEvans)! - feat: legacy "kv-namespace" not supported
  In previous Wrangler 1, there was a legacy configuration that was considered a "bug" and removed.
  Before it was removed, tutorials, templates, blogs, etc... had utlized that configuration property
  to handle this in Wrangler 2 we will throw a blocking error that tell the user to utilize "kv_namespaces"

  resolves #1421

* [#1404](https://github.com/cloudflare/workers-sdk/pull/1404) [`17f5b576`](https://github.com/cloudflare/workers-sdk/commit/17f5b576795a8ca4574a300475c9755829535113) Thanks [@threepointone](https://github.com/threepointone)! - feat: add cache control options to `config.assets`

  This adds cache control options to `config.assets`. This is already supported by the backing library (`@cloudflare/kv-asset-handler`) so we simply pass on the options at its callsite.

  Additionally, this adds a configuration field to serve an app in "single page app" mode, where a root index.html is served for all html/404 requests (also powered by the same library).

- [#1578](https://github.com/cloudflare/workers-sdk/pull/1578) [`cf552192`](https://github.com/cloudflare/workers-sdk/commit/cf552192d58d67a3bacd8ffa2db9d214f960d96a) Thanks [@cameron-robey](https://github.com/cameron-robey)! - feat: source-map function names

  Following on from https://github.com/cloudflare/workers-sdk/pull/1535, using new functionality from esbuild v0.14.50 of generation of `names` field in generated sourcemaps, we output the original function name in the stack trace.

* [#1503](https://github.com/cloudflare/workers-sdk/pull/1503) [`ebc1aa57`](https://github.com/cloudflare/workers-sdk/commit/ebc1aa579a4e884cf2b1889a5245b5ad86716144) Thanks [@threepointone](https://github.com/threepointone)! - feat: zero config multiworker development (local mode)

  Preamble: Typically, a Worker has been the _unit_ of a javascript project on our platform. Any logic that you need, you fit into one worker, ~ 1MB of javascript and bindings. If you wanted to deploy a larger application, you could define different workers on different routes. This is fine for microservice style architectures, but not all projects can be cleaved along the route boundaries; you lose out on sharing code and resources, and can still cross the size limit with heavy dependencies.

  Service bindings provide a novel mechanism for composing multiple workers into a unified architecture. You could deploy shared code into a worker, and make requests to it from another worker. This lets you architect your code along functional boundaries, while also providing some relief to the 1MB size limit.

  I propose a model for developing multiple bound workers in a single project.

  Consider Worker A, at `workers/a.js`, with a `wrangler.toml` like so:

  ```toml
  name = 'A'

  [[services]]
  binding = 'Bee'
  service = 'B'
  ```

  and content like so:

  ```js
  export default {
  	fetch(req, env) {
  		return env.Bee.fetch(req);
  	}
  };
  ```

  Consider Worker B, at `workers/b.js`, with a `wrangler.toml` like so:

  ```toml
  name = 'B'
  ```

  and content like so:

  ```js
  export default {
  	fetch(req, env) {
  		return new Response("Hello World");
  	}
  };
  ```

  So, a worker A, bound to B, that simply passes on the request to B.

  ## Local mode:

  Currently, when I run `wrangler dev --local` on A (or switch from remote to local mode during a dev session), and make requests to A, they'll fail because the bindings don't exist in local mode.

  What I'd like, is to be able to run `wrangler dev --local` on B as well, and have my dev instance of A make requests to the dev instance of B. When I'm happy with my changes, I'd simply deploy both workers (again, ideally as a batched publish).

  ## Proposal: A local dev registry for workers.

  - Running `wrangler dev` on a machine should start up a local service registry (if there isn't one loaded already) as a server on a well known port.
  - Further, it should then "register" itself with the registry with metadata about itself; whether it's running in remote/local mode, the port and ip its dev server is listening on, and any additional configuration (eg: in remote mode, a couple of extra headers have to be added to every request made to the dev session, so we'd add that data into the registry as well.)
  - Every worker that has service bindings configured, should intercept requests to said binding, and instead make a request to the locally running instance of the service. It could rewrite these requests as it pleases.

  (In future PRs, we'll introduce a system for doing the same with remote mode dev, as well as mixed mode. )

  Related to https://github.com/cloudflare/workers-sdk/issues/1182
  Fixes https://github.com/cloudflare/workers-sdk/issues/1040

- [#1551](https://github.com/cloudflare/workers-sdk/pull/1551) [`1b54b54f`](https://github.com/cloudflare/workers-sdk/commit/1b54b54f360262f35f4d04545f98009c982070e2) Thanks [@threepointone](https://github.com/threepointone)! - internal: middleware for modifying worker behaviour

  This adds an internal mechanism for applying multiple "middleware"/facades on to workers. This lets us add functionality during dev and/or publish, where we can modify requests or env, or other ideas. (See https://github.com/cloudflare/workers-sdk/issues/1466 for actual usecases)

  As part of this, I implemented a simple facade that formats errors in dev. To enable it you need to set an environment variable `FORMAT_WRANGLER_ERRORS=true`. This _isn't_ a new feature we're shipping with wrangler, it's simply to demonstrate how to write middleware. We'll probably remove it in the future.

* [#1486](https://github.com/cloudflare/workers-sdk/pull/1486) [`c4e6f156`](https://github.com/cloudflare/workers-sdk/commit/c4e6f1565ac6ef38929c72d37ec27d158ec4f4ee) Thanks [@JacobMGEvans](https://github.com/JacobMGEvans)! - feat: commands added for uploading and downloading objects from r2.

- [#1539](https://github.com/cloudflare/workers-sdk/pull/1539) [`95d0f863`](https://github.com/cloudflare/workers-sdk/commit/95d0f8635e62e76d29718fac16bfa776b4b4ae02) Thanks [@threepointone](https://github.com/threepointone)! - fix: export durable objects correctly when using `--assets`

  The facade for static assets doesn't export any exports from the entry point, meaning Durable Objects will fail. This fix adds all exports to the facade's exports.

* [#1564](https://github.com/cloudflare/workers-sdk/pull/1564) [`69713c5c`](https://github.com/cloudflare/workers-sdk/commit/69713c5c4dba34016be0c634548e25eb45368829) Thanks [@JacobMGEvans](https://github.com/JacobMGEvans)! - chore: updated wrangler readme providing additional context on configuration, deep link to `init` and fixing old link to beta docs.

- [#1581](https://github.com/cloudflare/workers-sdk/pull/1581) [`3da184f1`](https://github.com/cloudflare/workers-sdk/commit/3da184f1386f60658af5d29c68eda4ac0b28234e) Thanks [@threepointone](https://github.com/threepointone)! - fix: apply multiworker dev facade only when required

  This fix makes sure the multiworker dev facade is applied to the input worker only where there are other wrangler dev instances running that are bound to the input worker. We also make sure we don't apply it when we already have a binding (like in remote mode).

* [#1476](https://github.com/cloudflare/workers-sdk/pull/1476) [`cf9f932a`](https://github.com/cloudflare/workers-sdk/commit/cf9f932acc5f22dfceac462cff9d9c90a71622f0) Thanks [@alankemp](https://github.com/alankemp)! - Add logfwdr binding

- [#1576](https://github.com/cloudflare/workers-sdk/pull/1576) [`f696ebb5`](https://github.com/cloudflare/workers-sdk/commit/f696ebb5c76353a4a7065757b70a77df4dc2d36b) Thanks [@petebacondarwin](https://github.com/petebacondarwin)! - feat: add metricsEnabled header to CF API calls when developing or deploying a worker

  This allows us to estimate from API requests what proportion of Wrangler
  instances have enabled usage tracking, without breaking the agreement not
  to send data for those who have not opted in.

* [#1525](https://github.com/cloudflare/workers-sdk/pull/1525) [`a692ace3`](https://github.com/cloudflare/workers-sdk/commit/a692ace3545e3b8bec5410a689dec6aa6c388d5a) Thanks [@threepointone](https://github.com/threepointone)! - feat: `config.first_party_worker` + dev facade

  This introduces configuration for marking a worker as a "first party" worker, to be used inside cloudflare to develop workers. It also adds a facade that's applied for first party workers in dev.

- [#1545](https://github.com/cloudflare/workers-sdk/pull/1545) [`b3424e43`](https://github.com/cloudflare/workers-sdk/commit/b3424e43e53192f4d4268d9a0c1c6aab1f4ffe84) Thanks [@Martin-Eriksson](https://github.com/Martin-Eriksson)! - fix: Throw error if both `directory` and `command` is specified for `pages dev`

  The previous behavior was to silently ignore the `command` argument.

* [#1574](https://github.com/cloudflare/workers-sdk/pull/1574) [`c61006ca`](https://github.com/cloudflare/workers-sdk/commit/c61006caf8a53bd24d686a168288f6aa28e0f625) Thanks [@jahands](https://github.com/jahands)! - fix: Retry check-missing call to make wrangler pages publish more reliable

  Before uploading files in wrangler pages publish, we make a network call to check what files need to be uploaded. This call could sometimes fail, causing the publish to fail. This change will retry that network call.

- [#1565](https://github.com/cloudflare/workers-sdk/pull/1565) [`2b5a2e9a`](https://github.com/cloudflare/workers-sdk/commit/2b5a2e9ad2cc11e0cc20fea3e30089d70b93902c) Thanks [@threepointone](https://github.com/threepointone)! - fix: export durable object bindings when using service bindings in dev

  A similar fix to https://github.com/cloudflare/workers-sdk/pull/1539, this exports correctly when using service bindings in dev.

* [#1510](https://github.com/cloudflare/workers-sdk/pull/1510) [`4dadc414`](https://github.com/cloudflare/workers-sdk/commit/4dadc414e131a7eb0e5c2ab2f0046a669491e7dc) Thanks [@matthewdavidrodgers](https://github.com/matthewdavidrodgers)! - refactor: touch up publishing to custom domains

  Couple things cleaned up here:

  Originally the usage of the /domains api (for publishing to custom domains) was a bit clumsy: we would attempt to optimistically publish, but the api would eagerly fail with specific error codes on why it occurred. This made for some weird control flow for retries with override flags, as well as fragile extraction of error messages.

  Now we use the new /domains/changeset api to generate a changeset of actions required to get to a new state of custom domains, which informs us up front of which domains would need to be updated and overridden, and we can pass flags as needed. I do make an extra hop back to the api to lookup what the custom domains requiring updates are already attached to, but given how helpful I imagine that to be, I'm for it.

  I also updated the api used for publishing the domains, from /domains to /domains/records. The latter was added to allow us to add flexibility for things like the /domains/changeset resource, and thus the former is being deprecated

- [#1576](https://github.com/cloudflare/workers-sdk/pull/1576) [`f696ebb5`](https://github.com/cloudflare/workers-sdk/commit/f696ebb5c76353a4a7065757b70a77df4dc2d36b) Thanks [@petebacondarwin](https://github.com/petebacondarwin)! - feat: send whether a Worker is using TypeScript or not in usage events

* [#1535](https://github.com/cloudflare/workers-sdk/pull/1535) [`eee7333b`](https://github.com/cloudflare/workers-sdk/commit/eee7333b47d009880b8def8cf4772b6d5fcf79e9) Thanks [@cameron-robey](https://github.com/cameron-robey)! - feat: source maps support in `wrangler dev` remote mode

  Previously stack traces from runtime errors in `wrangler dev` remote mode, would give unhelpful stack traces from the bundled build that was sent to the server. Here, we use source maps generated as part of bundling to provide better stack traces for errors, referencing the unbundled files.

  Resolves https://github.com/cloudflare/workers-sdk/issues/1509

## 2.0.23

### Patch Changes

- [#1500](https://github.com/cloudflare/workers-sdk/pull/1500) [`0826f833`](https://github.com/cloudflare/workers-sdk/commit/0826f8333f4079191594fb81cae28e2a4cc5b6f2) Thanks [@cameron-robey](https://github.com/cameron-robey)! - fix: warn when using `--no-bundle` with `--minify` or `--node-compat`

  Fixes https://github.com/cloudflare/workers-sdk/issues/1491

* [#1523](https://github.com/cloudflare/workers-sdk/pull/1523) [`e1e2ee5c`](https://github.com/cloudflare/workers-sdk/commit/e1e2ee5c6fbeb37eb098bce4e6b0c28dd146c022) Thanks [@threepointone](https://github.com/threepointone)! - fix: don't log version spam in tests

  Currently in tests, we see a bunch of logspam from yargs about "version" being a reserved word, this patch removes that spam.

- [#1498](https://github.com/cloudflare/workers-sdk/pull/1498) [`fe3fbd95`](https://github.com/cloudflare/workers-sdk/commit/fe3fbd952d191fde9ebda53b9b4b3fcf2ab9bee0) Thanks [@cameron-robey](https://github.com/cameron-robey)! - feat: change version command to give update information
  When running version command, we want to display update information if current version is not up to date. Achieved by replacing default output with the wrangler banner.
  Previous behaviour (just outputting current version) reamins when !isTTY.
  Version command changed from inbuilt .version() from yargs, to a regular command to allow for asynchronous behaviour.

  Implements https://github.com/cloudflare/workers-sdk/issues/1492

* [#1431](https://github.com/cloudflare/workers-sdk/pull/1431) [`a2e3a6b7`](https://github.com/cloudflare/workers-sdk/commit/a2e3a6b7f7451f9df9718f75e4c03a9e379d6a42) Thanks [@Skye-31](https://github.com/Skye-31)! - chore: Refactor `wrangler pages dev` to use Wrangler-proper's own dev server.

  This:

  - fixes some bugs (e.g. not proxying WebSockets correctly),
  - presents a much nicer UI (with the slick keybinding controls),
  - adds features that `pages dev` was missing (e.g. `--local-protocol`),
  - and reduces the maintenance burden of `wrangler pages dev` going forward.

- [#1528](https://github.com/cloudflare/workers-sdk/pull/1528) [`60bdc31a`](https://github.com/cloudflare/workers-sdk/commit/60bdc31a6fbeb66a5112202c400301439a999f76) Thanks [@threepointone](https://github.com/threepointone)! - fix: prevent local mode restart

  In dev, we inject a patch for `fetch()` to detect bad usages. This patch is copied into the destination directory before it's used. esbuild appears to have a bug where it thinks a dependency has changed so it restarts once in local mode. The fix here is to copy the file to inject into a separate temporary dir.

  Fixes https://github.com/cloudflare/workers-sdk/issues/1515

* [#1502](https://github.com/cloudflare/workers-sdk/pull/1502) [`be4ffde5`](https://github.com/cloudflare/workers-sdk/commit/be4ffde5f92e9631e38e8696b4d573906094c05a) Thanks [@threepointone](https://github.com/threepointone)! - polish: recommend using an account id when user details aren't available.

  When using an api token, sometimes the call to get a user's membership details fails with a 9109 error. In this scenario, a workaround to skip the membership check is to provide an account_id in wrangler.toml or via CLOUDFLARE_ACCOUNT_ID. This bit of polish adds this helpful tip into the error message.

- [#1499](https://github.com/cloudflare/workers-sdk/pull/1499) [`7098b1ee`](https://github.com/cloudflare/workers-sdk/commit/7098b1ee9b26a1a8e70bab2988559f9313d7b89c) Thanks [@cameron-robey](https://github.com/cameron-robey)! - fix: no feedback on `wrangler kv:namespace delete`

* [#1479](https://github.com/cloudflare/workers-sdk/pull/1479) [`862f14e5`](https://github.com/cloudflare/workers-sdk/commit/862f14e570546b601795f617d2cdb9d8d4c65740) Thanks [@threepointone](https://github.com/threepointone)! - fix: read `process.env.NODE_ENV` correctly when building worker

  We replace `process.env.NODE_ENV` in workers with the value of the environment variable. However, we have a bug where when we make an actual build of wrangler (which has NODE_ENV set as "production"), we were also replacing the expression where we'd replace it in a worker. The result was that all workers would have `process.env.NODE_ENV` set to production, no matter what the user had set. The fix here is to use a "dynamic" value for the expression so that our build system doesn't replace it.

  Fixes https://github.com/cloudflare/workers-sdk/issues/1477

- [#1471](https://github.com/cloudflare/workers-sdk/pull/1471) [`0953af8e`](https://github.com/cloudflare/workers-sdk/commit/0953af8e42f0eca599306bd02a263dc30196781d) Thanks [@JacobMGEvans](https://github.com/JacobMGEvans)! - ci: implement CodeCov Integration
  CodeCov is used for analyzing code and tests to improve stability and maintainability. It does this by utilizing static code analysis
  and testing output to provide insights into things that need improving, security concerns, missing test coverage of critical code, and more,
  which can be missed even after exhaustive human review.

* [#1516](https://github.com/cloudflare/workers-sdk/pull/1516) [`e178d6fb`](https://github.com/cloudflare/workers-sdk/commit/e178d6fbceab858fbc9a8462d455b6661368f472) Thanks [@threepointone](https://github.com/threepointone)! - polish: don't log an error message if wrangler dev startup is interrupted.

  When we quit wrangler dev, any inflight requests are cancelled. Any error handlers for those requests are ignored if the request was cancelled purposely. The check for this was missing for the prewarm request for a dev session, and this patch adds it so it dorsn't get logged to the terminal.

- [#1496](https://github.com/cloudflare/workers-sdk/pull/1496) [`8eb91142`](https://github.com/cloudflare/workers-sdk/commit/8eb911426194dbdd8a579a19baa8e806f7b8e571) Thanks [@threepointone](https://github.com/threepointone)! - fix: add `fetch()` dev helper correctly for pnp style package managers

  In https://github.com/cloudflare/workers-sdk/pull/992, we added a dev-only helper that would warn when using `fetch()` in a manner that wouldn't work as expected (because of a bug we currently have in the runtime). We did this by injecting a file that would override usages of `fetch()`. When using pnp style package managers like yarn, this file can't be resolved correctly. So to fix that, we extract it into the temporary destination directory that we use to build the worker (much like a similar fix we did in https://github.com/cloudflare/workers-sdk/pull/1154)

  Reported at https://github.com/cloudflare/workers-sdk/issues/1320#issuecomment-1188804668

* [#1529](https://github.com/cloudflare/workers-sdk/pull/1529) [`1a0ac8d0`](https://github.com/cloudflare/workers-sdk/commit/1a0ac8d01c1b351eb7bb8e051ca12472e177f516) Thanks [@GregBrimble](https://github.com/GregBrimble)! - feat: Adds the `--experimental-enable-local-persistence` option to `wrangler pages dev`

  Previously, this was implicitly enabled and stored things in a `.mf` directory. Now we move to be in line with what `wrangler dev` does, defaults disabled, and stores in a `wrangler-local-state` directory.

- [#1514](https://github.com/cloudflare/workers-sdk/pull/1514) [`9271680d`](https://github.com/cloudflare/workers-sdk/commit/9271680dc98e6f0363f6d3576c99b5382e35cf86) Thanks [@threepointone](https://github.com/threepointone)! - feat: add `config.inspector_port`

  This adds a configuration option for the inspector port used by the debugger in `wrangler dev`. This also includes a bug fix where we weren't passing on this configuration to local mode.

## 2.0.22

### Patch Changes

- [#1482](https://github.com/cloudflare/workers-sdk/pull/1482) [`9eb28ec`](https://github.com/cloudflare/workers-sdk/commit/9eb28eccccbf690b1e7a73d5671419d259abc5f8) Thanks [@petebacondarwin](https://github.com/petebacondarwin)! - fix: do not ask the user for metrics permission if running in a CI

  Fixes https://github.com/cloudflare/workers-sdk/issues/1480

* [#1482](https://github.com/cloudflare/workers-sdk/pull/1482) [`9eb28ec`](https://github.com/cloudflare/workers-sdk/commit/9eb28eccccbf690b1e7a73d5671419d259abc5f8) Thanks [@petebacondarwin](https://github.com/petebacondarwin)! - feat: support controlling metrics gathering via `WRANGLER_SEND_METRICS` environment variable

  Setting the `WRANGLER_SEND_METRICS` environment variable will override any other metrics controls,
  such as the `send_metrics` property in wrangler.toml and cached user preference.

## 2.0.21

### Patch Changes

- [#1474](https://github.com/cloudflare/workers-sdk/pull/1474) [`f602df7`](https://github.com/cloudflare/workers-sdk/commit/f602df74b07d1a57a6e575bd1a546c969c8057fa) Thanks [@threepointone](https://github.com/threepointone)! - fix: enable debugger in local mode

  During a refactor, we missed enabling the inspector by default in local mode. We also broke the logic that detects the inspector url exposed by the local server. This patch passes the argument correctly, fixes the detection logic. Further, it also lets you disable the inspector altogether with `--inspect false`, if required (for both remote and local mode).

  Fixes https://github.com/cloudflare/workers-sdk/issues/1436

* [#1470](https://github.com/cloudflare/workers-sdk/pull/1470) [`01f49f1`](https://github.com/cloudflare/workers-sdk/commit/01f49f15797398797b96789606504a10f257d8e1) Thanks [@petebacondarwin](https://github.com/petebacondarwin)! - fix: ensure that metrics user interactions do not break other UI

  The new metrics usage capture may interact with the user if they have not yet set their metrics permission.
  Sending metrics was being done concurrently with other commands, so there was a chance that the metrics UI broke the other command's UI.
  Now we ensure that metrics UI will happen synchronously.

## 2.0.20

### Patch Changes

- [#1464](https://github.com/cloudflare/workers-sdk/pull/1464) [`0059d84`](https://github.com/cloudflare/workers-sdk/commit/0059d842d7efc3c0938a21284ee3a67950c9d252) Thanks [@petebacondarwin](https://github.com/petebacondarwin)! - ci: ensure that the SPARROW_SOURCE_KEY is included in release builds

  Previously, we were including the key in the "build" step of the release job.
  But this is only there to check that the build doesn't fail.
  The build is re-run inside the publish step, which is part of the "changeset" step.
  Now, we include the key in the "changeset" step to ensure it is there in the build that is published.

## 2.0.19

### Patch Changes

- [#1410](https://github.com/cloudflare/workers-sdk/pull/1410) [`52fb634`](https://github.com/cloudflare/workers-sdk/commit/52fb6342c16f862da4d4e3df42227a72c8cbe0ce) Thanks [@petebacondarwin](https://github.com/petebacondarwin)! - feat: add opt-in usage metrics gathering

  This change adds support in Wrangler for sending usage metrics to Cloudflare.
  This is an opt-in only feature. We will ask the user for permission only once per device.
  The user must grant permission, on a per device basis, before we send usage metrics to Cloudflare.
  The permission can also be overridden on a per project basis by setting `send_metrics = false` in the `wrangler.toml`.
  If Wrangler is running in non-interactive mode (such as in a CI job) and the user has not already given permission
  we will assume that we cannot send usage metrics.

  The aim of this feature is to help us learn what and how features of Wrangler (and also the Cloudflare dashboard)
  are being used in order to improve the developer experience.

* [#1457](https://github.com/cloudflare/workers-sdk/pull/1457) [`de03f7f`](https://github.com/cloudflare/workers-sdk/commit/de03f7fc044b3a7d90b3c762722ef90eceab6d09) Thanks [@rozenmd](https://github.com/rozenmd)! - fix: add r2Persist key to miniflare options

  Closes #1454

- [#1463](https://github.com/cloudflare/workers-sdk/pull/1463) [`a7ae733`](https://github.com/cloudflare/workers-sdk/commit/a7ae733d242b906928bcdd2c15a392a383ab887b) Thanks [@threepointone](https://github.com/threepointone)! - fix: ensure that a helpful error message is shown when on unsupported versions of node.js

  Our entrypoint for wrangler (`bin/wrangler.js`) needs to run in older versions of node and log a message to the user that they need to upgrade their version of node. Sometimes we use syntax in this entrypoint that doesn't run in older versions of node. crashing the script and failing to log the message. This fix adds a test in CI to make sure we don't regress on that behaviour (as well as fixing the current newer syntax usage)

  Fixes https://github.com/cloudflare/workers-sdk/issues/1443

* [#1459](https://github.com/cloudflare/workers-sdk/pull/1459) [`4e425c6`](https://github.com/cloudflare/workers-sdk/commit/4e425c62da2a59e6aa3a78d654c252e177c2b6ad) Thanks [@sidharthachatterjee](https://github.com/sidharthachatterjee)! - fix: `wrangler pages publish` now more reliably retries an upload in case of a failure

  When `wrangler pages publish` is run, we make calls to an upload endpoint which could be rate limited and therefore fail. We currently retry those calls after a linear backoff. This change makes that backoff exponential which should reduce the likelihood of subsequent calls being rate limited.

## 2.0.18

### Patch Changes

- [#1451](https://github.com/cloudflare/workers-sdk/pull/1451) [`62649097`](https://github.com/cloudflare/workers-sdk/commit/62649097ca1d4bc8e3753cc68e6b230c213d59bd) Thanks [@WalshyDev](https://github.com/WalshyDev)! - Fixed an issue where Pages upload would OOM. This was caused by us loading all the file content into memory instead of only when required.

* [#1375](https://github.com/cloudflare/workers-sdk/pull/1375) [`e9e98721`](https://github.com/cloudflare/workers-sdk/commit/e9e987212e0eb7fe8669f13800ca98b39a348ca6) Thanks [@JacobMGEvans](https://github.com/JacobMGEvans)! - polish: Compliance with the XDG Base Directory Specification
  Wrangler was creating a config file in the home directory of the operating system `~/.wrangler`. The XDG path spec is a
  standard for storing files, these changes include XDG pathing compliance for `.wrangler/*` location and backwards compatibility with previous
  `~/.wrangler` locations.

  resolves #1053

- [#1449](https://github.com/cloudflare/workers-sdk/pull/1449) [`ee6c421b`](https://github.com/cloudflare/workers-sdk/commit/ee6c421bbcf166ca7699d3cb21f6c18cf2062c55) Thanks [@alankemp](https://github.com/alankemp)! - Output additional information about uploaded scripts at WRANGLER_LOG=log level

## 2.0.17

### Patch Changes

- [#1389](https://github.com/cloudflare/workers-sdk/pull/1389) [`eab9542`](https://github.com/cloudflare/workers-sdk/commit/eab95429e3bdf274c82db050856c8c675d7fb10d) Thanks [@caass](https://github.com/caass)! - Remove delegation message when global wrangler delegates to a local installation

  A message used for debugging purposes was accidentally left in, and confused some
  folks. Now it'll only appear when `WRANGLER_LOG` is set to `debug`.

* [#1447](https://github.com/cloudflare/workers-sdk/pull/1447) [`16f9436`](https://github.com/cloudflare/workers-sdk/commit/16f943621f1c6bd1301b2a4e87d54acf2fc777fe) Thanks [@threepointone](https://github.com/threepointone)! - feat: r2 support in `wrangler dev --local`

  This adds support for r2 bindings in `wrangler dev --local`, powered by miniflare@2.6.0 via https://github.com/cloudflare/miniflare/pull/289.

  Fixes https://github.com/cloudflare/workers-sdk/issues/1066

- [#1406](https://github.com/cloudflare/workers-sdk/pull/1406) [`0f35556`](https://github.com/cloudflare/workers-sdk/commit/0f35556271ed27efd6fcc581646c2d2d8f520276) Thanks [@rozenmd](https://github.com/rozenmd)! - fix: use fork to let wrangler know miniflare is ready

  This PR replaces our use of `spawn` in favour of `fork` to spawn miniflare in wrangler's dev function. This lets miniflare let wrangler know when we're ready to send requests.

  Closes #1408

* [#1442](https://github.com/cloudflare/workers-sdk/pull/1442) [`f9efc04`](https://github.com/cloudflare/workers-sdk/commit/f9efc0483b20de41a83ddd20b7a6b166dddf6cf0) Thanks [@jrencz](https://github.com/jrencz)! - fix: add missing `metadata` option to `kv:key put`

  Closes #1441

- [#999](https://github.com/cloudflare/workers-sdk/pull/999) [`238b546`](https://github.com/cloudflare/workers-sdk/commit/238b546cc84bc7583f6668be25b7746c48d1a3fb) Thanks [@caass](https://github.com/caass)! - Include devtools in wrangler monorepo

  Previously, wrangler relied on @threepointone's [built-devtools](https://github.com/threepointone/built-devtools). Now, these devtools are included in the wrangler repository.

* [#1424](https://github.com/cloudflare/workers-sdk/pull/1424) [`8cf0008`](https://github.com/cloudflare/workers-sdk/commit/8cf00084fda9bbbc7482e4186b91dbb7a258db52) Thanks [@caass](https://github.com/caass)! - fix: Check `config.assets` when deciding whether to include a default entry point.

  An entry point isn't mandatory when using `--assets`, and we can use a default worker when doing so. This fix enables that same behaviour when `config.assets` is configured.

- [#1448](https://github.com/cloudflare/workers-sdk/pull/1448) [`0d462c0`](https://github.com/cloudflare/workers-sdk/commit/0d462c00f0d622b92dd1d2e6156dd40208bc8abc) Thanks [@threepointone](https://github.com/threepointone)! - polish: set `checkjs: false` and `jsx: "react"` in newly created projects

  When we create a new project, it's annoying having to set jsx: "react" when that's the overwhelmingly default choice, our compiler is setup to do it automatically, and the tsc error message isn't helpful. So we set `jsx: "react"` in the generated tsconfig.

  Setting `checkJs: true` is also annoying because it's _not_ a common choice. So we set `checkJs: false` in the generated tsconfig.

* [#1450](https://github.com/cloudflare/workers-sdk/pull/1450) [`172310d`](https://github.com/cloudflare/workers-sdk/commit/172310d01f5a244c3215b090fe42c6b38172cdeb) Thanks [@threepointone](https://github.com/threepointone)! - polish: tweak static assets facade to log only real errors

  This prevents the abundance of NotFoundErrors being unnecessaryily logged.

- [#1415](https://github.com/cloudflare/workers-sdk/pull/1415) [`f3a8452`](https://github.com/cloudflare/workers-sdk/commit/f3a84520960c163df7ada0c1dd1f784db9ca8497) Thanks [@caass](https://github.com/caass)! - Emit type declarations for wrangler

  This is a first go-round of emitting type declarations alongside the bundled JS output,
  which should make it easier to use wrangler as a library.

* [#1433](https://github.com/cloudflare/workers-sdk/pull/1433) [`1c1214f`](https://github.com/cloudflare/workers-sdk/commit/1c1214fc574eb9a46faadfb9ae21e3cc5dbc5836) Thanks [@threepointone](https://github.com/threepointone)! - polish: adds an actionable message when a worker name isn't provided to tail/secret

  Just a better error message when a Worker name isn't available for `wrangler secret` or `wrangler tail`.

  Closes https://github.com/cloudflare/workers-sdk/issues/1380

- [#1427](https://github.com/cloudflare/workers-sdk/pull/1427) [`3fa5041`](https://github.com/cloudflare/workers-sdk/commit/3fa50413ebf70ba69d0ecfadddcbfabb88d273fe) Thanks [@caass](https://github.com/caass)! - Check `npm_config_user_agent` to guess a user's package manager

  The environment variable `npm_config_user_agent` can be used to guess the package manager
  that was used to execute wrangler. It's imperfect (just like regular user agent sniffing!)
  but the package managers we support all set this property:

  - [npm](https://github.com/npm/cli/blob/1415b4bdeeaabb6e0ba12b6b1b0cc56502bd64ab/lib/utils/config/definitions.js#L1945-L1979)
  - [pnpm](https://github.com/pnpm/pnpm/blob/cd4f9341e966eb8b411462b48ff0c0612e0a51a7/packages/plugin-commands-script-runners/src/makeEnv.ts#L14)
  - [yarn](https://yarnpkg.com/advanced/lifecycle-scripts#environment-variables)
  - [yarn classic](https://github.com/yarnpkg/yarn/pull/4330)

## 2.0.16

### Patch Changes

- [#992](https://github.com/cloudflare/workers-sdk/pull/992) [`ee6b413`](https://github.com/cloudflare/workers-sdk/commit/ee6b4138121b200c86566b61fdb01495cb05947b) Thanks [@petebacondarwin](https://github.com/petebacondarwin)! - fix: add warning to `fetch()` calls that will change the requested port

  In Workers published to the Edge (rather than previews) there is a bug where a custom port on a downstream fetch request is ignored, defaulting to the standard port.
  For example, `https://my.example.com:668` will actually send the request to `https://my.example.com:443`.

  This does not happen when using `wrangler dev` (both in remote and local mode), but to ensure that developers are aware of it this change displays a runtime warning in the console when the bug is hit.

  Closes #1320

* [#1378](https://github.com/cloudflare/workers-sdk/pull/1378) [`2579257`](https://github.com/cloudflare/workers-sdk/commit/25792574c4197257203ba0a11e7129b2b94cec17) Thanks [@rozenmd](https://github.com/rozenmd)! - chore: fully deprecate the `preview` command

  Before, we would warn folks that `preview` was deprecated in favour of `dev`, but then ran `dev` on their behalf.
  To avoid maintaining effectively two versions of the `dev` command, we're now just telling folks to run `dev`.

- [#1213](https://github.com/cloudflare/workers-sdk/pull/1213) [`1bab3f6`](https://github.com/cloudflare/workers-sdk/commit/1bab3f6923c1d205c3a3bc9ee490adf20245cb21) Thanks [@threepointone](https://github.com/threepointone)! - fix: pass `routes` to `dev` session

  We can pass routes when creating a `dev` session. The effect of this is when you visit a path that _doesn't_ match the given routes, then it instead does a fetch from the deployed worker on that path (if any). We were previously passing `*/*`, i.e, matching _all_ routes in dev; this fix now passes configured routes instead.

* [#1374](https://github.com/cloudflare/workers-sdk/pull/1374) [`215c4f0`](https://github.com/cloudflare/workers-sdk/commit/215c4f01923b20d26d04f682b0721f9de2a812f1) Thanks [@threepointone](https://github.com/threepointone)! - feat: commands to manage worker namespaces

  This adds commands to create, delete, list, and get info for "worker namespaces" (name to be bikeshed-ed). This is based on work by @aaronlisman in https://github.com/cloudflare/workers-sdk/pull/1310.

- [#1403](https://github.com/cloudflare/workers-sdk/pull/1403) [`9c6c3fb`](https://github.com/cloudflare/workers-sdk/commit/9c6c3fb5dedeeb96112830381dcf7ff5b49bbb6e) Thanks [@threepointone](https://github.com/threepointone)! - feat: `config.no_bundle` as a configuration option to prevent bundling

  As a configuration parallel to `--no-bundle` (introduced in https://github.com/cloudflare/workers-sdk/pull/1300 as `--no-build`, renamed in https://github.com/cloudflare/workers-sdk/pull/1399 to `--no-bundle`), this introduces a configuration field `no_bundle` to prevent bundling of the worker before it's published. It's inheritable, which means it can be defined inside environments as well.

* [#1355](https://github.com/cloudflare/workers-sdk/pull/1355) [`61c31a9`](https://github.com/cloudflare/workers-sdk/commit/61c31a980a25123e96f5f69277d74997118eb323) Thanks [@williamhorning](https://github.com/williamhorning)! - fix: Fallback to non-interactive mode on error

  If the terminal isn't a TTY, fallback to non-interactive mode instead of throwing an error. This makes it so users of Bash on Windows can pipe to wrangler without an error being thrown.

  resolves #1303

- [#1337](https://github.com/cloudflare/workers-sdk/pull/1337) [`1d778ae`](https://github.com/cloudflare/workers-sdk/commit/1d778ae16c432166b39dd6435a4bab49a2248e06) Thanks [@JacobMGEvans](https://github.com/JacobMGEvans)! - polish: bundle reporter was not printing during publish errors

  The reporter is now called before the publish API call, printing every time.

  resolves #1328

* [#1393](https://github.com/cloudflare/workers-sdk/pull/1393) [`b36ef43`](https://github.com/cloudflare/workers-sdk/commit/b36ef43e72ebda495a68011f167acac437f7f8d7) Thanks [@threepointone](https://github.com/threepointone)! - chore: enable node's experimental fetch flag

  We'd previously had some funny behaviour with undici clashing with node's own fetch supporting classes, and had turned off node's fetch implementation. Recent updates to undici appear to have fixed the issue, so let's turn it back on.

  Closes https://github.com/cloudflare/workers-sdk/issues/834

- [#1335](https://github.com/cloudflare/workers-sdk/pull/1335) [`49cf17e`](https://github.com/cloudflare/workers-sdk/commit/49cf17e6e605f2b446fea01d158d7ddee49a22b9) Thanks [@JacobMGEvans](https://github.com/JacobMGEvans)! - feat: resolve `--assets` cli arg relative to current working directory

  Before we were resolving the Asset directory relative to the location of `wrangler.toml` at all times.
  Now the `--assets` cli arg is resolved relative to current working directory.

  resolves #1333

* [#1350](https://github.com/cloudflare/workers-sdk/pull/1350) [`dee034b`](https://github.com/cloudflare/workers-sdk/commit/dee034b5b8628fec9afe3d1bf6aa392f269f6cd4) Thanks [@rozenmd](https://github.com/rozenmd)! - feat: export an (unstable) function that folks can use in their own scripts to invoke wrangler's dev CLI

  Closes #1350

- [#1342](https://github.com/cloudflare/workers-sdk/pull/1342) [`6426625`](https://github.com/cloudflare/workers-sdk/commit/6426625805a9e9ce37029454e37bb3dd7d05837c) Thanks [@rozenmd](https://github.com/rozenmd)! - polish: split dev function out of index.tsx

* [#1401](https://github.com/cloudflare/workers-sdk/pull/1401) [`6732d95`](https://github.com/cloudflare/workers-sdk/commit/6732d9501f9f430e431ba03b1c630d8d7f2c2818) Thanks [@threepointone](https://github.com/threepointone)! - fix: log pubsub beta usage warnings consistently

  This fix makes sure the pubsub beta warnings are logged consistently, once per help menu, through the hierarchy of its command tree.

  Fixes https://github.com/cloudflare/workers-sdk/issues/1370

- [#1344](https://github.com/cloudflare/workers-sdk/pull/1344) [`7ba19fe`](https://github.com/cloudflare/workers-sdk/commit/7ba19fe925f6de5acddf94bb065b19245cc5b887) Thanks [@rozenmd](https://github.com/rozenmd)! - polish: move init into its own file

* [#1386](https://github.com/cloudflare/workers-sdk/pull/1386) [`4112001`](https://github.com/cloudflare/workers-sdk/commit/411200148e4db4c229b329c5f915324a3a54ac86) Thanks [@rozenmd](https://github.com/rozenmd)! - feat: implement fetch for wrangler's unstable_dev API, and write our first integration test.

  Prior to this PR, users of `unstable_dev` had to provide their own fetcher, and guess the address and port that the wrangler dev server was using.

  With this implementation, it's now possible to test wrangler, using just wrangler (and a test framework):

  ```js
  describe("worker", async () => {
    const worker = await wrangler.unstable_dev("src/index.ts");

    const resp = await worker.fetch();

    expect(resp).not.toBe(undefined);
    if (resp) {
      const text = await resp.text();
      expect(text).toMatchInlineSnapshot(`"Hello World!"`);
    }

    worker.stop();
  }
  ```

  Closes #1383
  Closes #1384
  Closes #1385

- [#1399](https://github.com/cloudflare/workers-sdk/pull/1399) [`1ab71a7`](https://github.com/cloudflare/workers-sdk/commit/1ab71a7ed3cb19000f5be1c1ff3f2ac062eccaca) Thanks [@threepointone](https://github.com/threepointone)! - fix: rename `--no-build` to `--no-bundle`

  This fix renames the `--no-build` cli arg to `--no-bundle`. `no-build` wasn't a great name because it would imply that we don't run custom builds specified under `[build]` which isn't true. So we rename closer to what wrangler actually does, which is bundling the input. This also makes it clearer that it's a single file upload.

* [#1278](https://github.com/cloudflare/workers-sdk/pull/1278) [`8201733`](https://github.com/cloudflare/workers-sdk/commit/820173330031acda5d2cd5c1b7bca58209a6ddff) Thanks [@Maximo-Guk](https://github.com/Maximo-Guk)! - Throw error if user attempts to use config with pages

- [#1398](https://github.com/cloudflare/workers-sdk/pull/1398) [`ecfbb0c`](https://github.com/cloudflare/workers-sdk/commit/ecfbb0cb85ebf6c7e12866ed1f047634c9cf6423) Thanks [@threepointone](https://github.com/threepointone)! - Added support for pubsub namespace (via @elithrar in https://github.com/cloudflare/workers-sdk/pull/1314)

  This adds support for managing pubsub namespaces and brokers (https://developers.cloudflare.com/pub-sub/)

* [#1348](https://github.com/cloudflare/workers-sdk/pull/1348) [`eb948b0`](https://github.com/cloudflare/workers-sdk/commit/eb948b09930b3a0a39cd66638cc36e61c73fef55) Thanks [@threepointone](https://github.com/threepointone)! - polish: add an experimental warning if `--assets` is used

  We already have a warning when `config.assets` is used, this adds it for the cli argument as well.

- [#1326](https://github.com/cloudflare/workers-sdk/pull/1326) [`12f2703`](https://github.com/cloudflare/workers-sdk/commit/12f2703c5130524f95df823dc30358ad51584759) Thanks [@timabb031](https://github.com/timabb031)! - fix: show console.error/console.warn logs when using `dev --local`.

  Prior to this change, logging with console.error/console.warn in a Worker wouldn't output anything to the console when running in local mode. This was happening because stderr data event handler was being removed after the `Debugger listening...` string was found.

  This change updates the stderr data event handler to forward on all events to `process.stderr`.

  Closes #1324

* [#1309](https://github.com/cloudflare/workers-sdk/pull/1309) [`e5a6aca`](https://github.com/cloudflare/workers-sdk/commit/e5a6aca696108cda8c3890b8ce2ec44c6cc09a0e) Thanks [@petebacondarwin](https://github.com/petebacondarwin)! - style: convert all source code indentation to tabs

  Fixes #1298

- [#1395](https://github.com/cloudflare/workers-sdk/pull/1395) [`88f2702`](https://github.com/cloudflare/workers-sdk/commit/88f270223be22c74b6374f6eefdf8e9fbf798e4d) Thanks [@threepointone](https://github.com/threepointone)! - feat: cache account id selection

  This adds caching for account id fetch/selection for all wrangler commands.

  Currently, if we have an api/oauth token, but haven't provided an account id, we fetch account information from cloudflare. If a user has just one account id, we automatically choose that. If there are more than one, then we show a dropdown and ask the user to pick one. This is convenient, and lets the user not have to specify their account id when starting a project.

  However, if does make startup slow, since it has to do that fetch every time. It's also annoying for folks with multiple account ids because they have to pick their account id every time.

  So we now cache the account details into `node_modules/.cache/wrangler` (much like pages already does with account id and project name).

  This patch also refactors `config-cache.ts`; it only caches if there's a `node_modules` folder, and it looks for the closest node_modules folder (and not directly in cwd). I also added tests for when a `node_modules` folder isn't available. It also trims the message that we log to terminal.

  Closes https://github.com/cloudflare/workers-sdk/issues/300

* [#1391](https://github.com/cloudflare/workers-sdk/pull/1391) [`ea7ee45`](https://github.com/cloudflare/workers-sdk/commit/ea7ee452470a6a3f16768ab5de226c87d1ff2c0c) Thanks [@threepointone](https://github.com/threepointone)! - fix: create a single session during remote dev

  Previously, we would be creating a fresh session for every script change during remote dev. While this _worked_, it makes iterating slower, and unnecessarily discards state. This fix makes it so we create only a single session for remote dev, and reuses that session on every script change. This also means we can use a single script id for every worker in a session (when a name isn't already given). Further, we also make the prewarming call of the preview space be non-blocking.

  Fixes https://github.com/cloudflare/workers-sdk/issues/1191

- [#1365](https://github.com/cloudflare/workers-sdk/pull/1365) [`b9f7200`](https://github.com/cloudflare/workers-sdk/commit/b9f7200afdfd2dbfed277fbb3c29ddbdaaa969da) Thanks [@threepointone](https://github.com/threepointone)! - fix: normalise `account_id = ''` to `account_id: undefined`

  In older templates, (i.e made for wrangler 1.x), `account_id =''` is considered as a valid input, but then ignored. With wrangler 2, when running wrangler dev, we log an error, but it fixes itself after we get an account id. Much like https://github.com/cloudflare/workers-sdk/issues/1329, the fix here is to normalise that value when we see it, and replace it with `undefined` while logging a warning.

  This fix also tweaks the messaging for a blank route value to suggest some user action.

* [#1360](https://github.com/cloudflare/workers-sdk/pull/1360) [`cd66b67`](https://github.com/cloudflare/workers-sdk/commit/cd66b670bbe89bfcbde6b229f0046c9e52c0accc) Thanks [@SirCremefresh](https://github.com/SirCremefresh)! - Updated eslint to version 0.14.47

- [#1363](https://github.com/cloudflare/workers-sdk/pull/1363) [`b2c2c2b`](https://github.com/cloudflare/workers-sdk/commit/b2c2c2b86278734f9ddf398dbb93c06ffcc0d5b0) Thanks [@petebacondarwin](https://github.com/petebacondarwin)! - fix: display email from process env in whoami and display better error when lacking permissions

* [#1343](https://github.com/cloudflare/workers-sdk/pull/1343) [`59a83f8`](https://github.com/cloudflare/workers-sdk/commit/59a83f8ff4fc1bffcf049ad4795d3539d25f9eb8) Thanks [@rozenmd](https://github.com/rozenmd)! - polish: split generate into its own file

- [#1300](https://github.com/cloudflare/workers-sdk/pull/1300) [`dcffc93`](https://github.com/cloudflare/workers-sdk/commit/dcffc931d879b0332571ae8ee0c9d4e14c5c3064) Thanks [@threepointone](https://github.com/threepointone)! - feat: `publish --no-build`

  This adds a `--no-build` flag to `wrangler publish`. We've had a bunch of people asking to be able to upload a worker directly, without any modifications. While there are tradeoffs to this approach (any linked modules etc won't work), we understand that people who need this functionality are aware of it (and the usecases that have presented themselves all seem to match this).

* [#1392](https://github.com/cloudflare/workers-sdk/pull/1392) [`ff2e7cb`](https://github.com/cloudflare/workers-sdk/commit/ff2e7cbd5478b6b6ec65f5c507988ff860079337) Thanks [@threepointone](https://github.com/threepointone)! - fix: keep site upload batches under 98 mb

  The maximum _request_ size for a batch upload is 100 MB. We were previously calculating the upload key value to be under _100 MiB_. Further, with a few bytes here and there, the size of the request can exceed 100 MiB. So this fix calculate using MB instead of MiB, but also brings down our own limit to 98 MB so there's some wiggle room for uploads.

  Fixes https://github.com/cloudflare/workers-sdk/issues/1367

- [#1377](https://github.com/cloudflare/workers-sdk/pull/1377) [`a6f1cee`](https://github.com/cloudflare/workers-sdk/commit/a6f1cee08e9aea0e0366b5c15d28e9600df40d27) Thanks [@threepointone](https://github.com/threepointone)! - feat: bind a worker with `[worker_namespaces]`

  This feature les you bind a worker to a dynamic dispatch namespaces, which may have other workers bound inside it. (See https://blog.cloudflare.com/workers-for-platforms/). Inside your `wrangler.toml`, you would add

  ```toml
  [[worker_namespaces]]
  binding = 'dispatcher' # available as env.dispatcher in your worker
  namespace = 'namespace-name' # the name of the namespace being bound
  ```

  Based on work by @aaronlisman in https://github.com/cloudflare/workers-sdk/pull/1310

* [#1297](https://github.com/cloudflare/workers-sdk/pull/1297) [`40036e2`](https://github.com/cloudflare/workers-sdk/commit/40036e22214cc2eaa6fd1f6f977b8bcf38d0ca9e) Thanks [@threepointone](https://github.com/threepointone)! - feat: implement `config.define`

  This implements `config.define`. This lets the user define a map of keys to strings that will be substituted in the worker's source. This is particularly useful when combined with environments. A common usecase is for values that are sent along with metrics events; environment name, public keys, version numbers, etc. It's also sometimes a workaround for the usability of module env vars, which otherwise have to be threaded through request function stacks.

- [`8d68226`](https://github.com/cloudflare/workers-sdk/commit/8d68226fe892530eb9e981f06ac8e1ae00d5bab1) Thanks [@threepointone](https://github.com/threepointone)! - feat: add support for pubsub commands (via @elithrar and @netcli in https://github.com/cloudflare/workers-sdk/pull/1314)

* [#1351](https://github.com/cloudflare/workers-sdk/pull/1351) [`c770167`](https://github.com/cloudflare/workers-sdk/commit/c770167c8403c6c157cdad91e4f2bd2b1f571df2) Thanks [@geelen](https://github.com/geelen)! - feat: add support for CLOUDFLARE_API_KEY + CLOUDFLARE_EMAIL to authorise

  This adds support for using the CLOUDFLARE_API_KEY + CLOUDFLARE_EMAIL env vars for authorising a user. This also adds support for CF_API_KEY + CF_EMAIL from wrangler 1, with a deprecation warning.

- [#1352](https://github.com/cloudflare/workers-sdk/pull/1352) [`4e03036`](https://github.com/cloudflare/workers-sdk/commit/4e03036d72ec831036f0f6223d803be99282022f) Thanks [@JacobMGEvans](https://github.com/JacobMGEvans)! - bugfix: Allow route setting to be `""`
  Previously Wrangler1 behavior had allowed for `route = ""`. To keep parity it will be possible to set `route = ""` in the config file and represent not setting a route, while providing a warning.

  resolves #1329

* [`4ad084e`](https://github.com/cloudflare/workers-sdk/commit/4ad084ef093e39eca4752c615bf19e6479ae448c) Thanks [@sbquinlan](https://github.com/sbquinlan)! - feature By @sbquinlan: Set "upstream" miniflare option when running dev in local mode

- [#1274](https://github.com/cloudflare/workers-sdk/pull/1274) [`5cc0772`](https://github.com/cloudflare/workers-sdk/commit/5cc0772bb8c358c0f39085077ff676dc6738efd3) Thanks [@Maximo-Guk](https://github.com/Maximo-Guk)! - Added .dev.vars support for pages

* [#1349](https://github.com/cloudflare/workers-sdk/pull/1349) [`ef9dac8`](https://github.com/cloudflare/workers-sdk/commit/ef9dac84d4b4c54d0a7d7df002ae8f0117ef0400) Thanks [@rozenmd](https://github.com/rozenmd)! - polish: move preview into its own file

## 2.0.15

### Patch Changes

- [#1301](https://github.com/cloudflare/workers-sdk/pull/1301) [`9074990`](https://github.com/cloudflare/workers-sdk/commit/9074990ead8ce74862601dc9a7c827689e0e3328) Thanks [@mrbbot](https://github.com/mrbbot)! - Upgrade `miniflare` to [`2.5.1`](https://github.com/cloudflare/miniflare/releases/tag/v2.5.1)

* [#1272](https://github.com/cloudflare/workers-sdk/pull/1272) [`f7d362e`](https://github.com/cloudflare/workers-sdk/commit/f7d362e31c83a1a32facfce771d2eb1e261e7b0b) Thanks [@JacobMGEvans](https://github.com/JacobMGEvans)! - feat: print bundle size during `publish` and `dev`

  This logs the complete bundle size of the Worker (as well as when compressed) during `publish` and `dev`.

  Via https://github.com/cloudflare/workers-sdk/issues/405#issuecomment-1156762297)

- [#1287](https://github.com/cloudflare/workers-sdk/pull/1287) [`2072e27`](https://github.com/cloudflare/workers-sdk/commit/2072e278479bf66b255eb2858dea83bf0608530c) Thanks [@f5io](https://github.com/f5io)! - fix: kv:key put/get binary file

  As raised in https://github.com/cloudflare/workers-sdk/issues/1254, it was discovered that binary uploads were being mangled by wrangler 2, whereas they worked in wrangler 1. This is because they were read into a string by providing an explicit encoding of `utf-8`. This fix reads provided files into a node `Buffer` that is then passed directly to the request.

  Subsequently https://github.com/cloudflare/workers-sdk/issues/1273 was raised in relation to a similar issue with gets from wrangler 2. This was happening due to the downloaded file being converted to `utf-8` encoding as it was pushed through `console.log`. By leveraging `process.stdout.write` we can push the fetched `ArrayBuffer` to std out directly without inferring any specific encoding value.

* [#1325](https://github.com/cloudflare/workers-sdk/pull/1325) [`bcd066d`](https://github.com/cloudflare/workers-sdk/commit/bcd066d2ad82c2bfcc97b4394fe7d1e77a17add6) Thanks [@sidharthachatterjee](https://github.com/sidharthachatterjee)! - fix: Ensure Response is mutable in Pages functions

- [#1265](https://github.com/cloudflare/workers-sdk/pull/1265) [`e322475`](https://github.com/cloudflare/workers-sdk/commit/e32247589bf90e9b8e7a8282ff41f2754a147057) Thanks [@petebacondarwin](https://github.com/petebacondarwin)! - fix: support all git versions for `wrangler init`

  If `git` does not support the `--initial-branch` argument then just fallback to the default initial branch name.

  We tried to be more clever about this but there are two many weird corner cases with different git versions on different architectures.
  Now we do our best, with recent versions of git, to ensure that the branch is called `main` but otherwise just make sure we don't crash.

  Fixes #1228

* [#1311](https://github.com/cloudflare/workers-sdk/pull/1311) [`374655d`](https://github.com/cloudflare/workers-sdk/commit/374655d74a2687b54954e706058c1e999d9f16e5) Thanks [@JacobMGEvans](https://github.com/JacobMGEvans)! - feat: add `--text` flag to decode `kv:key get` response values as utf8 strings

  Previously, all kv values were being rendered directly as bytes to the stdout, which makes sense if the value is a binary blob that you are going to pipe into a file, but doesn't make sense if the value is a simple string.

  resolves #1306

- [#1327](https://github.com/cloudflare/workers-sdk/pull/1327) [`4880d54`](https://github.com/cloudflare/workers-sdk/commit/4880d54341ab442d7dca81ae0e0374ef8032fea3) Thanks [@JacobMGEvans](https://github.com/JacobMGEvans)! - feat: resolve `--site` cli arg relative to current working directory

  Before we were resolving the Site directory relative to the location of `wrangler.toml` at all times.
  Now the `--site` cli arg is resolved relative to current working directory.

  resolves #1243

* [#1270](https://github.com/cloudflare/workers-sdk/pull/1270) [`7ed5e1a`](https://github.com/cloudflare/workers-sdk/commit/7ed5e1aaec90cdbacf986fc719cb93b5abf784ae) Thanks [@caass](https://github.com/caass)! - Delegate to a local install of `wrangler` if one exists.

  Users will frequently install `wrangler` globally to run commands like `wrangler init`, but we also recommend pinning a specific version of `wrangler` in a project's `package.json`. Now, when a user invokes a global install of `wrangler`, we'll check to see if they also have a local installation. If they do, we'll delegate to that version.

- [#1289](https://github.com/cloudflare/workers-sdk/pull/1289) [`0d6098c`](https://github.com/cloudflare/workers-sdk/commit/0d6098ca9b28c64be54ced160933894eeed77983) Thanks [@threepointone](https://github.com/threepointone)! - feat: entry point is not mandatory if `--assets` is passed

  Since we use a facade worker with `--assets`, an entry point is not strictly necessary. This makes a common usecase of "deploy a bunch of static assets" extremely easy to start, as a one liner `npx wrangler dev --assets path/to/folder` (and same with `publish`).

* [#1293](https://github.com/cloudflare/workers-sdk/pull/1293) [`ee57d77`](https://github.com/cloudflare/workers-sdk/commit/ee57d77b51d24c94464fada9afe5c80169d0f3c3) Thanks [@petebacondarwin](https://github.com/petebacondarwin)! - fix: do not crash in `wrangler dev` if user has multiple accounts

  When a user has multiple accounts we show a prompt to allow the user to select which they should use.
  This was broken in `wrangler dev` as we were trying to start a new ink.js app (to show the prompt)
  from inside a running ink.js app (the UI for `wrangler dev`).

  This fix refactors the `ChooseAccount` component so that it can be used directly within another component.

  Fixes #1258

- [#1299](https://github.com/cloudflare/workers-sdk/pull/1299) [`0fd0c30`](https://github.com/cloudflare/workers-sdk/commit/0fd0c301e538ab1f1dbabbf7cbe203bc03ccc6db) Thanks [@threepointone](https://github.com/threepointone)! - polish: include a copy-pastable message when trying to publish without a compatibility date

* [#1269](https://github.com/cloudflare/workers-sdk/pull/1269) [`fea87cf`](https://github.com/cloudflare/workers-sdk/commit/fea87cf142030c6bbd2647f8aba87479763bfffe) Thanks [@petebacondarwin](https://github.com/petebacondarwin)! - fix: do not consider ancestor files when initializing a project with a specified name

  When initializing a new project (via `wrangler init`) we attempt to reuse files in the current
  directory, or in an ancestor directory. In particular we look up the directory tree for
  package.json and tsconfig.json and use those instead of creating new ones.

  Now we only do this if you do not specify a name for the new Worker. If you do specify a name,
  we now only consider files in the directory where the Worker will be initialized.

  Fixes #859

- [#1321](https://github.com/cloudflare/workers-sdk/pull/1321) [`8e2b92f`](https://github.com/cloudflare/workers-sdk/commit/8e2b92f899604b7514ca977c9a591c21964c2dc9) Thanks [@GregBrimble](https://github.com/GregBrimble)! - fix: Correctly resolve directories for 'wrangler pages publish'

  Previously, attempting to publish a nested directory or the current directory would result in parsing mangled paths which broke deployments. This has now been fixed.

* [#1293](https://github.com/cloudflare/workers-sdk/pull/1293) [`ee57d77`](https://github.com/cloudflare/workers-sdk/commit/ee57d77b51d24c94464fada9afe5c80169d0f3c3) Thanks [@petebacondarwin](https://github.com/petebacondarwin)! - fix: do not hang waiting for account choice when in non-interactive mode

  The previous tests for non-interactive only checked the stdin.isTTY, but
  you can have scenarios where the stdin is interactive but the stdout is not.
  For example when writing the output of a `kv:key get` command to a file.

  We now check that both stdin and stdout are interactive before trying to
  interact with the user.

- [#1275](https://github.com/cloudflare/workers-sdk/pull/1275) [`35482da`](https://github.com/cloudflare/workers-sdk/commit/35482da2570066cd4764f3f47bfa7a2264e578a6) Thanks [@alankemp](https://github.com/alankemp)! - Add environment variable WRANGLER_LOG to set log level

* [#1294](https://github.com/cloudflare/workers-sdk/pull/1294) [`f6836b0`](https://github.com/cloudflare/workers-sdk/commit/f6836b001b86d1d79cd86c44dcb9376ee29e15bc) Thanks [@threepointone](https://github.com/threepointone)! - fix: serve `--assets` in dev + local mode

  A quick bugfix to make sure --assets/config.assets gets served correctly in `dev --local`.

- [#1237](https://github.com/cloudflare/workers-sdk/pull/1237) [`e1b8ac4`](https://github.com/cloudflare/workers-sdk/commit/e1b8ac410f23bc5923429b8c77b63a93b39b918e) Thanks [@threepointone](https://github.com/threepointone)! - feat: `--assets` / `config.assets` to serve a folder of static assets

  This adds support for defining `assets` in `wrangler.toml`. You can configure it with a string path, or a `{bucket, include, exclude}` object (much like `[site]`). This also renames the `--experimental-public` arg as `--assets`.

  Via https://github.com/cloudflare/workers-sdk/issues/1162

## 2.0.14

### Patch Changes

- [`a4ba42a`](https://github.com/cloudflare/workers-sdk/commit/a4ba42a99caf8a61f618293768e5f5375354f6ee) Thanks [@threepointone](https://github.com/threepointone)! - Revert "Take 2 at moving .npmrc to the root of the repository (#1281)"

- [#1267](https://github.com/cloudflare/workers-sdk/pull/1267) [`c667398`](https://github.com/cloudflare/workers-sdk/commit/c66739841646e0646729e671267e7227ecf1147e) Thanks [@rozenmd](https://github.com/rozenmd)! - fix: let folks know the URL we're opening during login

  Closes #1259

* [#1277](https://github.com/cloudflare/workers-sdk/pull/1277) [`3f3416b`](https://github.com/cloudflare/workers-sdk/commit/3f3416b43f6500708369197802789f4dbe7b6d57) Thanks [@rozenmd](https://github.com/rozenmd)! - fix: bump undici to v5.5.1 (CVE patch)

- [#1260](https://github.com/cloudflare/workers-sdk/pull/1260) [`d8ee04f`](https://github.com/cloudflare/workers-sdk/commit/d8ee04f343303e50c976b676cd06075a971081f2) Thanks [@threepointone](https://github.com/threepointone)! - fix: pass env and ctx to request handler when using `--experimental-public`

* [`1b068c9`](https://github.com/cloudflare/workers-sdk/commit/1b068c99e26c5007e6dbeb26479b1dbd5d4e9a17) Thanks [@threepointone](https://github.com/threepointone)! - Revert "fix: kv:key put upload binary files fix (#1255)"

## 2.0.12

### Patch Changes

- [#1229](https://github.com/cloudflare/workers-sdk/pull/1229) [`e273e09`](https://github.com/cloudflare/workers-sdk/commit/e273e09d41c41f2dfcc1d89c81f6d56933e57102) Thanks [@timabb031](https://github.com/timabb031)! - fix: parsing of node inspector url

  This fixes the parsing of the url returned by Node Inspector via stderr which could be received partially in multiple chunks or in a single chunk.

  Closes #1226

* [#1255](https://github.com/cloudflare/workers-sdk/pull/1255) [`2d806dc`](https://github.com/cloudflare/workers-sdk/commit/2d806dc981a7119de4c0d2c926992cc27e160cae) Thanks [@f5io](https://github.com/f5io)! - fix: kv:key put binary file upload

  As raised in https://github.com/cloudflare/workers-sdk/issues/1254, it was discovered that binary uploads were being mangled by wrangler 2, whereas they worked in wrangler 1. This is because they were read into a string by providing an explicit encoding of `utf-8`. This fix reads provided files into a node `Buffer` that is then passed directly to the request.

- [#1248](https://github.com/cloudflare/workers-sdk/pull/1248) [`db8a0bb`](https://github.com/cloudflare/workers-sdk/commit/db8a0bba1f070bce870016a9aecc8b30725694f4) Thanks [@threepointone](https://github.com/threepointone)! - fix: instruct api to exclude script content on worker upload

  When we upload a script bundle, we get the actual content of the script back in the response. Sometimes that script can be large (depending on whether the upload was large), and currently it may even be a badly escaped string. We can pass a queryparam `excludeScript` that, as it implies, exclude the script content in the response. This fix does that.

  Fixes https://github.com/cloudflare/workers-sdk/issues/1222

* [#1250](https://github.com/cloudflare/workers-sdk/pull/1250) [`e3278fa`](https://github.com/cloudflare/workers-sdk/commit/e3278fa9ad15fc0f34322c32eb4bdd557b40c413) Thanks [@rozenmd](https://github.com/rozenmd)! - fix: pass localProtocol to miniflare for https server

  Closes #1247

- [#1253](https://github.com/cloudflare/workers-sdk/pull/1253) [`eee5c78`](https://github.com/cloudflare/workers-sdk/commit/eee5c7815fff8e5a151fc7eda5c1a2496f575b48) Thanks [@threepointone](https://github.com/threepointone)! - fix: resolve asset handler for `--experimental-path`

  In https://github.com/cloudflare/workers-sdk/pull/1241, we removed the vendored version of `@cloudflare/kv-asset-handler`, as well as the build configuration that would point to the vendored version when compiling a worker using `--experimental-public`. However, wrangler can be used where it's not installed in the `package.json` for the worker, or even when there's no package.json at all (like when wrangler is installed globally, or used with `npx`). In this situation, if the user doesn't have `@cloudflare/kv-asset-handler` installed, then building the worker will fail. We don't want to make the user install this themselves, so instead we point to a barrel import for the library in the facade for the worker.

* [#1234](https://github.com/cloudflare/workers-sdk/pull/1234) [`3e94bc6`](https://github.com/cloudflare/workers-sdk/commit/3e94bc6257dbb5e0ff37bca169379b658d8c8761) Thanks [@threepointone](https://github.com/threepointone)! - feat: support `--experimental-public` in local mode

  `--experimental-public` is an abstraction over Workers Sites, and we can leverage miniflare's inbuilt support for Sites to serve assets in local mode.

- [#1236](https://github.com/cloudflare/workers-sdk/pull/1236) [`891d128`](https://github.com/cloudflare/workers-sdk/commit/891d12802c413438b4ce837785abee792e317de1) Thanks [@threepointone](https://github.com/threepointone)! - fix: generate site assets manifest relative to `site.bucket`

  We had a bug where we were generating asset manifest keys incorrectly if we ran wrangler from a different path to `wrangler.toml`. This fixes the generation of said keys, and adds a test for it.

  Fixes #1235

* [#1216](https://github.com/cloudflare/workers-sdk/pull/1216) [`4eb70f9`](https://github.com/cloudflare/workers-sdk/commit/4eb70f906666806250eeb709efa70118df57f2df) Thanks [@JacobMGEvans](https://github.com/JacobMGEvans)! - feat: reload server on configuration changes, the values passed into the server during restart will be `bindings`

  resolves #439

- [#1231](https://github.com/cloudflare/workers-sdk/pull/1231) [`5206c24`](https://github.com/cloudflare/workers-sdk/commit/5206c24630b64a5c398194fd680faa67a5a23c9a) Thanks [@threepointone](https://github.com/threepointone)! - feat: `build.watch_dir` can be an array of paths

  In projects where:

  - all the source code isn't in one folder (like a monorepo, or even where the worker has non-standard imports across folders),
  - we use a custom build, so it's hard to statically determine folders to watch for changes

  ...we'd like to be able to specify multiple paths for custom builds, (the config `build.watch_dir` config). This patch enables such behaviour. It now accepts a single path as before, or optionally an array of strings/paths.

  Fixes https://github.com/cloudflare/workers-sdk/issues/1095

* [#1241](https://github.com/cloudflare/workers-sdk/pull/1241) [`471cfef`](https://github.com/cloudflare/workers-sdk/commit/471cfeffc70088d5db2bdb132357d4dbfedde353) Thanks [@threepointone](https://github.com/threepointone)! - use `@cloudflare/kv-asset-handler` for `--experimental-public`

  We'd previously vendored in `@cloudflare/kv-asset-handler` and `mime` for `--experimental-public`. We've since updated `@cloudflare/kv-asset-handler` to support module workers correctly, and don't need the vendored versions anymore. This patch uses the lib as a dependency, and deletes the `vendor` folder.

## 2.0.11

### Patch Changes

- [#1239](https://github.com/cloudflare/workers-sdk/pull/1239) [`df55709`](https://github.com/cloudflare/workers-sdk/commit/df5570924050298d6fc4dfe09304571472050c1a) Thanks [@threepointone](https://github.com/threepointone)! - polish: don't include folder name in Sites kv asset keys

  As reported in https://github.com/cloudflare/workers-sdk/issues/1189, we're including the name of the folder in the keys of the KV store that stores the assets. This doesn't match v1 behaviour. It makes sense not to include these since, we should be able to move around the folder and not have to reupload the entire folder again.

  Fixes https://github.com/cloudflare/workers-sdk/issues/1189

- [#1210](https://github.com/cloudflare/workers-sdk/pull/1210) [`785d418`](https://github.com/cloudflare/workers-sdk/commit/785d4188916f8aa4c2767500d94bd773a4f9fd45) Thanks [@GregBrimble](https://github.com/GregBrimble)! - feat: Upload the delta for `wrangler pages publish`

  We now keep track of the files that make up each deployment and intelligently only upload the files that we haven't seen. This means that similar subsequent deployments should only need to upload a minority of files and this will hopefully make uploads even faster.

* [#1195](https://github.com/cloudflare/workers-sdk/pull/1195) [`66a85ca`](https://github.com/cloudflare/workers-sdk/commit/66a85ca72de226f1adedce0910954ed5c50c2c7b) Thanks [@threepointone](https://github.com/threepointone)! - fix: batch sites uploads in groups under 100mb

  There's an upper limit on the size of an upload to the bulk kv put api (as specified in https://api.cloudflare.com/#workers-kv-namespace-write-multiple-key-value-pairs). This patch batches sites uploads staying under the 100mb limit.

  Fixes https://github.com/cloudflare/workers-sdk/issues/1187

- [#1218](https://github.com/cloudflare/workers-sdk/pull/1218) [`f8a21ed`](https://github.com/cloudflare/workers-sdk/commit/f8a21ede2034f921b978e4480fe2e6157953a308) Thanks [@threepointone](https://github.com/threepointone)! - fix: warn on unexpected fields on `config.triggers`

  This adds a warning when we find unexpected fields on the `triggers` config (and any future fields that use the `isObjectWith()` validation helper)

## 2.0.9

### Patch Changes

- [#1192](https://github.com/cloudflare/workers-sdk/pull/1192) [`bafa5ac`](https://github.com/cloudflare/workers-sdk/commit/bafa5ac4d466329b3c01dbecf9561a404e70ae02) Thanks [@threepointone](https://github.com/threepointone)! - fix: use worker name as a script ID when generating a preview session

  When generating a preview session on the edge with `wrangler dev`, for a zoned worker we were using a random id as the script ID. This would make the backend not associate the dev session with any resources that were otherwise assigned to the script (specifically for secrets, but other stuff as well) The fix is simply to use the worker name (when available) as the script ID.

  Fixes https://github.com/cloudflare/workers-sdk/issues/1003
  Fixes https://github.com/cloudflare/workers-sdk/issues/1172

* [#1212](https://github.com/cloudflare/workers-sdk/pull/1212) [`101342e`](https://github.com/cloudflare/workers-sdk/commit/101342e33389845545a36158384e7b08b0eafc57) Thanks [@petebacondarwin](https://github.com/petebacondarwin)! - fix: do not crash when not logged in and switching to remote dev mode

  Previously, if you are not logged in when running `wrangler dev` it will only try to log you in
  if you start in "remote" mode. In "local" mode there is no need to be logged in, so it doesn't
  bother to try to login, and then will crash if you switch to "remote" mode interactively.

  The problem was that we were only attempting to login once before creating the `<Remote>` component.
  Now this logic has been moved into a `useEffect()` inside `<Remote>` so that it will be run whether
  starting in "remote" or transitioning to "remote" from "local".

  The fact that the check is no longer done before creating the components is proven by removing the
  `mockAccountId()` and `mockApiToken()` calls from the `dev.test.ts` files.

  Fixes [#18](https://github.com/cloudflare/workers-sdk/issues/18)

- [#1188](https://github.com/cloudflare/workers-sdk/pull/1188) [`b44cc26`](https://github.com/cloudflare/workers-sdk/commit/b44cc26546e4b625870ba88b292da548b6a340c0) Thanks [@petebacondarwin](https://github.com/petebacondarwin)! - fix: fallback on old zone-based API when account-based route API fails

  While we wait for changes to the CF API to support API tokens that do not have
  "All Zone" permissions, this change provides a workaround for most scenarios.

  If the bulk-route request fails with an authorization error, then we fallback
  to the Wrangler 1 approach, which sends individual route updates via a zone-based
  endpoint.

  Fixes #651

* [#1203](https://github.com/cloudflare/workers-sdk/pull/1203) [`3b88b9f`](https://github.com/cloudflare/workers-sdk/commit/3b88b9f8ea42116b7127ab17a58ce294b876bf81) Thanks [@rozenmd](https://github.com/rozenmd)! - fix: differentiate between API and OAuth in whoami

  Closes #1198

- [#1199](https://github.com/cloudflare/workers-sdk/pull/1199) [`e64812e`](https://github.com/cloudflare/workers-sdk/commit/e64812e1dd38729959ff16abf2a8623543e25896) Thanks [@sidharthachatterjee](https://github.com/sidharthachatterjee)! - fix: Refresh JWT in wrangler pages publish when it expires

* [#1209](https://github.com/cloudflare/workers-sdk/pull/1209) [`2d42882`](https://github.com/cloudflare/workers-sdk/commit/2d428824260d5015d8eba1b12fd0ef3c7ebfe490) Thanks [@petebacondarwin](https://github.com/petebacondarwin)! - fix: ensure wrangler init works with older versions of git

  Rather than using the recently added `--initial-branch` option, we now just renamed the initial branch using `git branch -m main`.

  Fixes https://github.com/cloudflare/workers-sdk/issues/1168

## 2.0.8

### Patch Changes

- [#1184](https://github.com/cloudflare/workers-sdk/pull/1184) [`4a10176`](https://github.com/cloudflare/workers-sdk/commit/4a10176ad1e4856724c70f07f06ef6915ac21ac8) Thanks [@timabb031](https://github.com/timabb031)! - polish: add cron trigger to wrangler.toml when new Scheduled Worker is created

  When `wrangler init` is used to create a new Scheduled Worker a cron trigger (1 \* \* \* \*) will be added to wrangler.toml, but only if wrangler.toml is being created during init. If wrangler.toml exists prior to running `wrangler init` then wrangler.toml will remain unchanged even if the user selects the "Scheduled Handler" option. This is as per existing tests in init.test.ts that ensure wrangler.toml is never overwritten after agreeing to prompts. That can change if it needs to.

* [#1163](https://github.com/cloudflare/workers-sdk/pull/1163) [`52c0bf0`](https://github.com/cloudflare/workers-sdk/commit/52c0bf0469635b76d9717b7113c98572de02d196) Thanks [@threepointone](https://github.com/threepointone)! - fix: only log available bindings once in `dev`

  Because we were calling `printBindings` during the render phase of `<Dev/>`, we were logging the bindings multiple times (render can be called multiple times, and the interaction of Ink's stdout output intermingled with console is a bit weird). We could have put it into an effect, but I think a better solution here is to simply log it before we even start rendering `<Dev/>` (so we could see the bindings even if Dev fails to load, for example).

  This also adds a fix that masks any overriden values so that we don't accidentally log potential secrets into the terminal.

- [#1153](https://github.com/cloudflare/workers-sdk/pull/1153) [`40f20b2`](https://github.com/cloudflare/workers-sdk/commit/40f20b2941e337051e664cf819b4422605925608) Thanks [@petebacondarwin](https://github.com/petebacondarwin)! - fix: `minify` and `node_compat` should be inherited

  Fixes [#1150](https://github.com/cloudflare/workers-sdk/issues/1150)

* [#1157](https://github.com/cloudflare/workers-sdk/pull/1157) [`ea8f8d7`](https://github.com/cloudflare/workers-sdk/commit/ea8f8d77ab5370bb43c23b7aad6221a02931ce8b) Thanks [@sidharthachatterjee](https://github.com/sidharthachatterjee)! - fix: Ignore .git when publishing a Pages project

- [#1171](https://github.com/cloudflare/workers-sdk/pull/1171) [`de4e3c2`](https://github.com/cloudflare/workers-sdk/commit/de4e3c2d4a0b647f190e709a0cadb6ef8eb08530) Thanks [@petebacondarwin](https://github.com/petebacondarwin)! - fix: link to the issue chooser in GitHub

  Previously, when an error occurs, wrangler says:

  > If you think this is a bug then please create an issue at https://github.com/cloudflare/workers-sdk/issues/new.

  Now, it links through to the issue template chooser which is more helpful.

  Fixes [#1169](https://github.com/cloudflare/workers-sdk/issues/1169)

* [#1154](https://github.com/cloudflare/workers-sdk/pull/1154) [`5d6de58`](https://github.com/cloudflare/workers-sdk/commit/5d6de58a1410bd958e9e3eb4a16c622b58c1a207) Thanks [@threepointone](https://github.com/threepointone)! - fix: extract Cloudflare_CA.pem to temp dir before using it

  With package managers like yarn, the cloudflare cert won't be available on the filesystem as expected (since the module is inside a .zip file). This fix instead extracts the file out of the module, copies it to a temporary directory, and directs node to use that as the cert instead, preventing warnings like https://github.com/cloudflare/workers-sdk/issues/1136.

  Fixes https://github.com/cloudflare/workers-sdk/issues/1136

- [#1166](https://github.com/cloudflare/workers-sdk/pull/1166) [`08e3a49`](https://github.com/cloudflare/workers-sdk/commit/08e3a49985520fc7931f2823c198345ddf956a2f) Thanks [@threepointone](https://github.com/threepointone)! - fix: warn on unexpected fields on migrations

  This adds a warning for unexpected fields on `[migrations]` config, reported in https://github.com/cloudflare/workers-sdk/issues/1165. It also adds a test for incorrect `renamed_classes` in a migration.

* [#1006](https://github.com/cloudflare/workers-sdk/pull/1006) [`ee0c380`](https://github.com/cloudflare/workers-sdk/commit/ee0c38053b4fb198fd4bd71cb7dc1f0aa394ae62) Thanks [@danbulant](https://github.com/danbulant)! - feat: add pnpm support

- [`6187f36`](https://github.com/cloudflare/workers-sdk/commit/6187f36b3ab4646b97af8d058d2abb0e52f580d2) Thanks [@petebacondarwin](https://github.com/petebacondarwin)! - fix: backslash on manifest keys in windows

* [#1158](https://github.com/cloudflare/workers-sdk/pull/1158) [`e452a35`](https://github.com/cloudflare/workers-sdk/commit/e452a35d4ea17a154c786d9421bd5822ef615c6b) Thanks [@sidharthachatterjee](https://github.com/sidharthachatterjee)! - fix: Skip cfFetch if there are no functions during pages dev

- [#1122](https://github.com/cloudflare/workers-sdk/pull/1122) [`c2d2f44`](https://github.com/cloudflare/workers-sdk/commit/c2d2f4420cb30f54fc90bd6bf9728adb4bbb0ab2) Thanks [@petebacondarwin](https://github.com/petebacondarwin)! - fix: display chained errors from the CF API

  For example if you have an invalid CF_API_TOKEN and try running `wrangler whoami`
  you now get the additional `6111` error information:

  ```
  ✘ [ERROR] A request to the Cloudflare API (/user) failed.

    Invalid request headers [code: 6003]
    - Invalid format for Authorization header [code: 6111]
  ```

* [#1161](https://github.com/cloudflare/workers-sdk/pull/1161) [`cec0657`](https://github.com/cloudflare/workers-sdk/commit/cec06573c75834368b95b178f1c276856e207701) Thanks [@petebacondarwin](https://github.com/petebacondarwin)! - refactor: add User-Agent to all CF API requests

- [#1152](https://github.com/cloudflare/workers-sdk/pull/1152) [`b817136`](https://github.com/cloudflare/workers-sdk/commit/b81713698840a6f87d6ffbf21f8aa1c71a631636) Thanks [@threepointone](https://github.com/threepointone)! - polish: Give a copy-paste config when `[migrations]` are missing

  This gives a slightly better message when migrations are missing for declared durable objcts. Specifically, it gives a copy-pastable section to add to wrangler.toml, and doesn't show the warning at all for invalid class names anymore.

  Partially makes https://github.com/cloudflare/workers-sdk/issues/1076 better.

* [#1141](https://github.com/cloudflare/workers-sdk/pull/1141) [`a8c509a`](https://github.com/cloudflare/workers-sdk/commit/a8c509a200027bea212d461e8d67f7e1940cc71b) Thanks [@rozenmd](https://github.com/rozenmd)! - fix: rename "publish" package.json script to "deploy"

  Renaming the default "publish" package.json script to "deploy" to avoid confusion with npm's publish command.

  Closes #1121

- [#1133](https://github.com/cloudflare/workers-sdk/pull/1133) [`9c29c5a`](https://github.com/cloudflare/workers-sdk/commit/9c29c5a69059b744766fa3c617887707b53992f4) Thanks [@mrbbot](https://github.com/mrbbot)! - Upgrade `miniflare` to [`2.5.0`](https://github.com/cloudflare/miniflare/releases/tag/v2.5.0)

* [#1175](https://github.com/cloudflare/workers-sdk/pull/1175) [`e978986`](https://github.com/cloudflare/workers-sdk/commit/e9789865fa9e80ec61f48aef614e6a74fce258f3) Thanks [@timabb031](https://github.com/timabb031)! - feature: allow user to select a handler template with `wrangler init`

  This allows the user to choose which template they'd like to use when they are prompted to create a new worker.
  The options are currently "None"/"Fetch Handler"/"Scheduled Handler".
  Support for new handler types such as `email` can be added easily in future.

- [#1122](https://github.com/cloudflare/workers-sdk/pull/1122) [`c2d2f44`](https://github.com/cloudflare/workers-sdk/commit/c2d2f4420cb30f54fc90bd6bf9728adb4bbb0ab2) Thanks [@petebacondarwin](https://github.com/petebacondarwin)! - fix: improve error message when CF API responds with an error

## 2.0.7

### Patch Changes

- [#1110](https://github.com/cloudflare/workers-sdk/pull/1110) [`515a52f`](https://github.com/cloudflare/workers-sdk/commit/515a52fbde910bf83a4964f337bd4f4e8a138705) Thanks [@rozenmd](https://github.com/rozenmd)! - fix: print instructions even if installPackages fails to fetch npm packages

* [#1051](https://github.com/cloudflare/workers-sdk/pull/1051) [`7e2e97b`](https://github.com/cloudflare/workers-sdk/commit/7e2e97b927c0186544e38f66186e2d4fdd136288) Thanks [@rozenmd](https://github.com/rozenmd)! - feat: add support for using wrangler behind a proxy

  Configures the undici library (the library wrangler uses for `fetch`) to send all requests via a proxy selected from the first non-empty environment variable from "https_proxy", "HTTPS_PROXY", "http_proxy" and "HTTP_PROXY".

- [#1089](https://github.com/cloudflare/workers-sdk/pull/1089) [`de59ee7`](https://github.com/cloudflare/workers-sdk/commit/de59ee7d502fa75843584447eb784e76f84d4e50) Thanks [@rozenmd](https://github.com/rozenmd)! - fix: batch package manager installs so folks only have to wait once

  When running `wrangler init`, we install packages as folks confirm their options.
  This disrupts the "flow", particularly on slower internet connections.

  To avoid this disruption, we now only install packages once we're done asking questions.

  Closes #1036

* [#1073](https://github.com/cloudflare/workers-sdk/pull/1073) [`6bb2564`](https://github.com/cloudflare/workers-sdk/commit/6bb2564ddd9c90d75be98dbc524ba2f6b3bd1160) Thanks [@caass](https://github.com/caass)! - Add a better message when a user doesn't have a Chromium-based browser.

  Certain functionality we use in wrangler depends on a Chromium-based browser. Previously, we would throw a somewhat arcane error that was hard (or impossible) to understand without knowing what we needed. While ideally all of our functionality would work across all major browsers, as a stopgap measure we can at least inform the user what the actual issue is.

  Additionally, add support for Brave as a Chromium-based browser.

- [#1079](https://github.com/cloudflare/workers-sdk/pull/1079) [`fb0dec4`](https://github.com/cloudflare/workers-sdk/commit/fb0dec4f022473b7019d4d6dca81aa9fa593eb36) Thanks [@caass](https://github.com/caass)! - Print the bindings a worker has access to during `dev` and `publish`

  It can be helpful for a user to know exactly what resources a worker will have access to and where they can access them, so we now log the bindings available to a worker during `wrangler dev` and `wrangler publish`.

* [#1097](https://github.com/cloudflare/workers-sdk/pull/1097) [`c73a3c4`](https://github.com/cloudflare/workers-sdk/commit/c73a3c44aca8f4716fdc3dbd8f8c3806f452b580) Thanks [@petebacondarwin](https://github.com/petebacondarwin)! - fix: ensure all line endings are normalized before parsing as TOML

  Only the last line-ending was being normalized not all of them.

  Fixes https://github.com/cloudflare/workers-sdk/issues/1094

- [#1111](https://github.com/cloudflare/workers-sdk/pull/1111) [`1eaefeb`](https://github.com/cloudflare/workers-sdk/commit/1eaefebd48f0aae89dbf8372cc09eef09ee171a4) Thanks [@JacobMGEvans](https://github.com/JacobMGEvans)! - Git default `main` branch

  polish: Default branch when choosing to initialize a git repository will now be `main`.
  This is inline with current common industry ethical practices.
  See:

  - https://sfconservancy.org/news/2020/jun/23/gitbranchname/
  - https://github.com/github/renaming
  - https://sfconservancy.org/news/2020/jun/23/gitbranchname/

* [#1058](https://github.com/cloudflare/workers-sdk/pull/1058) [`1a59efe`](https://github.com/cloudflare/workers-sdk/commit/1a59efebf4385f3cda58ed9c2575f7878054a319) Thanks [@threepointone](https://github.com/threepointone)! - refactor: detect missing `[migrations]` during config validation

  This does a small refactor -

  - During publish, we were checking whether `[migrations]` were defined in the presence of `[durable_objects]`, and warning if not. This moves it into the config validation step, which means it'll check for all commands (but notably `dev`)
  - It moves the code to determine current migration tag/migrations to upload into a helper. We'll be reusing this soon when we upload migrations to `dev`.

- [#1090](https://github.com/cloudflare/workers-sdk/pull/1090) [`85fbfe8`](https://github.com/cloudflare/workers-sdk/commit/85fbfe8d7c886d39847f4b18fb450c190201befd) Thanks [@petebacondarwin](https://github.com/petebacondarwin)! - refactor: remove use of `any`

  This "quick-win" refactors some of the code to avoid the use of `any` where possible.
  Using `any` can cause type-checking to be disabled across the code in unexpectedly wide-impact ways.

  There is one other use of `any` not touched here because it is fixed by #1088 separately.

* [#1088](https://github.com/cloudflare/workers-sdk/pull/1088) [`d63d790`](https://github.com/cloudflare/workers-sdk/commit/d63d7904c926babb115927f11df9f8368a89e3aa) Thanks [@petebacondarwin](https://github.com/petebacondarwin)! - fix: ensure that the proxy server shuts down to prevent `wrangler dev` from hanging

  When running `wrangler dev` we create a proxy to the actual remote Worker.
  After creating a connection to this proxy by a browser request the proxy did not shutdown.
  Now we use a `HttpTerminator` helper library to force the proxy to close open connections and shutdown correctly.

  Fixes #958

- [#1099](https://github.com/cloudflare/workers-sdk/pull/1099) [`175737f`](https://github.com/cloudflare/workers-sdk/commit/175737fe712c2bae286df59a9a43f1817a05ebec) Thanks [@petebacondarwin](https://github.com/petebacondarwin)! - fix: delegate `wrangler build` to `wrangler publish`

  Since `wrangler publish --dry-run --outdir=dist` is basically the same result
  as what Wrangler 1 did with `wrangler build` let's run that for the user if
  they try to run `wrangler build`.

* [#1081](https://github.com/cloudflare/workers-sdk/pull/1081) [`8070763`](https://github.com/cloudflare/workers-sdk/commit/807076374e7f1c4848d8a2bdfe9b28d5cbd9579a) Thanks [@rozenmd](https://github.com/rozenmd)! - fix: friendlier error for when a subdomain hasn't been configured in dev mode

- [#1123](https://github.com/cloudflare/workers-sdk/pull/1123) [`15e5c12`](https://github.com/cloudflare/workers-sdk/commit/15e5c129909fa5a81ef0167b4ec9009b550b9f11) Thanks [@timabb031](https://github.com/timabb031)! - chore: updated new worker ts template with env/ctx parameters and added Env interface

* [#1080](https://github.com/cloudflare/workers-sdk/pull/1080) [`4a09c1b`](https://github.com/cloudflare/workers-sdk/commit/4a09c1b3ff2cf6d69a7ba71453663606ae0c6a5c) Thanks [@caass](https://github.com/caass)! - Improve messaging when bulk deleting or uploading KV Pairs

  Closes #555

- [#1000](https://github.com/cloudflare/workers-sdk/pull/1000) [`5a8e8d5`](https://github.com/cloudflare/workers-sdk/commit/5a8e8d56fab5a86b7c7cc32bfd6fdacf7febf20a) Thanks [@JacobMGEvans](https://github.com/JacobMGEvans)! - `pages dev <dir>` & `wrangler pages functions build` will have a `--node-compat` flag powered by @esbuild-plugins/node-globals-polyfill (which in itself is powered by rollup-plugin-node-polyfills). The only difference in `pages` will be it does not check the `wrangler.toml` so the `node_compat = true`will not enable it for `wrangler pages` functionality.

  resolves #890

* [#1028](https://github.com/cloudflare/workers-sdk/pull/1028) [`b7a9ce6`](https://github.com/cloudflare/workers-sdk/commit/b7a9ce60244e18b74533aaeeff6ae282a82892f1) Thanks [@GregBrimble](https://github.com/GregBrimble)! - feat: Use new bulk upload API for 'wrangler pages publish'

  This raises the file limit back up to 20k for a deployment.

## 2.0.6

### Patch Changes

- [#1018](https://github.com/cloudflare/workers-sdk/pull/1018) [`cd2c42f`](https://github.com/cloudflare/workers-sdk/commit/cd2c42fca02bff463d78398428dcf079a80e2ae6) Thanks [@threepointone](https://github.com/threepointone)! - fix: strip leading `*`/`*.` from routes when deducing a host for `dev`

  When given routes, we use the host name from the route to deduce a zone id to pass along with the host to set with dev `session`. Route patterns can include leading `*`/`*.`, which we don't account for when deducing said zone id, resulting in subtle errors for the session. This fix strips those leading characters as appropriate.

  Fixes https://github.com/cloudflare/workers-sdk/issues/1002

* [#1044](https://github.com/cloudflare/workers-sdk/pull/1044) [`7a191a2`](https://github.com/cloudflare/workers-sdk/commit/7a191a2fd0cb08f2a80c29703a307286264ef74f) Thanks [@JacobMGEvans](https://github.com/JacobMGEvans)! - fix: trim trailing whitespace from the secrets before uploading

  resolves #993

- [#1052](https://github.com/cloudflare/workers-sdk/pull/1052) [`233eef2`](https://github.com/cloudflare/workers-sdk/commit/233eef2081d093b08ec02e68445c5e9c26ebe58c) Thanks [@petebacondarwin](https://github.com/petebacondarwin)! - fix: display the correct help information when a subcommand is invalid

  Previously, when an invalid subcommand was used, such as `wrangler r2 foo`,
  the help that was displayed showed the top-level commands prefixed by the command in used.
  E.g.

  ```
  wrangler r2 init [name]       📥 Create a wrangler.toml configuration file
  wrangler r2 dev [script]      👂 Start a local server for developing your worker
  wrangler r2 publish [script]  🆙 Publish your Worker to Cloudflare.
  ...
  ```

  Now the correct command help is displayed:

  ```
  $ wrangler r2 foo

  ✘ [ERROR] Unknown argument: foo
  ```

wrangler r2

📦 Interact with an R2 store

Commands:
wrangler r2 bucket Manage R2 buckets

Flags:
-c, --config Path to .toml configuration file [string]
-h, --help Show help [boolean]
-v, --version Show version number [boolean]

````

Fixes #871

* [#906](https://github.com/cloudflare/workers-sdk/pull/906) [`3279f10`](https://github.com/cloudflare/workers-sdk/commit/3279f103fb3b1c27addb4c69c30ad970ab0d5f77) Thanks [@threepointone](https://github.com/threepointone)! - feat: implement support for service bindings

This adds experimental support for service bindings, aka worker-to-worker bindings. It's lets you "call" a worker from another worker, without incurring any network cost, and (ideally) with much less latency. To use it, define a `[services]` field in `wrangler.toml`, which is a map of bindings to worker names (and environment). Let's say you already have a worker named "my-worker" deployed. In another worker's configuration, you can create a service binding to it like so:

```toml
[[services]]
binding = "MYWORKER"
service = "my-worker"
environment = "production" # optional, defaults to the worker's `default_environment` for now
````

And in your worker, you can call it like so:

```js
export default {
	fetch(req, env, ctx) {
		return env.MYWORKER.fetch(new Request("http://domain/some-path"));
	}
};
```

Fixes https://github.com/cloudflare/workers-sdk/issues/1026

- [#1045](https://github.com/cloudflare/workers-sdk/pull/1045) [`8eeef9a`](https://github.com/cloudflare/workers-sdk/commit/8eeef9ace652ffad3be0116f6f58c71dc251e49c) Thanks [@jrf0110](https://github.com/jrf0110)! - fix: Incorrect extension extraction from file paths.

  Our extension extraction logic was taking into account folder names, which can include periods. The logic would incorrectly identify a file path of .well-known/foo as having the extension of well-known/foo when in reality it should be an empty string.

* [#1039](https://github.com/cloudflare/workers-sdk/pull/1039) [`95852c3`](https://github.com/cloudflare/workers-sdk/commit/95852c304716e8b9b97ef2a5486c8337cc278f1d) Thanks [@threepointone](https://github.com/threepointone)! - fix: don't fetch migrations when in `--dry-run` mode

  Fixes https://github.com/cloudflare/workers-sdk/issues/1038

- [#1033](https://github.com/cloudflare/workers-sdk/pull/1033) [`ffce3e3`](https://github.com/cloudflare/workers-sdk/commit/ffce3e3fa1bf04a1597d4fd1c6ef5ed536b81308) Thanks [@petebacondarwin](https://github.com/petebacondarwin)! - fix: `wrangler init` should not crash if Git is not available on Windows

  We check for the presence of Git by trying to run `git --version`.
  On non-Windows we get an Error with `code` set to "ENOENT".
  One Windows we get a different error:

  ```
  {
    "shortMessage":"Command failed with exit code 1: git --version",
    "command":"git --version",
    "escapedCommand":"git --version",
    "exitCode":1,
    "stdout":"",
    "stderr":"'git' is not recognized as an internal or external command,\r\noperable program or batch file.",
    "failed":true,
    "timedOut":false,
    "isCanceled":false,
    "killed":false
  }
  ```

  Since we don't really care what the error is, now we just assume that Git
  is not available if an error is thrown.

  Fixes #1022

* [#982](https://github.com/cloudflare/workers-sdk/pull/982) [`6791703`](https://github.com/cloudflare/workers-sdk/commit/6791703abc6f9e61a7f954db48d53c6994c80e03) Thanks [@matthewdavidrodgers](https://github.com/matthewdavidrodgers)! - feature: add support for publishing to Custom Domains

  With the release of Custom Domains for workers, users can publish directly to a custom domain on a route, rather than creating a dummy DNS record first and manually pointing the worker over - this adds the same support to wrangler.

  Users declare routes as normal, but to indicate that a route should be treated as a custom domain, a user simply uses the object format in the toml file, but with a new key: custom_domain (i.e. `routes = [{ pattern = "api.example.com", custom_domain = true }]`)

  When wrangler sees a route like this, it peels them off from the rest of the routes and publishes them separately, using the /domains api. This api is very defensive, erroring eagerly if there are conflicts in existing Custom Domains or managed DNS records. In the case of conflicts, wrangler prompts for confirmation, and then retries with parameters to indicate overriding is allowed.

- [#1019](https://github.com/cloudflare/workers-sdk/pull/1019) [`5816eba`](https://github.com/cloudflare/workers-sdk/commit/5816ebae462a5ec9252b9df1b46ace3204bc81e8) Thanks [@threepointone](https://github.com/threepointone)! - feat: bind a durable object by environment

  For durable objects, instead of just `{ name, class_name, script_name}`, this lets you bind by environment as well, like so `{ name, class_name, script_name, environment }`.

  Fixes https://github.com/cloudflare/workers-sdk/issues/996

* [#1057](https://github.com/cloudflare/workers-sdk/pull/1057) [`608dcd9`](https://github.com/cloudflare/workers-sdk/commit/608dcd940ba2096d975dbbbedb63c34943617d4a) Thanks [@petebacondarwin](https://github.com/petebacondarwin)! - fix: pages "command" can consist of multiple words

  On Windows, the following command `wrangler pages dev -- foo bar` would error
  saying that `bar` was not a known argument. This is because `foo` and `bar` are
  passed to Yargs as separate arguments.

  A workaround is to put the command in quotes: `wrangler pages dev -- "foo bar"`.
  But this fix makes the `command` argument variadic, which also solves the problem.

  Fixes [#965](https://github.com/cloudflare/workers-sdk/issues/965)

- [#1027](https://github.com/cloudflare/workers-sdk/pull/1027) [`3545e41`](https://github.com/cloudflare/workers-sdk/commit/3545e419a70f4f0d5dd305972bf63acf11f91d5c) Thanks [@rozenmd](https://github.com/rozenmd)! - feat: trying to use node builtins should recommend you enable node_compat in wrangler.toml

* [#1024](https://github.com/cloudflare/workers-sdk/pull/1024) [`110f340`](https://github.com/cloudflare/workers-sdk/commit/110f340061918026938cda2aba158276386fe6e9) Thanks [@threepointone](https://github.com/threepointone)! - polish: validate payload for `kv:bulk put` on client side

  This adds client side validation for the paylod for `kv:bulk put`, importantly ensuring we're uploading only string key/value pairs (as well as validation for the other fields).

  Fixes https://github.com/cloudflare/workers-sdk/issues/571

- [#1037](https://github.com/cloudflare/workers-sdk/pull/1037) [`963e9e0`](https://github.com/cloudflare/workers-sdk/commit/963e9e08e52f7871923bded3fd5c2cb2ec452532) Thanks [@rozenmd](https://github.com/rozenmd)! - fix: don't attempt to login during a --dryRun

## 2.0.5

### Patch Changes

- [`556e6dd`](https://github.com/cloudflare/workers-sdk/commit/556e6dda27b6800353fc709d02763cc47448198e) Thanks [@threepointone](https://github.com/threepointone)! - chore: bump to do a release

## 2.0.4

### Patch Changes

- [#987](https://github.com/cloudflare/workers-sdk/pull/987) [`bb94038`](https://github.com/cloudflare/workers-sdk/commit/bb94038b0f18306cf44ef598bd505e799d3c688e) Thanks [@threepointone](https://github.com/threepointone)! - fix: encode key when calling `kv:ket get`, don't encode when deleting a namespace

  This cleans up some logic from https://github.com/cloudflare/workers-sdk/pull/964.

  - we shouldn't be encoding the id when deleting a namespace, since that'll already be an alphanumeric id
  - we should be encoding the key when we call kv:key get, or we get a similar issue as in https://github.com/cloudflare/workers-sdk/issues/961
  - adds `KV` to all the KV-related function names
  - moves the api calls to `kv:namespace delete` and `kv:key delete` inside `kv.ts` helpers.

* [#980](https://github.com/cloudflare/workers-sdk/pull/980) [`202f37d`](https://github.com/cloudflare/workers-sdk/commit/202f37d99c8bff8f1031d7ff0910e9641357e3ac) Thanks [@threepointone](https://github.com/threepointone)! - fix: throw appropriate error when we detect an unsupported version of node

  When we start up the CLI, we check what the minimum version of supported node is, and throw an error if it isn't at least 16.7. However, the script that runs this, imports `node:child_process` and `node:path`, which was only introduced in 16.7. It was backported to older versions of node, but only in last updates to majors. So for example, if someone used 14.15.4, the script would throw because it wouldn't be able to find `node:child_process` (but it _would_ work on v14.19.2).

  The fix here is to not use the prefixed versions of these built-ins in the bootstrap script. Fixes https://github.com/cloudflare/workers-sdk/issues/979

## 2.0.3

### Patch Changes

- [#956](https://github.com/cloudflare/workers-sdk/pull/956) [`1caa5f7`](https://github.com/cloudflare/workers-sdk/commit/1caa5f764100156a8d8e25347036b05e2b0210f6) Thanks [@threepointone](https://github.com/threepointone)! - fix: don't crash during `init` if `git` is not installed

  When a command isn't available on a system, calling `execa()` on it throws an error, and not just a non zero exitCode. This patch fixes the flow so we don't crash the whole process when that happens on testing the presence of `git` when calling `wrangler init`.

  Fixes https://github.com/cloudflare/workers-sdk/issues/950

* [#970](https://github.com/cloudflare/workers-sdk/pull/970) [`35e780b`](https://github.com/cloudflare/workers-sdk/commit/35e780b0dddee81323963b2362c38261b65473c0) Thanks [@GregBrimble](https://github.com/GregBrimble)! - fix: Fixes Pages Plugins and static asset routing.

  There was previously a bug where a relative pathname would be missing the leading slash which would result in routing errors.

- [#957](https://github.com/cloudflare/workers-sdk/pull/957) [`e0a0509`](https://github.com/cloudflare/workers-sdk/commit/e0a05094493f1327b6790e66b6dcbff2d579628c) Thanks [@JacobMGEvans](https://github.com/JacobMGEvans)! - refactor: Moving `--legacy-env` out of global
  The `--legacy-env` flag was in global scope, which only certain commands
  utilize the flag for functionality, and doesnt do anything for the other commands.

  resolves #933

* [#948](https://github.com/cloudflare/workers-sdk/pull/948) [`82165c5`](https://github.com/cloudflare/workers-sdk/commit/82165c56a3d13bf466767e06500738bb97e61d6e) Thanks [@petebacondarwin](https://github.com/petebacondarwin)! - fix: improve error message if custom build output is not found

  The message you get if Wrangler cannot find the output from the custom build is now more helpful.
  It will even look around to see if there is a suitable file nearby and make suggestions about what should be put in the `main` configuration.

  Closes [#946](https://github.com/cloudflare/workers-sdk/issues/946)

- [#952](https://github.com/cloudflare/workers-sdk/pull/952) [`ae3895e`](https://github.com/cloudflare/workers-sdk/commit/ae3895eea63518242b2660e6b52790f922566a78) Thanks [@d3lm](https://github.com/d3lm)! - feat: use host specific callback url

  To allow OAuth to work on environments such as WebContainer we have to generate a host-specific callback URL. This PR uses `@webcontainer/env` to generate such URL only for running in WebContainer. Otherwise the callback URL stays unmodified.

* [#951](https://github.com/cloudflare/workers-sdk/pull/951) [`09196ec`](https://github.com/cloudflare/workers-sdk/commit/09196ec6362fb8651d7d20bdc2a7a14792c6fda5) Thanks [@petebacondarwin](https://github.com/petebacondarwin)! - fix: look for an alternate port in the dev command if the configured one is in use

  Previously, we were only calling `getPort()` if the configured port was undefined.
  But since we were setting the default for this during validation, it was never undefined.

  Fixes [#949](https://github.com/cloudflare/workers-sdk/issues/949)

- [#963](https://github.com/cloudflare/workers-sdk/pull/963) [`5b03eb8`](https://github.com/cloudflare/workers-sdk/commit/5b03eb8cdec6f16c67a47f20472e098659395888) Thanks [@threepointone](https://github.com/threepointone)! - fix: work with Cloudflare WARP

  Using wrangler with Cloudflare WARP (https://developers.cloudflare.com/cloudflare-one/connections/connect-devices/warp/) requires using the Cloudflare certificate. This patch simply uses the certificate as NODE_EXTRA_CA_CERTS when we start wrangler.

  Test plan:

  - Turn on Cloudflare WARP/ Gateway with WARP
  - `wrangler dev`
  - Turn on Cloudflare WARP/ Gateway with DoH
  - `wrangler dev`
  - Turn off Cloudflare WARP
  - `wrangler dev`

  Fixes https://github.com/cloudflare/workers-sdk/issues/953, https://github.com/cloudflare/workers-sdk/issues/850

* [#964](https://github.com/cloudflare/workers-sdk/pull/964) [`0dfd95f`](https://github.com/cloudflare/workers-sdk/commit/0dfd95ff02ae72a34c8de6f5844a4208cb8fb7bf) Thanks [@JacobMGEvans](https://github.com/JacobMGEvans)! - fix: KV not setting correctly
  The KV has URL inputs, which in the case of `/` would get collapsed and lost.
  T:o handle special characters `encodeURIComponent` is implemented.

  resolves #961

## 2.0.2

### Patch Changes

- [#947](https://github.com/cloudflare/workers-sdk/pull/947) [`38b7242`](https://github.com/cloudflare/workers-sdk/commit/38b7242621eb26fef9910ce4a161d26baff08d0a) Thanks [@GregBrimble](https://github.com/GregBrimble)! - Updated defaults and help of wrangler pages publish

* [#941](https://github.com/cloudflare/workers-sdk/pull/941) [`d84b568`](https://github.com/cloudflare/workers-sdk/commit/d84b568818cf1ec4654aec806b27c40681df9c7b) Thanks [@threepointone](https://github.com/threepointone)! - fix: bundle worker as iife if detected as a service worker

  We detect whether a worker is a "modules" format worker by the presence of a `default` export. This is a pretty good heuristic overall, but sometimes folks can make mistakes. One situation that's popped up a few times, is people writing exports, but still writing it in "service worker" format. We detect this fine, and log a warning about the exports, but send it up with the exports included. Unfortunately, our runtime throws when we mark a worker as a service worker, but still has exports. This patch fixes it so that the exports are not included in a service-worker worker.

  Note that if you're missing an event listener, it'll still error with "No event handlers were registered. This script does nothing." but that's a better error than the SyntaxError _even when the listener was there_.

  Fixes https://github.com/cloudflare/workers-sdk/issues/937

## 2.0.1

### Patch Changes

- [#932](https://github.com/cloudflare/workers-sdk/pull/932) [`e95e5a0`](https://github.com/cloudflare/workers-sdk/commit/e95e5a0a4e6848a747cba067ad7c095d672f0f55) Thanks [@threepointone](https://github.com/threepointone)! - fix: log proper response status codes in `dev`

  During `dev` we log the method/url/statuscode for every req+res. This fix logs the correct details for every request.

  Fixes https://github.com/cloudflare/workers-sdk/issues/931

* [#930](https://github.com/cloudflare/workers-sdk/pull/930) [`bc28bea`](https://github.com/cloudflare/workers-sdk/commit/bc28bea376260abb6fed996698436fb11e7840fc) Thanks [@GregBrimble](https://github.com/GregBrimble)! - fix: Default to creating a new project when no existing ones are available for 'wrangler pages publish'

- [#934](https://github.com/cloudflare/workers-sdk/pull/934) [`692ddc4`](https://github.com/cloudflare/workers-sdk/commit/692ddc4f1a3770758a8199bbdcd0abee108c3a2c) Thanks [@GregBrimble](https://github.com/GregBrimble)! - fix: Suppress beta warning when operating in Pages' CI environment

* [#936](https://github.com/cloudflare/workers-sdk/pull/936) [`a0e0b26`](https://github.com/cloudflare/workers-sdk/commit/a0e0b2696f498e0d7913e8ffd3db5abd025e7085) Thanks [@petebacondarwin](https://github.com/petebacondarwin)! - fix: support Windows line-endings in TOML files

  The TOML parser that Wrangler uses crashes if there is a Windows line-ending in a comment.
  See https://github.com/iarna/iarna-toml/issues/33.

  According to the TOML spec, we should be able to normalize line-endings as we see fit.
  See https://toml.io/en/v1.0.0#:~:text=normalize%20newline%20to%20whatever%20makes%20sense.

  This change normalizes line-endings of TOML strings before parsing to avoid hitting this bug.

  Fixes https://github.com/cloudflare/workers-sdk/issues/915

## 2.0.0

### Major Changes

- [#928](https://github.com/cloudflare/workers-sdk/pull/928) [`7672f99`](https://github.com/cloudflare/workers-sdk/commit/7672f99b0d69b9bdcc149f54388b52f0f890f8f8) Thanks [@threepointone](https://github.com/threepointone)! - ⛅️ Wrangler 2.0.0

  Wrangler 2.0 is a full rewrite. Every feature has been improved, while retaining as much backward compatibility as we could. We hope you love it. It'll only get better.

## 0.0.34

### Patch Changes

- [#926](https://github.com/cloudflare/workers-sdk/pull/926) [`7b38a7c`](https://github.com/cloudflare/workers-sdk/commit/7b38a7c3e5df293167380002489c821c7c0a5553) Thanks [@threepointone](https://github.com/threepointone)! - polish: show paths of created files with `wrangler init`

  This patch modifies the terminal when running `wrangler init`, to show the proper paths of files created during it (like `package.json`, `tsconfig.json`, etc etc). It also fixes a bug where we weren't detecting the existence of `src/index.js` for a named worker before asking to create it.

## 0.0.33

### Patch Changes

- [#924](https://github.com/cloudflare/workers-sdk/pull/924) [`3bdba63`](https://github.com/cloudflare/workers-sdk/commit/3bdba63c49ad71a6d6d524751b0a05dc592fde59) Thanks [@threepointone](https://github.com/threepointone)! - fix: with`wrangler init`, test for existence of `package.json`/ `tsconfig.json` / `.git` in the right locations

  When running `wrangler.init`, we look for the existence of `package.json`, / `tsconfig.json` / `.git` when deciding whether we should create them ourselves or not. Because `name` can be a relative path, we had a bug where we don't starting look from the right directory. We also had a bug where we weren't even testing for the existence of the `.git` directory correctly. This patch fixes that initial starting location, tests for `.git` as a directory, and correctly decides when to create those files.

## 0.0.32

### Patch Changes

- [#922](https://github.com/cloudflare/workers-sdk/pull/922) [`e2f9bb2`](https://github.com/cloudflare/workers-sdk/commit/e2f9bb2bad7fcb64ad284da7dec5d91778c8a09b) Thanks [@threepointone](https://github.com/threepointone)! - feat: offer to create a git repo when calling `wrangler init`

  Worker projects created by `wrangler init` should also be managed by source control (popularly, git). This patch adds a choice in `wrangler init` to make the created project into a git repository.

  Additionally, this fixes a bug in our tests where mocked `confirm()` and `prompt()` calls were leaking between tests.

  Closes https://github.com/cloudflare/workers-sdk/issues/847

## 0.0.31

### Patch Changes

- [#916](https://github.com/cloudflare/workers-sdk/pull/916) [`4ef5fbb`](https://github.com/cloudflare/workers-sdk/commit/4ef5fbbb2866de403cb613b742ef2042d12feebd) Thanks [@petebacondarwin](https://github.com/petebacondarwin)! - fix: display and error and help for `wrangler init --site`

  The `--site` option is no longer supported.
  This change adds information about how to create a new Sites project
  by cloning a repository.
  It also adds links to the Worker Sites and Cloudflare Pages docs.

* [#908](https://github.com/cloudflare/workers-sdk/pull/908) [`f8dd31e`](https://github.com/cloudflare/workers-sdk/commit/f8dd31e322774180b371c6af15b4bfbd92a58284) Thanks [@threepointone](https://github.com/threepointone)! - fix: fix isolate prewarm logic for `wrangler dev`

  When calling `wrangler dev`, we make a request to a special URL that "prewarms" the isolate running our Worker so that we can attach devtools etc to it before actually making a request. We'd implemented it wrongly, and because we'd silenced its errors, we weren't catching it. This patch fixes the logic (based on wrangler 1.x's implementation) and enables logging errors when the prewarm request fails.

  As a result, profiling starts working again as expected. Fixes https://github.com/cloudflare/workers-sdk/issues/907

- [#919](https://github.com/cloudflare/workers-sdk/pull/919) [`13078e1`](https://github.com/cloudflare/workers-sdk/commit/13078e147f49c5054fc87dc4ab5a5f2028b93f5a) Thanks [@threepointone](https://github.com/threepointone)! - fix: don't crash when tail event is null

  Sometime the "event" on a tail can be null. This patch makes sure we don't crash when that happens. Fixes https://github.com/cloudflare/workers-sdk/issues/918

* [#913](https://github.com/cloudflare/workers-sdk/pull/913) [`dfeed74`](https://github.com/cloudflare/workers-sdk/commit/dfeed74ee4c07d1e3c2e1b91ad5ccaa68fc9c120) Thanks [@threepointone](https://github.com/threepointone)! - polish: add a deprecation warning to `--inspect` on `dev`

  We have a blogposts and docs that says you need to pass `--inspect` to use devtools and/or profile your Worker. In wrangler v2, we don't need to pass the flag anymore. Using it right now will throw an error, so this patch makes it a simple warning instead.

- [#916](https://github.com/cloudflare/workers-sdk/pull/916) [`4ef5fbb`](https://github.com/cloudflare/workers-sdk/commit/4ef5fbbb2866de403cb613b742ef2042d12feebd) Thanks [@petebacondarwin](https://github.com/petebacondarwin)! - fix: add some space after the CLI help message when there is an error

* [#920](https://github.com/cloudflare/workers-sdk/pull/920) [`57cf221`](https://github.com/cloudflare/workers-sdk/commit/57cf221179661a5a6dd448086cdd019fac55e822) Thanks [@threepointone](https://github.com/threepointone)! - chore: don't minify bundles

  When errors in wrangler happen, it's hard to tell where the error is coming from in a minified bundle. This patch removes the minification. We still set `process.env.NODE_ENV = 'production'` in the bundle so we don't run dev-only paths in things like React.

  This adds about 2 mb to the bundle, but imo it's worth it.

- [#916](https://github.com/cloudflare/workers-sdk/pull/916) [`4ef5fbb`](https://github.com/cloudflare/workers-sdk/commit/4ef5fbbb2866de403cb613b742ef2042d12feebd) Thanks [@petebacondarwin](https://github.com/petebacondarwin)! - fix: update the `generate` command to provide better deprecation messaging

* [#914](https://github.com/cloudflare/workers-sdk/pull/914) [`9903526`](https://github.com/cloudflare/workers-sdk/commit/9903526d03891dadfbe0d75dd21dcc0e118f9f73) Thanks [@sidharthachatterjee](https://github.com/sidharthachatterjee)! - fix: Ensure getting git branch doesn't fail on Windows

- [#917](https://github.com/cloudflare/workers-sdk/pull/917) [`94d3d6d`](https://github.com/cloudflare/workers-sdk/commit/94d3d6d3efa525f31b1c519067cce9f88fb8490b) Thanks [@GregBrimble](https://github.com/GregBrimble)! - fix: Hit correct endpoint for 'wrangler pages publish'

* [#910](https://github.com/cloudflare/workers-sdk/pull/910) [`fe0344d`](https://github.com/cloudflare/workers-sdk/commit/fe0344d894fa65a623966710914ef21f542341e1) Thanks [@taylorlee](https://github.com/taylorlee)! - fix: support preview buckets for r2 bindings

  Allows wrangler2 to perform preview & dev sessions with a different bucket than the published worker's binding.

  This matches kv's preview_id behavior, and brings the wrangler2 implementation in sync with wrangler1.

## 0.0.30

### Patch Changes

- [#902](https://github.com/cloudflare/workers-sdk/pull/902) [`daed3c3`](https://github.com/cloudflare/workers-sdk/commit/daed3c3d09c7416ef46a8f12e9c2c1ec9ff5cbd3) Thanks [@petebacondarwin](https://github.com/petebacondarwin)! - fix: show error if a string option is used without a value

  Fixes #883

* [#901](https://github.com/cloudflare/workers-sdk/pull/901) [`b246066`](https://github.com/cloudflare/workers-sdk/commit/b24606696a18bb2183072b9a1e0e0dc57371791c) Thanks [@threepointone](https://github.com/threepointone)! - chore: minify bundle, don't ship sourcemaps

  We haven't found much use for sourcemaps in production, and we should probably minify the bundle anyway. This will also remove an dev only warnings react used to log.

- [#904](https://github.com/cloudflare/workers-sdk/pull/904) [`641cdad`](https://github.com/cloudflare/workers-sdk/commit/641cdadb5168af7b5be042ccc394ddf501e8475d) Thanks [@GregBrimble](https://github.com/GregBrimble)! - feat: Adds 'assets:' loader for Pages Functions.

  This lets users and Plugin authors include a folder of static assets in Pages Functions.

  ```ts
  export { onRequest } from "assets:../folder/of/static/assets";
  ```

  More information in [our docs](https://developers.cloudflare.com/pages/platform/functions/plugins/).

* [#905](https://github.com/cloudflare/workers-sdk/pull/905) [`c57ff0e`](https://github.com/cloudflare/workers-sdk/commit/c57ff0e3fdd8c13156e6f9973fba30da56694ce2) Thanks [@JacobMGEvans](https://github.com/JacobMGEvans)! - chore: removed Sentry and related reporting code. Automated reporting of Wrangler errors will be reimplemented after further planning.

## 0.0.29

### Patch Changes

- [#897](https://github.com/cloudflare/workers-sdk/pull/897) [`d0801b7`](https://github.com/cloudflare/workers-sdk/commit/d0801b77c3d10526041e1962679b2fd2283a8ac4) Thanks [@threepointone](https://github.com/threepointone)! - polish: tweak the message when `.dev.vars` is used

  This tweaks the mssage when a `.dev.vars` file is used so that it doesn't imply that the user has to copy the values from it into their `wrangler.toml`.

* [#880](https://github.com/cloudflare/workers-sdk/pull/880) [`aad1418`](https://github.com/cloudflare/workers-sdk/commit/aad1418a388edddc2096c20b48fb37cdff7c51ff) Thanks [@GregBrimble](https://github.com/GregBrimble)! - fix: Stop unnecessarily amalgamating duplicate headers in Pages Functions

  Previously, `set-cookie` multiple headers would be combined because of unexpected behavior in [the spec](https://github.com/whatwg/fetch/pull/1346).

- [#892](https://github.com/cloudflare/workers-sdk/pull/892) [`b08676a`](https://github.com/cloudflare/workers-sdk/commit/b08676a64df933eeb38439a6e7a5094b4d3c34f7) Thanks [@GregBrimble](https://github.com/GregBrimble)! - fix: Adds the leading slash to Pages deployment manifests that the API expects, and fixes manifest generation on Windows machines.

* [#852](https://github.com/cloudflare/workers-sdk/pull/852) [`6283ad5`](https://github.com/cloudflare/workers-sdk/commit/6283ad54bf77547b6fbb49cababb996bccadfd6e) Thanks [@JacobMGEvans](https://github.com/JacobMGEvans)! - feat: non-TTY check for required variables
  Added a check in non-TTY environments for `account_id`, `CLOUDFLARE_ACCOUNT_ID` and `CLOUDFLARE_API_TOKEN`. If `account_id` exists in `wrangler.toml`
  then `CLOUDFLARE_ACCOUNT_ID` is not needed in non-TTY scope. The `CLOUDFLARE_API_TOKEN` is necessary in non-TTY scope and will always error if missing.

  resolves #827

- [#893](https://github.com/cloudflare/workers-sdk/pull/893) [`5bf17ca`](https://github.com/cloudflare/workers-sdk/commit/5bf17ca81fd9627f4f7486607b1283aab2da30fe) Thanks [@petebacondarwin](https://github.com/petebacondarwin)! - fix: remove bold font from additional lines of warnings and errors

  Previously, when a warning or error was logged, the entire message
  was formatted in bold font. This change makes only the first line of
  the message bold, and the rest is formatted with a normal font.

* [#894](https://github.com/cloudflare/workers-sdk/pull/894) [`57c1354`](https://github.com/cloudflare/workers-sdk/commit/57c1354f92a9f4bf400120d5c607a5838febca76) Thanks [@threepointone](https://github.com/threepointone)! - polish: s/DO NOT USE THIS/ Ignored

  Followup to https://github.com/cloudflare/workers-sdk/pull/888, this replaces some more scary capitals with a more chill word.

- [#893](https://github.com/cloudflare/workers-sdk/pull/893) [`5bf17ca`](https://github.com/cloudflare/workers-sdk/commit/5bf17ca81fd9627f4f7486607b1283aab2da30fe) Thanks [@petebacondarwin](https://github.com/petebacondarwin)! - fix: add bold to the `Deprecated` warning title

* [#882](https://github.com/cloudflare/workers-sdk/pull/882) [`1ad7570`](https://github.com/cloudflare/workers-sdk/commit/1ad757026814cebab67910a136d7be5c95c7bae6) Thanks [@petebacondarwin](https://github.com/petebacondarwin)! - feat: add support for reading build time env variables from a `.env` file

  This change will automatically load up a `.env` file, if found, and apply its
  values to the current environment. An example would be to provide a specific
  CLOUDFLARE_ACCOUNT_ID value.

  Related to cloudflare#190

- [#887](https://github.com/cloudflare/workers-sdk/pull/887) [`2bb4d30`](https://github.com/cloudflare/workers-sdk/commit/2bb4d30e0c50ec1c3d9d821c768fc711e8be4ca9) Thanks [@threepointone](https://github.com/threepointone)! - polish: accept Enter as a valid key in confirm dialogs

  Instead of logging "Unrecognised input" when hitting return/enter in a confirm dialog, we should accept it as a confirmation. This patch also makes the default choice "y" bold in the dialog.

* [#891](https://github.com/cloudflare/workers-sdk/pull/891) [`bae5ba4`](https://github.com/cloudflare/workers-sdk/commit/bae5ba451811f7ec37f7355463aab9163b4299f8) Thanks [@GregBrimble](https://github.com/GregBrimble)! - feat: Adds interactive prompts for the 'wrangler pages publish' and related commands.

  Additionally, those commands now read from `node_modules/.cache/wrangler/pages.json` to persist users' account IDs and project names.

- [#888](https://github.com/cloudflare/workers-sdk/pull/888) [`b77aa38`](https://github.com/cloudflare/workers-sdk/commit/b77aa38e01d743d05f3f6e79a5786fb46bbdafc4) Thanks [@threepointone](https://github.com/threepointone)! - polish: s/DEPRECATION/Deprecation

  This removes the scary uppercase from DEPRECATION warnings. It also moves the service environment usage warning into `diagnostics` instead of logging it directly.

* [#879](https://github.com/cloudflare/workers-sdk/pull/879) [`f694313`](https://github.com/cloudflare/workers-sdk/commit/f6943132a04f17af68e2070756d1ec2aa2bdf0be) Thanks [@petebacondarwin](https://github.com/petebacondarwin)! - feat: read `vars` overrides from a local file for `wrangler dev`

  The `vars` bindings can be specified in the `wrangler.toml` configuration file.
  But "secret" `vars` are usually only provided at the server -
  either by creating them in the Dashboard UI, or using the `wrangler secret` command.

  It is useful during development, to provide these types of variable locally.
  When running `wrangler dev` we will look for a file called `.dev.vars`, situated
  next to the `wrangler.toml` file (or in the current working directory if there is no
  `wrangler.toml`). Any values in this file, formatted like a `dotenv` file, will add to
  or override `vars` bindings provided in the `wrangler.toml`.

  Related to #190

## 0.0.28

### Patch Changes

- [#843](https://github.com/cloudflare/workers-sdk/pull/843) [`da12cc5`](https://github.com/cloudflare/workers-sdk/commit/da12cc55a571eb30480fb21324002f682137b836) Thanks [@threepointone](https://github.com/threepointone)! - fix: `site.entry-point` is no longer a hard deprecation

  To make migration of v1 projects easier, Sites projects should still work, including the `entry-point` field (which currently errors out). This enables `site.entry-point` as a valid entry point, with a deprecation warning.

* [#848](https://github.com/cloudflare/workers-sdk/pull/848) [`0a79d75`](https://github.com/cloudflare/workers-sdk/commit/0a79d75e6aba11a3f0d5a7490f1b75c9f3e80ea8) Thanks [@petebacondarwin](https://github.com/petebacondarwin)! - polish: improve consistency of warnings and errors

  Related to #377

- [#877](https://github.com/cloudflare/workers-sdk/pull/877) [`97f945f`](https://github.com/cloudflare/workers-sdk/commit/97f945fd3544eaba3f6bc4df2e5487049ea32817) Thanks [@caass](https://github.com/caass)! - Treat the "name" parameter in `wrangler init` as a path.

  This means that running `wrangler init .` will create a worker in the current directory,
  and the worker's name will be the name of the current directory.

  You can also run `wrangler init path/to/my-worker` and a worker will be created at
  `[CWD]/path/to/my-worker` with the name `my-worker`,

* [#851](https://github.com/cloudflare/workers-sdk/pull/851) [`277b254`](https://github.com/cloudflare/workers-sdk/commit/277b25421175b4efc803cd68ef543cb55b07c114) Thanks [@threepointone](https://github.com/threepointone)! - polish: do not log the error object when refreshing a token fails

  We handle the error anyway (by doing a fresh login) which has its own logging and messaging. In the future we should add a DEBUG mode that logs all requests/errors/warnings, but that's for later.

- [#869](https://github.com/cloudflare/workers-sdk/pull/869) [`f1423bf`](https://github.com/cloudflare/workers-sdk/commit/f1423bf6399655d5c186c4849f23bb2196e4fcec) Thanks [@threepointone](https://github.com/threepointone)! - feat: experimental `--node-compat` / `config.node_compat`

  This adds an experimental node.js compatibility mode. It can be enabled by adding `node_compat = true` in `wrangler.toml`, or by passing `--node-compat` as a command line arg for `dev`/`publish` commands. This is currently powered by `@esbuild-plugins/node-globals-polyfill` (which in itself is powered by `rollup-plugin-node-polyfills`).

  We'd previously added this, and then removed it because the quality of the polyfills isn't great. We're reintroducing it regardless so we can start getting feedback on its usage, and it sets up a foundation for replacing it with our own, hopefully better maintained polyfills.

  Of particular note, this means that what we promised in https://blog.cloudflare.com/announcing-stripe-support-in-workers/ now actually works.

  This patch also addresses some dependency issues, specifically leftover entries in package-lock.json.

* [#790](https://github.com/cloudflare/workers-sdk/pull/790) [`331c659`](https://github.com/cloudflare/workers-sdk/commit/331c65979295320b37cbf1f995f4acfc28630702) Thanks [@sidharthachatterjee](https://github.com/sidharthachatterjee)! - feature: Adds 'wrangler pages publish' (alias 'wrangler pages deployment create') command.

- [#866](https://github.com/cloudflare/workers-sdk/pull/866) [`8b227fc`](https://github.com/cloudflare/workers-sdk/commit/8b227fc97e50abe36651b4a6c029b9ada404dc1f) Thanks [@caass](https://github.com/caass)! - Add a runtime check for `wrangler dev` local mode to avoid erroring in environments with no `AsyncLocalStorage` class

  Certain runtime APIs are only available to workers during the "request context",
  which is any code that returns after receiving a request and before returning
  a response.

  Miniflare emulates this behavior by using an [`AsyncLocalStorage`](https://nodejs.org/api/async_context.html#class-asynclocalstorage) and
  [checking at runtime](https://github.com/cloudflare/miniflare/blob/master/packages/shared/src/context.ts#L21-L36)
  to see if you're using those APIs during the request context.

  In certain environments `AsyncLocalStorage` is unavailable, such as in a
  [webcontainer](https://github.com/stackblitz/webcontainer-core).
  This function figures out if we're able to run those "request context" checks
  and returns [a set of options](https://miniflare.dev/core/standards#global-functionality-limits)
  that indicate to miniflare whether to run the checks or not.

* [#829](https://github.com/cloudflare/workers-sdk/pull/829) [`f08aac5`](https://github.com/cloudflare/workers-sdk/commit/f08aac5dc1894ceaa84fc8b1a0c3d898dbbbe028) Thanks [@JacobMGEvans](https://github.com/JacobMGEvans)! - feat: Add validation to the `name` field in configuration.
  The validation will warn users that the field can only be "type string,
  alphanumeric, underscores, and lowercase with dashes only" using the same RegEx as the backend

  resolves #795 #775

- [#868](https://github.com/cloudflare/workers-sdk/pull/868) [`6ecb1c1`](https://github.com/cloudflare/workers-sdk/commit/6ecb1c128bde5c8f8d7403278f07cc0e991c16a0) Thanks [@threepointone](https://github.com/threepointone)! - feat: implement service environments + durable objects

  Now that the APIs for getting migrations tags of services works as expected, this lands support for publishing durable objects to service environments, including migrations. It also removes the error we used to throw when attempting to use service envs + durable objects.

  Fixes https://github.com/cloudflare/workers-sdk/issues/739

## 0.0.27

### Patch Changes

- [#838](https://github.com/cloudflare/workers-sdk/pull/838) [`9c025c4`](https://github.com/cloudflare/workers-sdk/commit/9c025c41b89e744e2d1a228baf6d24a0e7defe55) Thanks [@threepointone](https://github.com/threepointone)! - fix: remove timeout on custom builds, and make sure logs are visible

  This removes the timeout we have for custom builds. We shouldn't be applying this timeout anyway, since it doesn't block wrangler, just the user themselves. Further, in https://github.com/cloudflare/workers-sdk/pull/759, we changed the custom build's process stdout/stderr config to "pipe" to pass tests, however that meant we wouldn't see logs in the terminal anymore. This patch removes the timeout, and brings back proper logging for custom builds.

* [#349](https://github.com/cloudflare/workers-sdk/pull/349) [`9d04a68`](https://github.com/cloudflare/workers-sdk/commit/9d04a6866099e77a93a50dfd33d6e7707e4d9e9c) Thanks [@GregBrimble](https://github.com/GregBrimble)! - chore: rename `--script-path` to `--outfile` for `wrangler pages functions build` command.

- [#836](https://github.com/cloudflare/workers-sdk/pull/836) [`28e3b17`](https://github.com/cloudflare/workers-sdk/commit/28e3b1756009df462b6f25c1fb1b0fa567e7ca67) Thanks [@threepointone](https://github.com/threepointone)! - fix: toggle `workers.dev` subdomains only when required

  This fix -

  - passes the correct query param to check whether a workers.dev subdomain has already been published/enabled
  - thus enabling it only when it's not been enabled
  - it also disables it only when it's explicitly knows it's already been enabled

  The effect of this is that publishes are much faster.

* [#794](https://github.com/cloudflare/workers-sdk/pull/794) [`ee3475f`](https://github.com/cloudflare/workers-sdk/commit/ee3475fc4204335f3659e9a045524e8dc9dc6b2c) Thanks [@JacobMGEvans](https://github.com/JacobMGEvans)! - fix: Error messaging from failed login would dump a `JSON.parse` error in some situations. Added a fallback if `.json` fails to parse
  it will attempt `.text()` then throw result. If both attempts to parse fail it will throw an `UnknownError` with a message showing where
  it originated.

  resolves #539

- [#840](https://github.com/cloudflare/workers-sdk/pull/840) [`32f6108`](https://github.com/cloudflare/workers-sdk/commit/32f6108a6427e542d45bd14f85e2f2d4e4a79f1c) Thanks [@threepointone](https://github.com/threepointone)! - fix: make wrangler work on node v18

  There's some interference between our data fetching library `undici` and node 18's new `fetch` and co. (powered by `undici` internally) which replaces the filename of `File`s attached to `FormData`s with a generic `blob` (likely this code - https://github.com/nodejs/undici/blob/615f6170f4bd39630224c038d1ea5bf505d292af/lib/fetch/formdata.js#L246-L250). It's still not clear why it does so, and it's hard to make an isolated example of this.

  Regardless, disabling the new `fetch` functionality makes `undici` use its own base classes, avoiding the problem for now, and unblocking our release. We'll keep investigating and look for a proper fix.

  Unblocks https://github.com/cloudflare/workers-sdk/issues/834

* [#824](https://github.com/cloudflare/workers-sdk/pull/824) [`62af4b6`](https://github.com/cloudflare/workers-sdk/commit/62af4b6603f56a046e00688c94a0fe8d760891a3) Thanks [@threepointone](https://github.com/threepointone)! - feat: `publish --dry-run`

  It can be useful to do a dry run of publishing. Developers want peace of mind that a project will compile before actually publishing to live servers. Combined with `--outdir`, this is also useful for testing the output of `publish`. Further, it gives developers a chance to upload our generated sourcemap to a service like sentry etc, so that errors from the worker can be mapped against actual source code, but before the service actually goes live.

- [#798](https://github.com/cloudflare/workers-sdk/pull/798) [`feecc18`](https://github.com/cloudflare/workers-sdk/commit/feecc18b1bfec271dc595cba0c57ee6af8213af3) Thanks [@GregBrimble](https://github.com/GregBrimble)! - fix: Allows `next()` to take just a pathname with Pages Functions.

* [#839](https://github.com/cloudflare/workers-sdk/pull/839) [`f2d6de6`](https://github.com/cloudflare/workers-sdk/commit/f2d6de6364b42305f70c40058155a0aecab5c2a5) Thanks [@threepointone](https://github.com/threepointone)! - fix: persist dev experimental storage state in feature specific dirs

  With `--experimental-enable-local-persistence` in `dev`, we were clobbering a single folder with data from kv/do/cache. This patch gives individual folders for them. It also enables persistence even when this is not true, but that stays only for the length of a session, and cleans itself up when the dev session ends.

  Fixes https://github.com/cloudflare/workers-sdk/issues/830

- [#820](https://github.com/cloudflare/workers-sdk/pull/820) [`60c409a`](https://github.com/cloudflare/workers-sdk/commit/60c409a9478ae0ab51a40da0c7c9fa0d9a5917ca) Thanks [@petebacondarwin](https://github.com/petebacondarwin)! - fix: display a warning if the user has a `miniflare` section in their `wrangler.toml`.

  Closes #799

* [#796](https://github.com/cloudflare/workers-sdk/pull/796) [`3e0db3b`](https://github.com/cloudflare/workers-sdk/commit/3e0db3baf6f6a3eb5b4b947e1a2fb46cbd5a7095) Thanks [@GregBrimble](https://github.com/GregBrimble)! - fix: Makes Response Headers object mutable after a call to `next()` in Pages Functions

- [#814](https://github.com/cloudflare/workers-sdk/pull/814) [`51fea7c`](https://github.com/cloudflare/workers-sdk/commit/51fea7c53bc17f43c8674044517bdbff6b77188f) Thanks [@threepointone](https://github.com/threepointone)! - fix: disallow setting account_id in named service environments

  Much like https://github.com/cloudflare/workers-sdk/pull/641, we don't want to allow setting account_id with named service environments. This is so that we use the same account_id for multiple environments, and have them group together in the dashboard.

* [#823](https://github.com/cloudflare/workers-sdk/pull/823) [`4a00910`](https://github.com/cloudflare/workers-sdk/commit/4a00910f2c689620566d650cb0f1709d72cc0dcd) Thanks [@threepointone](https://github.com/threepointone)! - fix: don't log an error when `wrangler dev` is cancelled early

  We currently log an `AbortError` with a stack if we exit `wrangler dev`'s startup process before it's done. This fix skips logging that error (since it's not an exception).

  Test plan:

  ```
  cd packages/wrangler
  npm run build
  cd ../../examples/workers-chat-demo
  npx wrangler dev
  # hit [x] as soon as the hotkey shortcut bar shows
  ```

- [#815](https://github.com/cloudflare/workers-sdk/pull/815) [`025c722`](https://github.com/cloudflare/workers-sdk/commit/025c722b30005c701c459327b86a63ac05e0f59b) Thanks [@threepointone](https://github.com/threepointone)! - fix: ensure that bundle is generated to es2020 target

  The default tsconfig generated by tsc uses `target: "es5"`, which we don't support. This fix ensures that we output es2020 modules, even if tsconfig asks otherwise.

* [#349](https://github.com/cloudflare/workers-sdk/pull/349) [`9d04a68`](https://github.com/cloudflare/workers-sdk/commit/9d04a6866099e77a93a50dfd33d6e7707e4d9e9c) Thanks [@GregBrimble](https://github.com/GregBrimble)! - feature: Adds a `--plugin` option to `wrangler pages functions build` which compiles a Pages Plugin. More information about Pages Plugins can be found [here](https://developers.cloudflare.com/pages/platform/functions/plugins/). This wrangler build is required for both the development of, and inclusion of, plugins.

- [#822](https://github.com/cloudflare/workers-sdk/pull/822) [`4302172`](https://github.com/cloudflare/workers-sdk/commit/43021725380a1c914c93774ad5251580ee13d730) Thanks [@GregBrimble](https://github.com/GregBrimble)! - chore: Add help messages for `wrangler pages project` and `wrangler pages deployment`

* [#837](https://github.com/cloudflare/workers-sdk/pull/837) [`206b9a5`](https://github.com/cloudflare/workers-sdk/commit/206b9a5ac93eddc9b26ad18438258e1f68fbdd91) Thanks [@threepointone](https://github.com/threepointone)! - polish: replace 🦺 with ⚠️

  I got some feedback that the construction worker jacket (?) icon for deprecations is confusing, especially because it's an uncommon icon and not very big in the terminal. This patch replaces it with a more familiar warning symbol.

- [#824](https://github.com/cloudflare/workers-sdk/pull/824) [`62af4b6`](https://github.com/cloudflare/workers-sdk/commit/62af4b6603f56a046e00688c94a0fe8d760891a3) Thanks [@threepointone](https://github.com/threepointone)! - feat: `publish --outdir <path>`

  It can be useful to introspect built assets. A leading usecase is to upload the sourcemap that we generate to services like sentry etc, so that errors from the worker can be mapped against actual source code. We introduce a `--outdir` cli arg to specify a path to generate built assets at, which doesn't get cleaned up after publishing. We are _not_ adding this to `wrangler.toml` just yet, but could in the future if it looks appropriate there.

* [#811](https://github.com/cloudflare/workers-sdk/pull/811) [`8c2c7b7`](https://github.com/cloudflare/workers-sdk/commit/8c2c7b738cb7519c3b0e10d1c2a138db74342c7a) Thanks [@JacobMGEvans](https://github.com/JacobMGEvans)! - feat: Added `minify` as a configuration option and a cli arg, which will minify code for `dev` and `publish`

  resolves #785

## 0.0.26

### Patch Changes

- [#782](https://github.com/cloudflare/workers-sdk/pull/782) [`34552d9`](https://github.com/cloudflare/workers-sdk/commit/34552d94fb41b7e119fd39bd26fb77568866ecaa) Thanks [@GregBrimble](https://github.com/GregBrimble)! - feature: Add 'pages create project [name]' command.

  This command will create a Pages project with a given name, and optionally set its `--production-branch=[production]`.

* [#772](https://github.com/cloudflare/workers-sdk/pull/772) [`a852e32`](https://github.com/cloudflare/workers-sdk/commit/a852e329d9f3df1da24ed9a5b617ff9cae2ebcde) Thanks [@JacobMGEvans](https://github.com/JacobMGEvans)! - fix: We want to prevent any user created code from sending Events to Sentry,
  which can be captured by `uncaughtExceptionMonitor` listener.
  Miniflare code can run user code on the same process as Wrangler,
  so we want to return `null` if `@miniflare` is present in the Event frames.

- [#778](https://github.com/cloudflare/workers-sdk/pull/778) [`85b0c31`](https://github.com/cloudflare/workers-sdk/commit/85b0c31a852985e353e455d116358693509c6cd5) Thanks [@threepointone](https://github.com/threepointone)! - feat: optionally send zone_id with a route

  This enables optionally passing a route as `{pattern: string, zone_id: string}`. There are scenarios where we need to explicitly pass a zone_id to the api, so this enables that.

  Some nuance: The errors from the api aren't super useful when invalid values are passed, but that's something to further work on.

  This also fixes some types in our cli parsing.

  Fixes https://github.com/cloudflare/workers-sdk/issues/774

* [#797](https://github.com/cloudflare/workers-sdk/pull/797) [`67fc4fc`](https://github.com/cloudflare/workers-sdk/commit/67fc4fc68741df9054eb795ac93ef223866ffbe9) Thanks [@threepointone](https://github.com/threepointone)! - feat: optionally send `zone_name` with routes

  A followup to https://github.com/cloudflare/workers-sdk/pull/778, this lets you send an optional `zone_name` with routes. This is particularly useful when using ssl for saas (https://developers.cloudflare.com/ssl/ssl-for-saas/).

  Fixes https://github.com/cloudflare/workers-sdk/issues/793

- [#813](https://github.com/cloudflare/workers-sdk/pull/813) [`5c59f97`](https://github.com/cloudflare/workers-sdk/commit/5c59f97bbd79db61992f48ac6b9ae6483a27b0d7) Thanks [@threepointone](https://github.com/threepointone)! - add a warning if service environments are being used.

  Service environments are not ready for widespread usage, and their behaviour is going to change. This adds a warning if anyone uses them.

  Closes https://github.com/cloudflare/workers-sdk/issues/809

* [#789](https://github.com/cloudflare/workers-sdk/pull/789) [`5852bba`](https://github.com/cloudflare/workers-sdk/commit/5852bbaf5d0b6f58a7e911818031d1c27a8df206) Thanks [@threepointone](https://github.com/threepointone)! - polish: don't log all errors when logging in

  This removes a couple of logs we had for literally every error in our oauth flow. We throw the error and handle it separately anyway, so this is a safe cleanup.

  Fixes https://github.com/cloudflare/workers-sdk/issues/788

- [#806](https://github.com/cloudflare/workers-sdk/pull/806) [`b24aeb5`](https://github.com/cloudflare/workers-sdk/commit/b24aeb5722370c2e04bce97a84a1fa1e55725d79) Thanks [@threepointone](https://github.com/threepointone)! - fix: check for updates on the right channel

  This makes the update checker run on the channel that the version being used runs on.

* [#807](https://github.com/cloudflare/workers-sdk/pull/807) [`7e560e1`](https://github.com/cloudflare/workers-sdk/commit/7e560e1ad967e32e68aa4e89701620b1327d8bd1) Thanks [@threepointone](https://github.com/threepointone)! - fix: read `isLegacyEnv` correctly

  This fixes the signature for `isLegacyEnv()` since it doesn't use args, and we fix reading legacy_env correctly when creating a draft worker when creating a secret.

- [#779](https://github.com/cloudflare/workers-sdk/pull/779) [`664803e`](https://github.com/cloudflare/workers-sdk/commit/664803e6636785103336333999c2ae784b60463f) Thanks [@threepointone](https://github.com/threepointone)! - chore: update packages

  This updates some dependencies. Some highlights -

  - updates to `@iarna/toml` means we can have mixed types for inline arrays, which is great for #774 / https://github.com/cloudflare/workers-sdk/pull/778
  - I also moved timeago.js to `devDependencies` since it already gets compiled into the bundle
  - updates to `esbuild` brings along a number of smaller fixes for modern js

* [#810](https://github.com/cloudflare/workers-sdk/pull/810) [`0ce47a5`](https://github.com/cloudflare/workers-sdk/commit/0ce47a587a029db9caa6e402ba3e7228ebb31c4c) Thanks [@caass](https://github.com/caass)! - Make `wrangler tail` TTY-aware, and stop printing non-JSON in JSON mode

  Closes #493

  2 quick fixes:

  - Check `process.stdout.isTTY` at runtime to determine whether to default to "pretty" or "json" output for tailing.
  - Only print messages like "Connected to {worker}" if in "pretty" mode (errors still throw strings)

## 0.0.25

### Patch Changes

- [#752](https://github.com/cloudflare/workers-sdk/pull/752) [`6d43e94`](https://github.com/cloudflare/workers-sdk/commit/6d43e94fb8a739b918bcd808683651f78180dfd8) Thanks [@petebacondarwin](https://github.com/petebacondarwin)! - fix: add a warning if `dev` is defaulting to the latest compatibility-date

  Fixes https://github.com/cloudflare/workers-sdk/issues/741

* [#767](https://github.com/cloudflare/workers-sdk/pull/767) [`836ad59`](https://github.com/cloudflare/workers-sdk/commit/836ad5910f2c3b5d6169f8f0f0e522710158f658) Thanks [@threepointone](https://github.com/threepointone)! - fix: use cwd for `--experiment-enable-local-persistence`

  This sets up `--experiment-enable-local-persistence` to explicitly use `process.cwd() + wrangler-local-state` as a path to store values. Without it, local mode uses the temp dir that we use to bundle the worker, which gets wiped out on ending wrangler dev. In the future, based on usage, we may want to make the path configurable as well.

  Fixes https://github.com/cloudflare/workers-sdk/issues/766

- [#723](https://github.com/cloudflare/workers-sdk/pull/723) [`7942936`](https://github.com/cloudflare/workers-sdk/commit/79429367f451d53a74413fd942053c3f732fe998) Thanks [@threepointone](https://github.com/threepointone)! - fix: spread tail messages when logging

  Logged messages (via console, etc) would previously be logged as an array of values. This spreads it when logging to match what is expected.

* [#756](https://github.com/cloudflare/workers-sdk/pull/756) [`8e38442`](https://github.com/cloudflare/workers-sdk/commit/8e384427a384fd32e7b1552e6edd898e8d4361a1) Thanks [@threepointone](https://github.com/threepointone)! - fix: resolve raw file bindings correctly in `wrangler dev` local mode

  For `wasm_modules`/`text_blobs`/`data_blobs` in local mode, we need to rewrite the paths as absolute so that they're resolved correctly by miniflare. This also expands some coverage for local mode `wrangler dev`.

  Fixes https://github.com/cloudflare/workers-sdk/issues/740
  Fixes https://github.com/cloudflare/workers-sdk/issues/416

- [#699](https://github.com/cloudflare/workers-sdk/pull/699) [`ea8e701`](https://github.com/cloudflare/workers-sdk/commit/ea8e7015776b7ac1e15cd14d436d57403a8c5127) Thanks [@JacobMGEvans](https://github.com/JacobMGEvans)! - polish: added logout and login to helpstring message.

* [#728](https://github.com/cloudflare/workers-sdk/pull/728) [`0873049`](https://github.com/cloudflare/workers-sdk/commit/087304941d69b7bbabb40cfabcb553c631f1a23d) Thanks [@threepointone](https://github.com/threepointone)! - fix: only send durable object migrations when required

  We had a bug where even if you'd published a script with migrations, we would still send a blank set of migrations on the next round. The api doesn't accept this, so the fix is to not do so. I also expanded test coverage for migrations.

  Fixes https://github.com/cloudflare/workers-sdk/issues/705

- [#750](https://github.com/cloudflare/workers-sdk/pull/750) [`b933641`](https://github.com/cloudflare/workers-sdk/commit/b9336414c3c1ac20ba34d274042886ea802385d9) Thanks [@mrbbot](https://github.com/mrbbot)! - Upgrade `miniflare` to [`2.4.0`](https://github.com/cloudflare/miniflare/releases/tag/v2.4.0)

* [#763](https://github.com/cloudflare/workers-sdk/pull/763) [`f72c943`](https://github.com/cloudflare/workers-sdk/commit/f72c943e6f320fc1af93a9aab21fd93371d941df) Thanks [@JacobMGEvans](https://github.com/JacobMGEvans)! - feat: Added the update check that will check the package once a day against the beta release, `distTag` can be changed later, then prints the latestbeta version to the user.

  resolves #762

- [#695](https://github.com/cloudflare/workers-sdk/pull/695) [`48fa89b`](https://github.com/cloudflare/workers-sdk/commit/48fa89b86d5b76b43cfd25035e914c32778eb80e) Thanks [@caass](https://github.com/caass)! - fix: stop wrangler spamming console after login

  If a user hasn't logged in and then they run a command that needs a login they'll get bounced to the login flow.
  The login flow (if completed) would write their shiny new OAuth2 credentials to disk, but wouldn't reload the
  in-memory state. This led to issues like #693, where even though the user was logged in on-disk, wrangler
  wouldn't be aware of it.

  We now update the in-memory login state each time new credentials are written to disk.

* [#734](https://github.com/cloudflare/workers-sdk/pull/734) [`a1dadac`](https://github.com/cloudflare/workers-sdk/commit/a1dadacbc2a994fb6cddd1cf8613a0dc3c69a49d) Thanks [@threepointone](https://github.com/threepointone)! - fix: exit dev if build fails on first run

  Because of https://github.com/evanw/esbuild/issues/1037, we can't recover dev if esbuild fails on first run. The workaround is to end the process if it does so, until we have a better fix.

  Reported in https://github.com/cloudflare/workers-sdk/issues/731

- [#757](https://github.com/cloudflare/workers-sdk/pull/757) [`13e57cd`](https://github.com/cloudflare/workers-sdk/commit/13e57cdca626cf0f38640c4aab1aa1ee1969312b) Thanks [@sidharthachatterjee](https://github.com/sidharthachatterjee)! - feature: Add wrangler pages project list

  Adds a new command to list your projects in Cloudflare Pages.

* [#745](https://github.com/cloudflare/workers-sdk/pull/745) [`6bc3e85`](https://github.com/cloudflare/workers-sdk/commit/6bc3e859346dda825eb58fd684260840f70a6259) Thanks [@petebacondarwin](https://github.com/petebacondarwin)! - feat: add hotkey to clear the console in `wrangler dev`

  Closes #388

- [#747](https://github.com/cloudflare/workers-sdk/pull/747) [`db6b830`](https://github.com/cloudflare/workers-sdk/commit/db6b830f217ce0ff7e12bbaee851688ee39d8734) Thanks [@petebacondarwin](https://github.com/petebacondarwin)! - refactor: remove `process.exit()` from the pages code

  This enables simpler testing, as we do not have to spawn new child processes
  to avoid the `process.exit()` from killing the jest process.

  As part of the refactor, some of the `Error` classes have been moved to a
  shared `errors.ts` file.

* [#726](https://github.com/cloudflare/workers-sdk/pull/726) [`c4e5dc3`](https://github.com/cloudflare/workers-sdk/commit/c4e5dc332e8a31ea7e6d74861597d17b446eb68f) Thanks [@threepointone](https://github.com/threepointone)! - fix: assume a worker is a module worker only if it has a `default` export

  This tweaks the logic that guesses worker formats to check whether a `default` export is defined on an entry point before assuming it's a module worker.

- [#735](https://github.com/cloudflare/workers-sdk/pull/735) [`c38ae3d`](https://github.com/cloudflare/workers-sdk/commit/c38ae3dd36464522e13f32813123fd7b4deb6be3) Thanks [@threepointone](https://github.com/threepointone)! - `text_blobs`/Text module support for service worker format in local mode

  This adds support for `text_blobs`/Text module support in local mode. Now that https://github.com/cloudflare/miniflare/pull/228 has landed in miniflare (thanks @caass!), we can use that in wrangler as well.

* [#743](https://github.com/cloudflare/workers-sdk/pull/743) [`ac5c48b`](https://github.com/cloudflare/workers-sdk/commit/ac5c48b90f05b5464bb6bd3affdad3beba0c26a2) Thanks [@threepointone](https://github.com/threepointone)! - feat: implement `[data_blobs]`

  This implements `[data_blobs]` support for service-worker workers, as well as enabling Data module support for service-worker workers. `data_blob` is a supported binding type, but we never implemented support for it in v1. This implements support, and utilises it for supporting Data modules in service worker format. Implementation wise, it's incredibly similar to how we implemented `text_blobs`, with relevant changes.

  Partial fix for https://github.com/cloudflare/workers-sdk/issues/740 pending local mode support.

- [#753](https://github.com/cloudflare/workers-sdk/pull/753) [`cf432ac`](https://github.com/cloudflare/workers-sdk/commit/cf432ac0150a205bd6a32f996d15a75515d269d6) Thanks [@petebacondarwin](https://github.com/petebacondarwin)! - fix: distinguish the command hotkeys in wrangler dev

  Closes #354

* [#746](https://github.com/cloudflare/workers-sdk/pull/746) [`3e25dcb`](https://github.com/cloudflare/workers-sdk/commit/3e25dcb377b29181ae0bf2210180f1b17c34f971) Thanks [@petebacondarwin](https://github.com/petebacondarwin)! - fix: remove superfluous debugger log messages from local dev

  Closes #387

- [#758](https://github.com/cloudflare/workers-sdk/pull/758) [`9bd95ce`](https://github.com/cloudflare/workers-sdk/commit/9bd95cea7399bd3240a3fdb017c3abb33602f807) Thanks [@sidharthachatterjee](https://github.com/sidharthachatterjee)! - feature: Add wrangler pages deployment list

  Renders a list of deployments in a Cloudflare Pages project

* [#733](https://github.com/cloudflare/workers-sdk/pull/733) [`91873e4`](https://github.com/cloudflare/workers-sdk/commit/91873e422f0aaed5596b98f626484ccadc400c67) Thanks [@JacobMGEvans](https://github.com/JacobMGEvans)! - polish: improved visualization of the deprecation messages between serious and warnings with emojis. This also improves the delineation between messages.

- [#738](https://github.com/cloudflare/workers-sdk/pull/738) [`c04791c`](https://github.com/cloudflare/workers-sdk/commit/c04791c0214601d6b1e767484c961a343f6c034a) Thanks [@petebacondarwin](https://github.com/petebacondarwin)! - fix: add support for cron triggers in `dev --local` mode

  Currently, I don't know if there is support for doing this in "remote" dev mode.

  Resolves #737

* [#732](https://github.com/cloudflare/workers-sdk/pull/732) [`c63ea3d`](https://github.com/cloudflare/workers-sdk/commit/c63ea3deb98bf862e8f87a366c4ea654ec503092) Thanks [@JacobMGEvans](https://github.com/JacobMGEvans)! - fix: abort async operations in the `Remote` component to avoid unwanted side-effects
  When the `Remote` component is unmounted, we now signal outstanding `fetch()` requests, and
  `waitForPortToBeAvailable()` tasks to cancel them. This prevents unexpected requests from appearing
  after the component has been unmounted, and also allows the process to exit cleanly without a delay.

  fixes #375

## 0.0.24

### Patch Changes

- [#719](https://github.com/cloudflare/workers-sdk/pull/719) [`6503ace`](https://github.com/cloudflare/workers-sdk/commit/6503ace108d1bd81d908fc8dcd0c3506903e4c63) Thanks [@petebacondarwin](https://github.com/petebacondarwin)! - fix: ensure the correct worker name is published in legacy environments

  When a developer uses `--env` to specify an environment name, the Worker name should
  be computed from the top-level Worker name and the environment name.

  When the given environment name does not match those in the wrangler.toml, we error.
  But if no environments have been specified in the wrangler.toml, at all, then we only
  log a warning and continue.

  In this second case, we were reusing the top-level environment, which did not have the
  correct legacy environment fields set, such as the name. Now we ensure that such an
  environment is created as needed.

  See https://github.com/cloudflare/workers-sdk/pull/680#issuecomment-1080407556

* [#708](https://github.com/cloudflare/workers-sdk/pull/708) [`763dcb6`](https://github.com/cloudflare/workers-sdk/commit/763dcb650c2b7b8f2a0169ff5592a88375cb9974) Thanks [@threepointone](https://github.com/threepointone)! - fix: unexpected commands and arguments should throw

  This enables strict mode in our command line parser (yargs), so that unexpected commands and options uniformly throw errors.

  Fixes https://github.com/cloudflare/workers-sdk/issues/706

- [#713](https://github.com/cloudflare/workers-sdk/pull/713) [`18d09c7`](https://github.com/cloudflare/workers-sdk/commit/18d09c7f8d70fa7288fbf8455d6e0c15125a6b78) Thanks [@threepointone](https://github.com/threepointone)! - fix: don't fetch zone id for `wrangler dev --local`

  We shouldn't try to resolve a domain/route to a zone id when starting in local mode (since there may not even be network).

* [#692](https://github.com/cloudflare/workers-sdk/pull/692) [`52ea60f`](https://github.com/cloudflare/workers-sdk/commit/52ea60f2c0e082e7db5926cca74d79f48afbdf3b) Thanks [@threepointone](https://github.com/threepointone)! - fix: do not deploy to workers.dev when routes are defined in an environment

  When `workers_dev` is not configured, we had a bug where it would default to true inside an environment even when there were routes defined, thus publishing both to a `workers.dev` subdomain as well as the defined routes. The fix is to default `workers_dev` to `undefined`, and check when publishing whether or not to publish to `workers.dev`/defined routes.

  Fixes https://github.com/cloudflare/workers-sdk/issues/690

- [#687](https://github.com/cloudflare/workers-sdk/pull/687) [`8f7ac7b`](https://github.com/cloudflare/workers-sdk/commit/8f7ac7b3f009f2ce63bd880f7d73c2b675a2e8d7) Thanks [@petebacondarwin](https://github.com/petebacondarwin)! - fix: add warning about `wrangler dev` with remote Durable Objects

  Durable Objects that are being bound by `script_name` will not be isolated from the
  live data during development with `wrangler dev`.
  This change simply warns the developer about this, so that they can back out before
  accidentally changing live data.

  Fixes #319

* [#661](https://github.com/cloudflare/workers-sdk/pull/661) [`6967086`](https://github.com/cloudflare/workers-sdk/commit/696708692c88b0f4a25d954d675bece57043fa19) Thanks [@JacobMGEvans](https://github.com/JacobMGEvans)! - polish: add "Beta" messaging around the CLI command for Pages. Explicitly specifying the command is Beta, not to be confused with Pages itself which is production ready.

- [#709](https://github.com/cloudflare/workers-sdk/pull/709) [`7e8ec9a`](https://github.com/cloudflare/workers-sdk/commit/7e8ec9a0807deacd58cd25f5a8fd7d21b2fdb535) Thanks [@threepointone](https://github.com/threepointone)! - fix: trigger login flow if refreshtoken isn't valid

  If the auth refresh token isn't valid, then we should trigger the login flow. Reported in https://github.com/cloudflare/workers-sdk/issues/316

* [#702](https://github.com/cloudflare/workers-sdk/pull/702) [`241000f`](https://github.com/cloudflare/workers-sdk/commit/241000f3741eaed20a0bdfdb734aae0c7cabbd6e) Thanks [@threepointone](https://github.com/threepointone)! - fix: setup jsx loaders when guessing worker format

  - We consider jsx to be regular js, and have setup our esbuild process to process js/mjs/cjs files as jsx.
  - We use a separate esbuild run on an entry point file when trying to guess the worker format, but hadn't setup the loaders there.
  - So if just the entrypoint file has any jsx in it, then we error because it can't parse the code.

  The fix is to add the same loaders to the esbuild run that guesses the worker format.

  Reported in https://github.com/cloudflare/workers-sdk/issues/701

- [#711](https://github.com/cloudflare/workers-sdk/pull/711) [`3dac1da`](https://github.com/cloudflare/workers-sdk/commit/3dac1daaea56219d199c19f49c7616df539533aa) Thanks [@threepointone](https://github.com/threepointone)! - fix: default `wrangler tail` to pretty print

  Fixes https://github.com/cloudflare/workers-sdk/issues/707

* [#712](https://github.com/cloudflare/workers-sdk/pull/712) [`fb53fda`](https://github.com/cloudflare/workers-sdk/commit/fb53fda3cbfca6cfa86147a151d882f3232b1439) Thanks [@threepointone](https://github.com/threepointone)! - feat: Non-interactive mode

  Continuing the work from https://github.com/cloudflare/workers-sdk/pull/325, this detects when wrangler is running inside an environment where "raw" mode is not available on stdin, and disables the features for hot keys and the shortcut bar. This also adds stubs for testing local mode functionality in `local-mode-tests`, and deletes the previous hacky `dev2.test.tsx`.

  Fixes https://github.com/cloudflare/workers-sdk/issues/322

- [#716](https://github.com/cloudflare/workers-sdk/pull/716) [`6987cf3`](https://github.com/cloudflare/workers-sdk/commit/6987cf3964fa53d31771fad631aa78cb5a8cad3b) Thanks [@threepointone](https://github.com/threepointone)! - feat: path to a custom `tsconfig`

  This adds a config field and a command line arg `tsconfig` for passing a path to a custom typescript configuration file. We don't do any typechecking, but we do pass it along to our build process so things like `compilerOptions.paths` get resolved correctly.

* [#665](https://github.com/cloudflare/workers-sdk/pull/665) [`62a89c6`](https://github.com/cloudflare/workers-sdk/commit/62a89c67f5dacf36e05c7d462410bf0d31844052) Thanks [@caass](https://github.com/caass)! - fix: validate that bindings have unique names

  We don't want to have, for example, a KV namespace named "DATA"
  and a Durable Object also named "DATA". Then it would be ambiguous
  what exactly would live at `env.DATA` (or in the case of service workers,
  the `DATA` global) which could lead to unexpected behavior -- and errors.

  Similarly, we don't want to have multiple resources of the same type
  bound to the same name. If you've been working with some KV namespace
  called "DATA", and you add a second namespace but don't change the binding
  to something else (maybe you're copying-and-pasting and just changed out the `id`),
  you could be reading entirely the wrong stuff out of your KV store.

  So now we check for those sorts of situations and throw an error if
  we find that we've encountered one.

- [#698](https://github.com/cloudflare/workers-sdk/pull/698) [`e3e3243`](https://github.com/cloudflare/workers-sdk/commit/e3e3243bf2c9fd1284dae1eff30ccd756edff4e5) Thanks [@threepointone](https://github.com/threepointone)! - feat: inject `process.env.NODE_ENV` into scripts

  An extremely common pattern in the js ecosystem is to add additional behaviour gated by the value of `process.env.NODE_ENV`. For example, React leverages it heavily to add dev-time checks and warnings/errors, and to load dev/production versions of code. By doing this substitution ourselves, we can get a significant runtime boost in libraries/code that leverage this.

  This does NOT tackle the additional features of either minification, or proper node compatibility, or injecting wrangler's own environment name, which we will tackle in future PRs.

* [#680](https://github.com/cloudflare/workers-sdk/pull/680) [`8e2cbaf`](https://github.com/cloudflare/workers-sdk/commit/8e2cbaf718cfad279947f99107a0485f07b0f3b0) Thanks [@JacobMGEvans](https://github.com/JacobMGEvans)! - refactor: support backwards compatibility with environment names and related CLI flags

  1. When in Legacy environment mode we should not compute name field if specified in an environment.
  2. Throw an Error when `--env` and `--name` are used together in Legacy Environment, except for Secrets & Tail which are using a special case `getLegacyScriptName` for parity with Wrangler1
  3. Started the refactor for args being utilized at the Config level, currently checking for Legacy Environment only.

  Fixes https://github.com/cloudflare/workers-sdk/issues/672

- [#684](https://github.com/cloudflare/workers-sdk/pull/684) [`82ec7c2`](https://github.com/cloudflare/workers-sdk/commit/82ec7c2c65b1515cf081420499091cd0878fed8d) Thanks [@GregBrimble](https://github.com/GregBrimble)! - fix: Fix `--binding` option for `wrangler pages dev`.

  We'd broken this with #581. This reverts that PR, and fixes it slightly differently. Also added an integration test to ensure we don't regress in the future.

* [#678](https://github.com/cloudflare/workers-sdk/pull/678) [`82e4143`](https://github.com/cloudflare/workers-sdk/commit/82e4143fe5ca6973b15111fd7f142a064a95ea93) Thanks [@threepointone](https://github.com/threepointone)! - fix: cleanup after `pages dev` tests

  We weren't killing the process started by wrangler whenever its parent was killed. This fix is to listen on SIGINT/SIGTERM and kill that process. I also did some minor configuration cleanups.

  Fixes https://github.com/cloudflare/workers-sdk/issues/397
  Fixes https://github.com/cloudflare/workers-sdk/issues/618

## 0.0.23

### Patch Changes

- [#675](https://github.com/cloudflare/workers-sdk/pull/675) [`e88a54e`](https://github.com/cloudflare/workers-sdk/commit/e88a54ed41ec9e5de707d35115f5bc7395b0d28f) Thanks [@threepointone](https://github.com/threepointone)! - fix: resolve non-js modules correctly in local mode

  In https://github.com/cloudflare/workers-sdk/pull/633, we missed passing a cwd to the process that runs the miniflare cli. This broke how miniflare resolves modules, and led back to the dreaded "path should be a `path.relative()`d string" error. The fix is to simply pass the cwd to the `spawn` call.

  Test plan:

  ```
  cd packages/wrangler
  npm run build
  cd ../workers-chat-demo
  npx wrangler dev --local
  ```

* [#668](https://github.com/cloudflare/workers-sdk/pull/668) [`3dcdb0d`](https://github.com/cloudflare/workers-sdk/commit/3dcdb0d7dfdfd842228987e8b095ca5526d7404d) Thanks [@petebacondarwin](https://github.com/petebacondarwin)! - fix: tighten up the named environment configuration

  Now, when we normalize and validate the raw config, we pass in the currently
  active environment name, and the config that is returned contains all the
  environment fields correctly normalized (including inheritance) at the top
  level of the config object. This avoids other commands from having to check
  both the current named environment and the top-level config for such fields.

  Also, now, handle the case where the active environment name passed in via the
  `--env` command line argument does not match any of the named environments
  in the configuration:

  - This is an error if there are named environments configured;
  - or only a warning if there are no named environments configured.

- [#633](https://github.com/cloudflare/workers-sdk/pull/633) [`003f3c4`](https://github.com/cloudflare/workers-sdk/commit/003f3c41942ec8e299ae603fe74b3cd2e802b49d) Thanks [@JacobMGEvans](https://github.com/JacobMGEvans)! - refactor: create a custom CLI wrapper around Miniflare API

  This allows us to tightly control the options that are passed to Miniflare.
  The current CLI is setup to be more compatible with how Wrangler 1 works, which is not optimal for Wrangler 2.

* [#633](https://github.com/cloudflare/workers-sdk/pull/633) [`84c857e`](https://github.com/cloudflare/workers-sdk/commit/84c857eabc2c09ad1dd2f4fa3963638b8b7f3daa) Thanks [@JacobMGEvans](https://github.com/JacobMGEvans)! - fix: ensure asset keys are relative to the project root

  Previously, asset file paths were computed relative to the current working
  directory, even if we had used `-c` to run Wrangler on a project in a different
  directory to the current one.

  Now, assets file paths are computed relative to the "project root", which is
  either the directory containing the wrangler.toml or the current working directory
  if there is no config specified.

- [#673](https://github.com/cloudflare/workers-sdk/pull/673) [`456e1da`](https://github.com/cloudflare/workers-sdk/commit/456e1da5347afb103ba0827ba632a0b6aa81de6f) Thanks [@petebacondarwin](https://github.com/petebacondarwin)! - fix: allow the `build` field to be inherited/overridden in a named environment"

  Now the `build` field can be specified within a named environment, overriding whatever
  may appear at the top level.

  Resolves https://github.com/cloudflare/workers-sdk/issues/588

* [#650](https://github.com/cloudflare/workers-sdk/pull/650) [`d3d1ff8`](https://github.com/cloudflare/workers-sdk/commit/d3d1ff8721dd834ce5e58b652cccd7806cba1711) Thanks [@petebacondarwin](https://github.com/petebacondarwin)! - feat: make `main` an inheritable environment field

  See [#588](https://github.com/cloudflare/workers-sdk/issues/588)

- [#650](https://github.com/cloudflare/workers-sdk/pull/650) [`f0eed7f`](https://github.com/cloudflare/workers-sdk/commit/f0eed7fe0cc5f6166b4c2b34d193e260b881e4de) Thanks [@petebacondarwin](https://github.com/petebacondarwin)! - fix: make validation error messages more consistent

* [#662](https://github.com/cloudflare/workers-sdk/pull/662) [`612952b`](https://github.com/cloudflare/workers-sdk/commit/612952ba11b198277be14c70d1c4090338c876bc) Thanks [@JacobMGEvans](https://github.com/JacobMGEvans)! - bugfix: use alias `-e` for `--env` to prevent scripts using Wrangler 1 from breaking when switching to Wrangler 2.

- [#671](https://github.com/cloudflare/workers-sdk/pull/671) [`ef0aaad`](https://github.com/cloudflare/workers-sdk/commit/ef0aaadad180face06e13fb1de079eb040badaf2) Thanks [@GregBrimble](https://github.com/GregBrimble)! - fix: don't exit on initial Pages Functions compilation failure

  Previously, we'd exit the `wrangler pages dev` process if we couldn't immediately compile a Worker from the `functions` directory. We now log the error, but don't exit the process. This means that proxy processes can be cleaned up cleanly on SIGINT and SIGTERM, and it matches the behavior of if a compilation error is introduced once already running (we don't exit then either).

* [#667](https://github.com/cloudflare/workers-sdk/pull/667) [`e29a241`](https://github.com/cloudflare/workers-sdk/commit/e29a24168da2e87259b90d1a4dd0d3860bb3ba8e) Thanks [@threepointone](https://github.com/threepointone)! - fix: delete unused `[site]` assets

  We discovered critical issues with the way we expire unused assets with `[site]` (see https://github.com/cloudflare/workers-sdk/issues/666, https://github.com/cloudflare/wrangler-legacy/issues/2224), that we're going back to the legacy manner of handling unused assets, i.e- deleting unused assets.

  Fixes https://github.com/cloudflare/workers-sdk/issues/666

- [#640](https://github.com/cloudflare/workers-sdk/pull/640) [`2a2d50c`](https://github.com/cloudflare/workers-sdk/commit/2a2d50c921ffcf8f9b8719dd029206f9479ebdd8) Thanks [@caass](https://github.com/caass)! - Error if the user is trying to implement DO's in a service worker

  Durable Objects can only be implemented in Module Workers, so we should throw if we detect that
  the user is trying to implement a Durable Object but their worker is in Service Worker format.

## 0.0.22

### Patch Changes

- [#656](https://github.com/cloudflare/workers-sdk/pull/656) [`aeb0fe0`](https://github.com/cloudflare/workers-sdk/commit/aeb0fe02dbc9b8ef2edc0e2a669315bd40bbdfb3) Thanks [@threepointone](https://github.com/threepointone)! - fix: resolve npm modules correctly

  When implementing legacy module specifiers, we didn't throughly test the interaction when there weren't any other files next to the entry worker, and importing npm modules. It would create a Regex that matched _every_ import, and fail because a file of that name wasn't present in the source directory. This fix constructs a better regex, applies it only when there are more files next to the worker, and increases test coverage for that scenario.

  Fixes https://github.com/cloudflare/workers-sdk/issues/655

## 0.0.21

### Patch Changes

- [#647](https://github.com/cloudflare/workers-sdk/pull/647) [`f3f3907`](https://github.com/cloudflare/workers-sdk/commit/f3f3907963e87de17cad9a3733be716e201a8996) Thanks [@petebacondarwin](https://github.com/petebacondarwin)! - feat: add support for `--ip` and `config.dev.ip` in the dev command

  Note that this change modifies the default listening address to `localhost`, which is different to `127.0.0.1`, which is what Wrangler 1 does.
  For most developers this will make no observable difference, since the default host mapping in most OSes from `localhost` to `127.0.0.1`.

  Resolves [#584](https://github.com/cloudflare/workers-sdk/issues/584)

## 0.0.20

### Patch Changes

- [#627](https://github.com/cloudflare/workers-sdk/pull/627) [`ff53f4e`](https://github.com/cloudflare/workers-sdk/commit/ff53f4e88a062936c4ae9a390307583017dbbb29) Thanks [@petebacondarwin](https://github.com/petebacondarwin)! - fix: do not warn about miniflare in the configuration

* [#649](https://github.com/cloudflare/workers-sdk/pull/649) [`e0b9366`](https://github.com/cloudflare/workers-sdk/commit/e0b93661a7160e718b4fc0c58fa90149968d4317) Thanks [@threepointone](https://github.com/threepointone)! - fix: use `expiration_ttl` to expire assets with `[site]`

  This switches how we expire static assets with `[site]` uploads to use `expiration_ttl` instead of `expiration`. This is because we can't trust the time that a deploy target may provide (like in https://github.com/cloudflare/wrangler-legacy/issues/2224).

- [#599](https://github.com/cloudflare/workers-sdk/pull/599) [`7d4ea43`](https://github.com/cloudflare/workers-sdk/commit/7d4ea4342947128eb156a58da69dd008d504103b) Thanks [@caass](https://github.com/caass)! - Force-open a chromium-based browser for devtools

  We rely on Chromium-based devtools for debugging workers, so when opening up the devtools URL,
  we should force a chromium-based browser to launch. For now, this means checking (in order)
  for Chrome and Edge, and then failing if neither of those are available.

* [#567](https://github.com/cloudflare/workers-sdk/pull/567) [`05b81c5`](https://github.com/cloudflare/workers-sdk/commit/05b81c5809b9ceed10d0c21c0f5f5de76b23a67d) Thanks [@threepointone](https://github.com/threepointone)! - fix: consolidate `getEntry()` logic

  This consolidates some logic into `getEntry()`, namely including `guessWorkerFormat()` and custom builds. This simplifies the code for both `dev` and `publish`.

  - Previously, the implementation of custom builds inside `dev` assumed it could be a long running process; however it's not (else consider that `publish` would never work).
  - By running custom builds inside `getEntry()`, we can be certain that the entry point exists as we validate it and before we enter `dev`/`publish`, simplifying their internals
  - We don't have to do periodic checks inside `wrangler dev` because it's now a one shot build (and always should have been)
  - This expands test coverage a little for both `dev` and `publish`.
  - The 'format' of a worker is intrinsic to its contents, so it makes sense to establish its value inside `getEntry()`
  - This also means less async logic inside `<Dev/>`, which is always a good thing

- [#628](https://github.com/cloudflare/workers-sdk/pull/628) [`b640ab5`](https://github.com/cloudflare/workers-sdk/commit/b640ab514a9a62ffd3ee63438354ea167e80c873) Thanks [@caass](https://github.com/caass)! - Validate that if `route` exists in wrangler.toml, `routes` does not (and vice versa)

* [#591](https://github.com/cloudflare/workers-sdk/pull/591) [`42c2c0f`](https://github.com/cloudflare/workers-sdk/commit/42c2c0fda6820dc7b8c0005857459d55ec82d266) Thanks [@petebacondarwin](https://github.com/petebacondarwin)! - fix: add warning about setting upstream-protocol to `http`

  We have not implemented setting upstream-protocol to `http` and currently do not intend to.

  This change just adds a warning if a developer tries to do so and provides a link to an issue where they can add their use-case.

- [#596](https://github.com/cloudflare/workers-sdk/pull/596) [`187264d`](https://github.com/cloudflare/workers-sdk/commit/187264d4013842df4062a1e0f5dd8cef0b30d0a8) Thanks [@threepointone](https://github.com/threepointone)! - feat: support wrangler 1.x module specifiers with a deprecation warning

  This implements wrangler 1.x style module specifiers, but also logs a deprecation warning for every usage.

  Consider a project like so:

  ```
    project
    ├── index.js
    └── some-dependency.js
  ```

  where the content of `index.js` is:

  ```jsx
  import SomeDependency from "some-dependency.js";
  addEventListener("fetch", event => {
  	// ...
  });
  ```

  `wrangler` 1.x would resolve `import SomeDependency from "some-dependency.js";` to the file `some-dependency.js`. This will work in `wrangler` v2, but it will log a deprecation warning. Instead, you should rewrite the import to specify that it's a relative path, like so:

  ```diff
  - import SomeDependency from "some-dependency.js";
  + import SomeDependency from "./some-dependency.js";
  ```

  In a near future version, this will become a breaking deprecation and throw an error.

  (This also updates `workers-chat-demo` to use the older style specifier, since that's how it currently is at https://github.com/cloudflare/workers-chat-demo)

  Known issue: This might not work as expected with `.js`/`.cjs`/`.mjs` files as expected, but that's something to be fixed overall with the module system.

  Closes https://github.com/cloudflare/workers-sdk/issues/586

* [#579](https://github.com/cloudflare/workers-sdk/pull/579) [`2f0e59b`](https://github.com/cloudflare/workers-sdk/commit/2f0e59bed76676f088403c7f0ceb9046668c547d) Thanks [@JacobMGEvans](https://github.com/JacobMGEvans)! - feat: Incomplete subcommands render a help message for that specific subcommand.

- [#559](https://github.com/cloudflare/workers-sdk/pull/559) [`16fb5e6`](https://github.com/cloudflare/workers-sdk/commit/16fb5e686024aba614d805a4edb49fb53a8e32db) Thanks [@petebacondarwin](https://github.com/petebacondarwin)! - feat: support adding secrets in non-interactive mode

  Now the user can pipe in the secret value to the `wrangler secret put` command.
  For example:

  ```
  cat my-secret.txt | wrangler secret put secret-key --name worker-name
  ```

  This requires that the user is logged in, and has only one account, or that the `account_id` has been set in `wrangler.toml`.

  Fixes #170

* [#597](https://github.com/cloudflare/workers-sdk/pull/597) [`94c2698`](https://github.com/cloudflare/workers-sdk/commit/94c2698cd6d62ec7cb69530697f2eac2bf068163) Thanks [@caass](https://github.com/caass)! - Deprecate `wrangler route`, `wrangler route list`, and `wrangler route delete`

  Users should instead modify their wrangler.toml or use the `--routes` flag when publishing
  to manage routes.

- [#564](https://github.com/cloudflare/workers-sdk/pull/564) [`ffd5c0d`](https://github.com/cloudflare/workers-sdk/commit/ffd5c0d1b93871e751371bf45498bfc468fa5b84) Thanks [@GregBrimble](https://github.com/GregBrimble)! - Request Pages OAuth scopes when logging in

* [#638](https://github.com/cloudflare/workers-sdk/pull/638) [`06f9278`](https://github.com/cloudflare/workers-sdk/commit/06f9278d69dfe137ed9837e29bbf48bbd364e8c1) Thanks [@threepointone](https://github.com/threepointone)! - polish: add a small banner for commands

  This adds a small banner for most commands. Specifically, we avoid any commands that maybe used as a parse input (like json into jq). The banner itself simply says "⛅️ wrangler" with an orange underline.

- [#561](https://github.com/cloudflare/workers-sdk/pull/561) [`6e9a219`](https://github.com/cloudflare/workers-sdk/commit/6e9a219f53b7d13bee94c8468846553df48c72c3) Thanks [@threepointone](https://github.com/threepointone)! - fix: resolve modules correctly in `wrangler dev --local`

  This is an alternate fix to https://github.com/cloudflare/miniflare/pull/205, and fixes the error where miniflare would get confused resolving relative modules on macs because of `/var`/`/private/var` being symlinks. Instead, we `realpathSync` the bundle path before passing it on to miniflare, and that appears to fix the problem.

  Test plan:

  ```
  cd packages/wrangler
  npm run build
  cd ../workers-chat-demo
  npx wrangler dev --local
  ```

  Fixes https://github.com/cloudflare/workers-sdk/issues/443

* [#592](https://github.com/cloudflare/workers-sdk/pull/592) [`56886cf`](https://github.com/cloudflare/workers-sdk/commit/56886cfc7edf02cf0ae029f380a517c0142fd467) Thanks [@caass](https://github.com/caass)! - Stop reporting breadcrumbs to sentry

  Sentry's SDK automatically tracks "breadcrumbs", which are pieces of information
  that get tracked leading up to an exception. This can be useful for debugging
  errors because it gives better insight into what happens before an error occurs,
  so you can more easily understand and recreate exactly what happened before an
  error occurred.

  Unfortunately, Sentry automatically includes all `console` statements. And since
  we use the console a lot (e.g. logging every request received in `wrangler dev`),
  this is mostly useless. Additionally, since developers frequently use the console
  to debug their workers we end up with a bunch of data that is not only irrelevant
  to the reported error, but also contains data that could be potentially sensitive.

  For now, we're turning off breadcrumbs entirely. Later, we might wish to add our
  own breadcrumbs manually (e.g. add a "wrangler dev" breadcrumb when a user runs
  `wrangler dev`), at which point we can selectively enable breadcrumbs to catch
  only the ones we've put in there ourselves.

- [#645](https://github.com/cloudflare/workers-sdk/pull/645) [`61aea30`](https://github.com/cloudflare/workers-sdk/commit/61aea3052f90dc7a05f77dd2d60e8b32af143a83) Thanks [@petebacondarwin](https://github.com/petebacondarwin)! - fix: improve authentication logging and warnings

  - If a user has previously logged in via Wrangler 1 with an API token, we now display a helpful warning.
  - When logging in and out, we no longer display the path to the internal user auh config file.
  - When logging in, we now display an initial message to indicate the authentication flow is starting.

  Fixes [#526](https://github.com/cloudflare/workers-sdk/issues/526)

* [#608](https://github.com/cloudflare/workers-sdk/pull/608) [`a7fa544`](https://github.com/cloudflare/workers-sdk/commit/a7fa544f4050f2b2eea573fcac784b148de25bc6) Thanks [@sidharthachatterjee](https://github.com/sidharthachatterjee)! - fix: Ensure generateConfigFromFileTree generates config correctly for multiple splats

  Functions with multiple parameters, like /near/[latitude]/[longitude].ts wouldn't work. This
  fixes that.

- [#580](https://github.com/cloudflare/workers-sdk/pull/580) [`8013e0a`](https://github.com/cloudflare/workers-sdk/commit/8013e0a86cb309f912bd1068725d4a5535795082) Thanks [@petebacondarwin](https://github.com/petebacondarwin)! - feat: add support for `--local-protocol=https` to `wrangler dev`

  This change adds full support for the setting the protocol that the localhost proxy server listens to.
  Previously, it was only possible to use `HTTP`. But now you can set it to `HTTPS` as well.

  To support `HTTPS`, Wrangler needs an SSL certificate.
  Wrangler now generates a self-signed certificate, as needed, and caches it in the `~/.wrangler/local-cert` directory.
  These certificates expire after 30 days and are regenerated by Wrangler as needed.

  Note that if you use HTTPS then your browser will complain about the self-signed and you must tell it to accept the certificate before it will let you access the page.

* [#639](https://github.com/cloudflare/workers-sdk/pull/639) [`5161e1e`](https://github.com/cloudflare/workers-sdk/commit/5161e1e85c4cb6604c54a791301e38cb90e57632) Thanks [@petebacondarwin](https://github.com/petebacondarwin)! - refactor: initialize the user auth state synchronously

  We can now initialize the user state synchronously, which means that
  we can remove the checks for whether it has been done or not in each
  of the user auth functions.

- [#580](https://github.com/cloudflare/workers-sdk/pull/580) [`aaac8dd`](https://github.com/cloudflare/workers-sdk/commit/aaac8ddfda9658a2cb35b757518ee085a994dfe5) Thanks [@petebacondarwin](https://github.com/petebacondarwin)! - fix: validate that local_protocol and upstream_protocol can only take "http" or "https"

* [#568](https://github.com/cloudflare/workers-sdk/pull/568) [`b6f2266`](https://github.com/cloudflare/workers-sdk/commit/b6f226624417ffa4b5e7c3098d4955bc23d58603) Thanks [@caass](https://github.com/caass)! - Show an actionable error message when publishing to a workers.dev subdomain that hasn't been created yet.

  When publishing a worker to workers.dev, you need to first have registered your workers.dev subdomain
  (e.g. my-subdomain.workers.dev). We now check to ensure that the user has created their subdomain before
  uploading a worker to workers.dev, and if they haven't, we provide a link to where they can go through
  the workers onboarding flow and create one.

- [#641](https://github.com/cloudflare/workers-sdk/pull/641) [`21ee93e`](https://github.com/cloudflare/workers-sdk/commit/21ee93e40ad5870328f22f106113ffc88a212894) Thanks [@petebacondarwin](https://github.com/petebacondarwin)! - fix: error if a non-legacy service environment tries to define a worker name

  Given that service environments all live off the same worker, it doesn't make sense
  for them to have different names.

  This change adds validation to tell the developer to remove such `name` fields in
  service environment config.

  Fixes #623

* [#646](https://github.com/cloudflare/workers-sdk/pull/646) [`c75cfb8`](https://github.com/cloudflare/workers-sdk/commit/c75cfb83df4c98d6f678535439483948ce9fff5b) Thanks [@threepointone](https://github.com/threepointone)! - fix: default `watch_dir` to `src` of project directory

  Via wrangler 1, when using custom builds in `wrangler dev`, `watch_dir` should default to `src` of the "project directory" (i.e - wherever the `wrangler.toml` is defined if it exists, else in the cwd.

  Fixes https://github.com/cloudflare/workers-sdk/issues/631

- [#621](https://github.com/cloudflare/workers-sdk/pull/621) [`e452a04`](https://github.com/cloudflare/workers-sdk/commit/e452a041fbe7439eff88ab34a1d2124ee0dff40a) Thanks [@petebacondarwin](https://github.com/petebacondarwin)! - fix: stop checking for open port once it has timed out in `waitForPortToBeAvailable()`

  Previously, if `waitForPortToBeAvailable()` timed out, the `checkPort()`
  function would continue to be called.
  Now we clean up fully once the promise is resolved or rejected.

* [#600](https://github.com/cloudflare/workers-sdk/pull/600) [`1bbd834`](https://github.com/cloudflare/workers-sdk/commit/1bbd8340d2f9868e6384e2ef58e6f73ec6b6dda7) Thanks [@skirsten](https://github.com/skirsten)! - fix: use environment specific and inherited config values in `publish`

- [#577](https://github.com/cloudflare/workers-sdk/pull/577) [`7faf0eb`](https://github.com/cloudflare/workers-sdk/commit/7faf0ebec1aa92f64c1a1d0d702d03f4cfa868cd) Thanks [@threepointone](https://github.com/threepointone)! - fix: `config.site.entry-point` as a breaking deprecation

  This makes configuring `site.entry-point` in config as a breaking deprecation, and throws an error. We do this because existing apps with `site.entry-point` _won't_ work in v2.

* [#578](https://github.com/cloudflare/workers-sdk/pull/578) [`c56847c`](https://github.com/cloudflare/workers-sdk/commit/c56847cb261e9899d60b50599f910efa9cefdee9) Thanks [@threepointone](https://github.com/threepointone)! - fix: gracefully fail if we can't create `~/.wrangler/reporting.toml`

  In some scenarios (CI/CD, docker, etc), we won't have write access to `~/.wrangler`. We already don't write a configuration file there if one passes a `CF_API_TOKEN`/`CLOUDFLARE_API_TOKEN` env var. This also adds a guard when writing the error reporting configuration file.

- [#621](https://github.com/cloudflare/workers-sdk/pull/621) [`e452a04`](https://github.com/cloudflare/workers-sdk/commit/e452a041fbe7439eff88ab34a1d2124ee0dff40a) Thanks [@petebacondarwin](https://github.com/petebacondarwin)! - fix: check for the correct inspector port in local dev

  Previously, the `useLocalWorker()` hook was being passed the wrong port for the `inspectorPort` prop.

  Once this was fixed, it became apparent that we were waiting for the port to become free in the wrong place, since this port is already being listened to in `useInspector()` by the time we were starting the check.

  Now, the check to see if the inspector port is free is done in `useInspector()`,
  which also means that `Remote` benefits from this check too.

* [#587](https://github.com/cloudflare/workers-sdk/pull/587) [`49869a3`](https://github.com/cloudflare/workers-sdk/commit/49869a367d5f5dc71c9f48e0daf1f5047b482185) Thanks [@threepointone](https://github.com/threepointone)! - feat: expire unused assets in `[site]` uploads

  This expires any previously uploaded assets when using a Sites / `[site]` configuration. Because we currently do a full iteration of a namespace's keys when publishing, for rapidly changing sites this means that uploads get slower and slower. We can't just delete unused assets because it leads to occasional 404s on older publishes while we're publishing. So we expire previous assets while uploading new ones. The implementation/constraints of the kv api means that uploads may become slower, but should hopefully be faster overall. These optimisations also only matter for rapidly changing sites, so common usecases still have the same perf characteristics.

- [#580](https://github.com/cloudflare/workers-sdk/pull/580) [`9ef36a9`](https://github.com/cloudflare/workers-sdk/commit/9ef36a903988d3c18982186ca272ff4d026ad8b2) Thanks [@petebacondarwin](https://github.com/petebacondarwin)! - fix: improve validation error message for fields that must be one of a selection of choices

## 0.0.19

### Patch Changes

- [#557](https://github.com/cloudflare/workers-sdk/pull/557) [`835c3ae`](https://github.com/cloudflare/workers-sdk/commit/835c3ae061f7b0dd67fa5e0bd56c445cb6666bf8) Thanks [@threepointone](https://github.com/threepointone)! - fix: wrangler dev on unnamed workers in remote mode

  With unnamed workers, we use the filename as the name of the worker, which isn't a valid name for workers because of the `.` (This break was introduced in https://github.com/cloudflare/workers-sdk/pull/545). The preview service accepts unnamed workers and generates a hash anyway, so the fix is to simply not send it, and use the host that the service provides.

## 0.0.18

### Patch Changes

- [#523](https://github.com/cloudflare/workers-sdk/pull/523) [`8c99449`](https://github.com/cloudflare/workers-sdk/commit/8c99449b7d1ae4eb86607a4e1ff13fd012e6ec8c) Thanks [@threepointone](https://github.com/threepointone)! - feat: secrets + environments

  This implements environment support for `wrangler secret` (both legacy and services). We now consistently generate the right script name across commands with the `getScriptName()` helper.

  Based on the work by @mitchelvanbever in https://github.com/cloudflare/workers-sdk/pull/95.

* [#554](https://github.com/cloudflare/workers-sdk/pull/554) [`18ac439`](https://github.com/cloudflare/workers-sdk/commit/18ac4398f8f6e3ed3d663ee61ceb7388510390aa) Thanks [@petebacondarwin](https://github.com/petebacondarwin)! - fix: limit bulk put API requests to batches of 5,000

  The `kv:bulk put` command now batches up put requests in groups of 5,000,
  displaying progress for each request.

- [#437](https://github.com/cloudflare/workers-sdk/pull/437) [`2805205`](https://github.com/cloudflare/workers-sdk/commit/2805205d83fa6c960351d38517c8a4169067e4e6) Thanks [@jacobbednarz](https://github.com/jacobbednarz)! - feat: use `CLOUDFLARE_...` environment variables deprecating `CF_...`

  Now one should use `CLOUDFLARE_API_TOKEN`, `CLOUDFLARE_ACCOUNT_ID` and `CLOUDFLARE_API_BASE_URL` rather than `CF_API_TOKEN`, `CF_ACCOUNT_ID` and `CF_API_BASE_URL`, which have been deprecated.

  If you use the deprecated variables they will still work but you will see a warning message.

  Within the Cloudflare tooling ecosystem, we have a mix of `CF_` and `CLOUDFLARE_`
  for prefixing environment variables. Until recently, many of the tools
  were fine with `CF_` however, there started to be conflicts with
  external tools (such as Cloudfoundary CLI), which also uses `CF_` as a
  prefix, and would potentially be reading and writing the same value the
  Cloudflare tooling.

  The Go SDK[1], Terraform[2] and cf-terraforming[3] have made the jump to
  the `CLOUDFLARE_` prefix for environment variable prefix.

  In future, all SDKs will use this prefix for consistency and to allow all the tooling to reuse the same environment variables in the scenario where they are present.

  [1]: https://github.com/cloudflare/cloudflare-go
  [2]: https://github.com/cloudflare/terraform-provider-cloudflare
  [3]: https://github.com/cloudflare/cf-terraforming

* [#530](https://github.com/cloudflare/workers-sdk/pull/530) [`fdb4afd`](https://github.com/cloudflare/workers-sdk/commit/fdb4afdaf10bbc72c0f4d643f752f6aafe529058) Thanks [@threepointone](https://github.com/threepointone)! - feat: implement `rules` config field

  This implements the top level `rules` configuration field. It lets you specify transport rules for non-js modules. For example, you can specify `*.md` files to be included as a text file with -

  ```
  [[rules]]
  {type = "Text", globs = ["**/*.md"]}
  ```

  We also include a default ruleset -

  ```
    { type: "Text", globs: ["**/*.txt", "**/*.html"] },
    { type: "Data", globs: ["**/*.bin"] },
    { type: "CompiledWasm", globs: ["**/*.wasm"] },
  ```

  More info at https://developers.cloudflare.com/workers/cli-wrangler/configuration/#build.

  Known issues -

  - non-wasm module types do not work in `--local` mode
  - `Data` type does not work in service worker format, in either mode

- [#517](https://github.com/cloudflare/workers-sdk/pull/517) [`201a6bb`](https://github.com/cloudflare/workers-sdk/commit/201a6bb6db51ab3dde16fc496ab3c93b91d1de81) Thanks [@threepointone](https://github.com/threepointone)! - fix: publish environment specific routes

  This adds some tests for publishing routes, and fixes a couple of bugs with the flow.

  - fixes publishing environment specific routes, closes https://github.com/cloudflare/workers-sdk/issues/513
  - default `workers_dev` to `false` if there are any routes specified
  - catches a hanging promise when we were toggling off a `workers.dev` subdomain (which should have been caught by the `no-floating-promises` lint rule, so that's concerning)
  - this also fixes publishing environment specific crons, but I'll write tests for that when I'm doing that feature in depth

* [#528](https://github.com/cloudflare/workers-sdk/pull/528) [`26f5ad2`](https://github.com/cloudflare/workers-sdk/commit/26f5ad23a98839ffaa3627681b36c58a656407a4) Thanks [@threepointone](https://github.com/threepointone)! - feat: top level `main` config field

  This implements a top level `main` field for `wrangler.toml` to define an entry point for the worker , and adds a deprecation warning for `build.upload.main`. The deprecation warning is detailed enough to give the exact line to copy-paste into your config file. Example -

  ```
  The `build.upload` field is deprecated. Delete the `build.upload` field, and add this to your configuration file:

  main = "src/chat.mjs"
  ```

  This also makes `./dist` a default for `build.upload.dir`, to match wrangler 1's behaviour.

  Closes https://github.com/cloudflare/workers-sdk/issues/488

- [#521](https://github.com/cloudflare/workers-sdk/pull/521) [`5947bfe`](https://github.com/cloudflare/workers-sdk/commit/5947bfe469d03af3838240041814a9a1eb8f8bb6) Thanks [@threepointone](https://github.com/threepointone)! - chore: update esbuild from 0.14.18 to 0.14.23

* [#480](https://github.com/cloudflare/workers-sdk/pull/480) [`10cb789`](https://github.com/cloudflare/workers-sdk/commit/10cb789a3884db17c757a6f619c98abd930ced22) Thanks [@caass](https://github.com/caass)! - Refactored tail functionality in preparation for adding pretty printing.

  - Moved the `debug` toggle from a build-time constant to a (hidden) CLI flag
  - Implemented pretty-printing logs, togglable via `--format pretty` CLI option
  - Added stronger typing for tail event messages

- [#525](https://github.com/cloudflare/workers-sdk/pull/525) [`9d5c14d`](https://github.com/cloudflare/workers-sdk/commit/9d5c14db4e24db0e60ef83cdd40bfc7b5e9060b8) Thanks [@threepointone](https://github.com/threepointone)! - feat: tail+envs

  This implements service environment support for `wrangler tail`. Fairly simple, we just generate the right URLs. wrangler tail already works for legacy envs, so there's nothing to do there.

* [#553](https://github.com/cloudflare/workers-sdk/pull/553) [`bc85682`](https://github.com/cloudflare/workers-sdk/commit/bc85682028c70a1c4aff96d8f2e4314dc75d6785) Thanks [@threepointone](https://github.com/threepointone)! - feat: disable tunnel in `wrangler dev`

  Disables sharing local development server on the internet. We will bring this back after it's more polished/ready.

  Fixes https://github.com/cloudflare/workers-sdk/issues/550

- [#522](https://github.com/cloudflare/workers-sdk/pull/522) [`a283836`](https://github.com/cloudflare/workers-sdk/commit/a283836577371bc3287d28e3671db9efe94400a1) Thanks [@threepointone](https://github.com/threepointone)! - fix: websockets

  This fixes websockets in `wrangler dev`. It looks like we broke it in https://github.com/cloudflare/workers-sdk/pull/503. I've reverted the specific changes made to `proxy.ts`.

  Test plan -

  ```
  cd packages/wrangler
  npm run build
  cd ../workers-chat-demo
  npx wrangler dev

  ```

* [#481](https://github.com/cloudflare/workers-sdk/pull/481) [`8874548`](https://github.com/cloudflare/workers-sdk/commit/88745484106a37e862d5de56ae4b7599775d7e59) Thanks [@threepointone](https://github.com/threepointone)! - fix: replace the word "deploy" with "publish" everywhere.

  We should be consistent with the word that describes how we get a worker to the edge. The command is `publish`, so let's use that everywhere.

- [#537](https://github.com/cloudflare/workers-sdk/pull/537) [`b978db4`](https://github.com/cloudflare/workers-sdk/commit/b978db400e5c56d393e4f469b3ca5557994f8102) Thanks [@threepointone](https://github.com/threepointone)! - feat: `--local` mode only applies in `wrangler dev`

  We'd originally planned for `--local` mode to be a thing across all wrangler commands. In hindsight, that didn't make much sense, since every command other than `wrangler dev` assumes some interaction with cloudflare and their API. The only command other than dev where this "worked" was `kv`, but even that didn't make sense because wrangler dev wouldn't even read from it. We also have `--experimental-enable-local-persistence` there anyway.

  So this moves the `--local` flag to only apply for `wrangler dev` and removes any trace from other commands.

* [#518](https://github.com/cloudflare/workers-sdk/pull/518) [`72f035e`](https://github.com/cloudflare/workers-sdk/commit/72f035e47a586fd02278674b1b160f5cb34d1412) Thanks [@threepointone](https://github.com/threepointone)! - feat: implement `[text_blobs]`

  This implements support for `[text_blobs]` as defined by https://github.com/cloudflare/wrangler-legacy/pull/1677.

  Text blobs can be defined in service-worker format with configuration in `wrangler.toml` as -

  ```
  [text_blobs]
  MYTEXT = "./path/to/my-text.file"
  ```

  The content of the file will then be available as the global `MYTEXT` inside your code. Note that this ONLY makes sense in service-worker format workers (for now).

  Workers Sites now uses `[text_blobs]` internally. Previously, we were inlining the asset manifest into the worker itself, but we now attach the asset manifest to the uploaded worker. I also added an additional example of Workers Sites with a modules format worker.

- [#532](https://github.com/cloudflare/workers-sdk/pull/532) [`046b17d`](https://github.com/cloudflare/workers-sdk/commit/046b17d7a8721aafd5d50c40c7bf193dceea82f4) Thanks [@threepointone](https://github.com/threepointone)! - feat: dev+envs

  This implements service environments + `wrangler dev`. Fairly simple, it just needed the right url when creating the edge preview token.

  I tested this by publishing a service under one env, adding secrets under it in the dashboard, and then trying to dev under another env, and verifying that the secrets didn't leak.

* [#552](https://github.com/cloudflare/workers-sdk/pull/552) [`3cee150`](https://github.com/cloudflare/workers-sdk/commit/3cee1508d14c118f8ad817cfbf9992c3ca343bce) Thanks [@petebacondarwin](https://github.com/petebacondarwin)! - feat: add confirmation and success messages to `kv:bulk delete` command

  Added the following:

  - When the deletion completes, we get `Success!` logged to the console.
  - Before deleting, the user is now asked to confirm is that is desired.
  - A new flag `--force`/`-f` to avoid the confirmation check.

- [#533](https://github.com/cloudflare/workers-sdk/pull/533) [`1b3a5f7`](https://github.com/cloudflare/workers-sdk/commit/1b3a5f74b2f7ae5ed47d09c96ccb055d4b4cdfe8) Thanks [@threepointone](https://github.com/threepointone)! - feat: default to legacy environments

  While implementing support for service environments, we unearthed a small number of usage issues. While we work those out, we should default to using regular "legacy" environments.

* [#519](https://github.com/cloudflare/workers-sdk/pull/519) [`93576a8`](https://github.com/cloudflare/workers-sdk/commit/93576a853b6eff3810bdccb4b7496d77b5eb5416) Thanks [@caass](https://github.com/caass)! - fix: Improve port selection for `wrangler dev` for both worker ports and inspector ports.

  Previously when running `wrangler dev` on multiple workers at the same time, you couldn't attach DevTools to both workers, since they were both listening on port 9229.
  With this PR, that behavior is improved -- you can now pass an `--inspector-port` flag to specify a port for DevTools to connect to on a per-worker basis, or
  if the option is omitted, wrangler will assign a random unused port for you.

  This "if no option is given, assign a random unused port" behavior has also been added to `wrangler dev --port`, so running `wrangler dev` on two
  workers at once should now "just work". Hopefully.

- [#545](https://github.com/cloudflare/workers-sdk/pull/545) [`9e89dd7`](https://github.com/cloudflare/workers-sdk/commit/9e89dd7f868e10fcd3e09789f6f6a59dff8ed4e3) Thanks [@threepointone](https://github.com/threepointone)! - feat: zoned worker support for `wrangler dev`

  This implements support for zoned workers in `wrangler dev`. Of note, since we're deprecating `zone_id`, we instead use the domain provided via `--host`/`config.dev.host`/`--routes`/`--route`/`config.routes`/`config.route` and infer the zone id from it.

  Fixes https://github.com/cloudflare/workers-sdk/issues/544

* [#494](https://github.com/cloudflare/workers-sdk/pull/494) [`6e6c30f`](https://github.com/cloudflare/workers-sdk/commit/6e6c30f7a32656c6db9f54318ffec6da147d45f6) Thanks [@caass](https://github.com/caass)! - - Add tests covering pretty-printing of logs in `wrangler tail`
  - Modify `RequestEvent` types
    - Change `Date` types to `number` to make parsing easier
    - Change `exception` and `log` `message` properties to `unknown`
  - Add datetime to pretty-printed request events

- [#496](https://github.com/cloudflare/workers-sdk/pull/496) [`5a640f0`](https://github.com/cloudflare/workers-sdk/commit/5a640f0bcee7626cb8a969c89b8de7751d553df3) Thanks [@jahands](https://github.com/jahands)! - chore: Remove acorn/acorn-walk dependency used in Pages Functions filepath-routing.

  This shouldn't cause any functional changes, Pages Functions filepath-routing now uses esbuild to find exports.

* [#419](https://github.com/cloudflare/workers-sdk/pull/419) [`04f4332`](https://github.com/cloudflare/workers-sdk/commit/04f43329a252fac297bb9e8330cd934f5e96726c) Thanks [@Electroid](https://github.com/Electroid)! - refactor: use esbuild's message formatting for cleaner error messages

  This is the first step in making a standard format for error messages. For now, this uses esbuild's error formatting, which is nice and colored, but we could decide to customize our own later. Moreover, we should use the `parseJSON`, `parseTOML`, and `readFile` utilities so there are pretty errors for any configuration.

- [#501](https://github.com/cloudflare/workers-sdk/pull/501) [`824d8c0`](https://github.com/cloudflare/workers-sdk/commit/824d8c03adae369608a26122b0071583b2ae0674) Thanks [@petebacondarwin](https://github.com/petebacondarwin)! - refactor: delegate deprecated `preview` command to `dev` if possible

  The `preview` command is deprecated and not supported in this version of Wrangler.
  Instead, one should use the `dev` command for most `preview` use-cases.

  This change attempts to delegate any use of `preview` to `dev` failing if the command line contains positional arguments that are not compatible with `dev`.

  Resolves #9

* [#541](https://github.com/cloudflare/workers-sdk/pull/541) [`371e6c5`](https://github.com/cloudflare/workers-sdk/commit/371e6c581a26bd011f416de8417a2c2ca1b60097) Thanks [@threepointone](https://github.com/threepointone)! - chore: refactor some common code into `requireAuth()`

  There was a common chunk of code across most commands that ensures a user is logged in, and retrieves an account ID. I'd resisted making this into an abstraction for a while. Now that the codebase is stable, and https://github.com/cloudflare/workers-sdk/pull/537 removes some surrounding code there, I made an abstraction for this common code as `requireAuth()`. This gets a mention in the changelog simply because it touches a bunch of code, although it's mostly mechanical deletion/replacement.

- [#551](https://github.com/cloudflare/workers-sdk/pull/551) [`afd4b0e`](https://github.com/cloudflare/workers-sdk/commit/afd4b0ed2c9fc95238b69c6fd86740243f58b049) Thanks [@petebacondarwin](https://github.com/petebacondarwin)! - fix: do not log the `null` returned from `kv:bulk put` and `kv:bulk delete`

* [#503](https://github.com/cloudflare/workers-sdk/pull/503) [`e5c7ed8`](https://github.com/cloudflare/workers-sdk/commit/e5c7ed8b17033fc6a9e77a9429cb32fa54b5d8fb) Thanks [@petebacondarwin](https://github.com/petebacondarwin)! - refact: consolidate on `ws` websocket library

  Removes the `faye-websocket` library and uses `ws` across the code base.

- [#502](https://github.com/cloudflare/workers-sdk/pull/502) [`b30349a`](https://github.com/cloudflare/workers-sdk/commit/b30349ac6b258c0c274606959d9d31bb8efb08d7) Thanks [@petebacondarwin](https://github.com/petebacondarwin)! - fix(pages): ensure remaining args passed to `pages dev` command are captured

  It is common to pass additional commands to `pages dev` to generate the input source.
  For example:

  ```bash
  npx wrangler pages dev -- npm run dev
  ```

  Previously the args after `--` were being dropped.
  This change ensures that these are captured and used correctly.

  Fixes #482

* [#512](https://github.com/cloudflare/workers-sdk/pull/512) [`b093df7`](https://github.com/cloudflare/workers-sdk/commit/b093df775cc762517666bd68361cc37c5e936a9a) Thanks [@threepointone](https://github.com/threepointone)! - feat: a better `tsconfig.json`

  This makes a better `tsconfig.json` when using `wrangler init`. Of note, it takes the default `tsconfig.json` generated by `tsc --init`, and adds our modifications.

- [#510](https://github.com/cloudflare/workers-sdk/pull/510) [`9534c7f`](https://github.com/cloudflare/workers-sdk/commit/9534c7fd1351daacaed63b3a3e2fafa884b515a8) Thanks [@threepointone](https://github.com/threepointone)! - feat: `--legacy-env` cli arg / `legacy_env` config

  This is the first of a few changes to codify how we do environments in wrangler2, both older legacy style environments, and newer service environments. Here, we add a cli arg and a config field for specifying whether to enable/disable legacy style environments, and pass it on to dev/publish commands. We also fix how we were generating kv namespaces for Workers Sites, among other smaller fixes.

* [#549](https://github.com/cloudflare/workers-sdk/pull/549) [`3d2ce01`](https://github.com/cloudflare/workers-sdk/commit/3d2ce01a48acfb759147de5d94667eef77d9f16e) Thanks [@petebacondarwin](https://github.com/petebacondarwin)! - fix: kv:bulk should JSON encode its contents

  The body passed to `kv:bulk delete` and `kv:bulk put` must be JSON encoded.
  This change fixes that and adds some tests to prove it.

  Fixes #547

- [#554](https://github.com/cloudflare/workers-sdk/pull/554) [`6e5319b`](https://github.com/cloudflare/workers-sdk/commit/6e5319bd7a3685afa0e0b7c3e9bb81831b89e88f) Thanks [@petebacondarwin](https://github.com/petebacondarwin)! - fix: limit bulk delete API requests to batches of 5,000

  The `kv:bulk delete` command now batches up delete requests in groups of 5,000,
  displaying progress for each request.

* [#538](https://github.com/cloudflare/workers-sdk/pull/538) [`4b6c973`](https://github.com/cloudflare/workers-sdk/commit/4b6c973dfdaf44429a47c8da387f9bc706ef4664) Thanks [@threepointone](https://github.com/threepointone)! - feat: with `wrangler init`, create a new directory for named workers

  Currently, when creating a new project, we usually first have to create a directory before running `wrangler init`, since it defaults to creating the `wrangler.toml`, `package.json`, etc in the current working directory. This fix introduces an enhancement, where using the `wrangler init [name]` form creates a directory named `[name]` and initialises the project files inside it. This matches the usage pattern a little better, and still preserves the older behaviour when we're creating a worker inside existing projects.

- [#548](https://github.com/cloudflare/workers-sdk/pull/548) [`e3cab74`](https://github.com/cloudflare/workers-sdk/commit/e3cab749650c70c313d9e2cc645c9656ea6be036) Thanks [@petebacondarwin](https://github.com/petebacondarwin)! - refactor: clean up unnecessary async functions

  The `readFile()` and `readConfig()` helpers do not need to be async.
  Doing so just adds complexity to their call sites.

* [#529](https://github.com/cloudflare/workers-sdk/pull/529) [`9d7e946`](https://github.com/cloudflare/workers-sdk/commit/9d7e946608c54ca283b74885d5d547a87c02a79b) Thanks [@petebacondarwin](https://github.com/petebacondarwin)! - feat: add more comprehensive config validation checking

  The configuration for a Worker is complicated since we can define different "environments", and each environment can have its own configuration.
  There is a default ("top-level") environment and then named environments that provide environment specific configuration.

  This is further complicated by the fact that there are three kinds of environment configuration:

  - **non-overridable**: these values are defined once in the top-level configuration, apply to all environments and cannot be overridden by an environment.
  - **inheritable**: these values can be defined at the top-level but can also be overridden by environment specific values.
    Named environments do not need to provide their own values, in which case they inherit the value from the top-level.
  - **non-inheritable**: these values must be explicitly defined in each environment if they are defined at the top-level.
    Named environments do not inherit such configuration and must provide their own values.

  All configuration values in `wrangler.toml` are optional and will receive a default value if not defined.

  This change adds more strict interfaces for top-level `Config` and `Environment` types,
  as well as validation and normalization of the optional fields that are read from `wrangler.toml`.

- [#486](https://github.com/cloudflare/workers-sdk/pull/486) [`ff8c9f6`](https://github.com/cloudflare/workers-sdk/commit/ff8c9f6cf9f6bf2922df74ea1083d12153a64ae0) Thanks [@threepointone](https://github.com/threepointone)! - fix: remove warning if worker with a durable object doesn't have a name

  We were warning if you were trying to develop a durable object with an unnamed worker. Further, the internal api would actually throw if you tried to develop with a named worker if it wasn't already published. The latter is being fixed internally and should live soon, and this fix removes the warning completely.

## 0.0.17

### Patch Changes

- [#414](https://github.com/cloudflare/workers-sdk/pull/414) [`f30426f`](https://github.com/cloudflare/workers-sdk/commit/f30426fad5cd0be7f8a2e197a6ea279c0798bf15) Thanks [@petebacondarwin](https://github.com/petebacondarwin)! - fix: support `build.upload.dir` when using `build.upload.main`

  Although, `build.upload.dir` is deprecated, we should still support using it when the entry-point is being defined by the `build.upload.main` and the format is `modules`.

  Fixes #413

* [#447](https://github.com/cloudflare/workers-sdk/pull/447) [`2c5c934`](https://github.com/cloudflare/workers-sdk/commit/2c5c934ce3343bbda0430fe91e1ea3eb94757fa3) Thanks [@threepointone](https://github.com/threepointone)! - fix: Config should be resolved relative to the entrypoint

  During `dev` and `publish`, we should resolve `wrangler.toml` starting from the entrypoint, and then working up from there. Currently, we start from the directory from which we call `wrangler`, this changes that behaviour to start from the entrypoint instead.

  (To implement this, I made one big change: Inside commands, we now have to explicitly read configuration from a path, instead of expecting it to 'arrive' coerced into a configuration object.)

- [#472](https://github.com/cloudflare/workers-sdk/pull/472) [`804523a`](https://github.com/cloudflare/workers-sdk/commit/804523aff70e7dd76aea25e22d4a7530da62b748) Thanks [@JacobMGEvans](https://github.com/JacobMGEvans)! - bugfix: Replace `.destroy()` on `faye-websockets` with `.close()`
  added: Interface to give faye same types as compliant `ws` with additional `.pipe()` implementation; `.on("message" => fn)`

* [#462](https://github.com/cloudflare/workers-sdk/pull/462) [`a173c80`](https://github.com/cloudflare/workers-sdk/commit/a173c80a6acd07dcce8b4d8c11d3577b19efb1f9) Thanks [@caass](https://github.com/caass)! - Add filtering to wrangler tail, so you can now `wrangler tail <name> --status ok`, for example. Supported options:

  - `--status cancelled --status error` --> you can filter on `ok`, `error`, and `cancelled` to only tail logs that have that status
  - `--header X-CUSTOM-HEADER:somevalue` --> you can filter on headers, including ones that have specific values (`"somevalue"`) or just that contain any header (e.g. `--header X-CUSTOM-HEADER` with no colon)
  - `--method POST --method PUT` --> filter on the HTTP method used to trigger the worker
  - `--search catch-this` --> only shows messages that contain the phrase `"catch-this"`. Does not (yet!) support regular expressions
  - `--ip self --ip 192.0.2.232` --> only show logs from requests that originate from the given IP addresses. `"self"` will be replaced with the IP address of the computer that sent the tail request.

- [#471](https://github.com/cloudflare/workers-sdk/pull/471) [`21cde50`](https://github.com/cloudflare/workers-sdk/commit/21cde504de028e58af3dc4c0e0d3f2726c7f4c1d) Thanks [@caass](https://github.com/caass)! - Add tests for wrangler tail:

  - ensure the correct API calls are made
  - ensure that filters are sent
  - ensure that the _correct_ filters are sent
  - ensure that JSON gets spat out into the terminal

* [#398](https://github.com/cloudflare/workers-sdk/pull/398) [`40d9553`](https://github.com/cloudflare/workers-sdk/commit/40d955341d6c14fde51ff622a9c7371e5c6049c1) Thanks [@threepointone](https://github.com/threepointone)! - feat: guess-worker-format

  This formalises the logic we use to "guess"/infer what a worker's format is - either "modules" or "service worker". Previously we were using the output of the esbuild process metafile to infer this, we now explicitly do so in a separate step (esbuild's so fast that it doesn't have any apparent performance hit, but we also do a simpler form of the build to get this information).

  This also adds `--format` as a command line arg for `publish`.

- [#438](https://github.com/cloudflare/workers-sdk/pull/438) [`64d62be`](https://github.com/cloudflare/workers-sdk/commit/64d62bede0ccb4f66e4a474a2c7f100606c65042) Thanks [@Electroid](https://github.com/Electroid)! - feat: Add support for "json" bindings

  Did you know? We have support for "json" bindings! Here are a few examples:

  [vars]
  text = "plain ol' string"
  count = 1
  complex = { enabled = true, id = 123 }

* [#422](https://github.com/cloudflare/workers-sdk/pull/422) [`ef13735`](https://github.com/cloudflare/workers-sdk/commit/ef137352697e440a0007c5a099503ad2f4526eaf) Thanks [@threepointone](https://github.com/threepointone)! - chore: rename `open-in-brower.ts` to `open-in-browser.ts`

- [#411](https://github.com/cloudflare/workers-sdk/pull/411) [`a52f0e0`](https://github.com/cloudflare/workers-sdk/commit/a52f0e00f85fa7602f30b9540b060b60968adf23) Thanks [@ObsidianMinor](https://github.com/ObsidianMinor)! - feat: unsafe-bindings

  Adds support for "unsafe bindings", that is, bindings that aren't supported by wrangler, but are
  desired when uploading a Worker to Cloudflare. This allows you to use beta features before
  official support is added to wrangler, while also letting you migrate to proper support for the
  feature when desired. Note: these bindings may not work everywhere, and may break at any time.

* [#415](https://github.com/cloudflare/workers-sdk/pull/415) [`d826f5a`](https://github.com/cloudflare/workers-sdk/commit/d826f5aae2d05023728d8ee5e30ffb79c0d674a5) Thanks [@threepointone](https://github.com/threepointone)! - fix: don't crash when browser windows don't open

  We open browser windows for a few things; during `wrangler dev`, and logging in. There are environments where this doesn't work as expected (like codespaces, stackblitz, etc). This fix simply logs an error instead of breaking the flow. This is the same fix as https://github.com/cloudflare/workers-sdk/pull/263, now applied to the rest of wrangler.

- [`91d8994`](https://github.com/cloudflare/workers-sdk/commit/91d89943cda26a197cb7c8d752d7953a97fac338) Thanks [@Mexican-Man](https://github.com/Mexican-Man)! - fix: do not merge routes with different methods when computing pages routes

  Fixes #92

* [#474](https://github.com/cloudflare/workers-sdk/pull/474) [`bfedc58`](https://github.com/cloudflare/workers-sdk/commit/bfedc585f151898615b3546fc67d97055e32d6ed) Thanks [@JacobMGEvans](https://github.com/JacobMGEvans)! - bugfix: create `reporting.toml` file in "wrangler/config" and move error reporting user decisions to new `reporting.toml`

- [#445](https://github.com/cloudflare/workers-sdk/pull/445) [`d5935e7`](https://github.com/cloudflare/workers-sdk/commit/d5935e7c4fde9e3b900be7c08bca09e80e9fdc8a) Thanks [@threepointone](https://github.com/threepointone)! - chore: remove `experimental_services` from configuration

  Now that we have `[[unsafe.bindings]]` (as of https://github.com/cloudflare/workers-sdk/pull/411), we should use that for experimental features. This removes support for `[experimental_services]`, and adds a helpful message for how to rewrite their configuration.

  This error is temporary, until the internal teams that were using this rewrite their configs. We'll remove it before GA.

  What the error looks like -

  ```
  Error: The "experimental_services" field is no longer supported. Instead, use [[unsafe.bindings]] to enable experimental features. Add this to your wrangler.toml:

  [[unsafe.bindings]]
  name = "SomeService"
  type = "service"
  service = "some-service"
  environment = "staging"

  [[unsafe.bindings]]
  name = "SomeOtherService"
  type = "service"
  service = "some-other-service"
  environment = "qa"
  ```

* [#456](https://github.com/cloudflare/workers-sdk/pull/456) [`b5f42c5`](https://github.com/cloudflare/workers-sdk/commit/b5f42c587300c313bdebab4d364d0c7759e39752) Thanks [@threepointone](https://github.com/threepointone)! - chore: enable `strict` in `tsconfig.json`

  In the march towards full strictness, this enables `strict` in `tsconfig.json` and fixes the errors it pops up. A changeset is included because there are some subtle code changes, and we should leave a trail for them.

- [#408](https://github.com/cloudflare/workers-sdk/pull/408) [`14098af`](https://github.com/cloudflare/workers-sdk/commit/14098af0886b0cbdda90823527ca6037770375b3) Thanks [@mrbbot](https://github.com/mrbbot)! - Upgrade `miniflare` to [`2.3.0`](https://github.com/cloudflare/miniflare/releases/tag/v2.3.0)

* [#448](https://github.com/cloudflare/workers-sdk/pull/448) [`b72a111`](https://github.com/cloudflare/workers-sdk/commit/b72a111bbe92dc3b83a3d9e59ff3b5935bee7dbc) Thanks [@JacobMGEvans](https://github.com/JacobMGEvans)! - feat: add `--yes` with alias `--y` flag as automatic answer to all prompts and run `wrangler init` non-interactively.
  generated during setup:

  - package.json
  - TypeScript, which includes tsconfig.json & `@cloudflare/workers-types`
  - Template "hello world" Worker at src/index.ts

- [#403](https://github.com/cloudflare/workers-sdk/pull/403) [`f9fef8f`](https://github.com/cloudflare/workers-sdk/commit/f9fef8fbfe74d6a591ca1640639a18798c5469e6) Thanks [@JacobMGEvans](https://github.com/JacobMGEvans)! - feat: add scripts to package.json & autogenerate name value when initializing a project
  To get wrangler init projects up and running with good ergonomics for deploying and development,
  added default scripts "start" & "deploy" with assumed TS or JS files in generated ./src/index.
  The name property is now derived from user input on `init <name>` or parent directory if no input is provided.

* [#452](https://github.com/cloudflare/workers-sdk/pull/452) [`1cf6701`](https://github.com/cloudflare/workers-sdk/commit/1cf6701f372f77c45dc460de81979128d3efebc2) Thanks [@petebacondarwin](https://github.com/petebacondarwin)! - feat: add support for publishing workers with r2 bucket bindings

  This change adds the ability to define bindings in your `wrangler.toml` file
  for R2 buckets. These buckets will then be available in the environment
  passed to the worker at runtime.

  Closes #365

- [#458](https://github.com/cloudflare/workers-sdk/pull/458) [`a8f97e5`](https://github.com/cloudflare/workers-sdk/commit/a8f97e57a571df5acdd9512d5d992d65730c75fd) Thanks [@petebacondarwin](https://github.com/petebacondarwin)! - fix: do not publish to workers.dev if workers_dev is false

  Previously we always published to the workers.dev subdomain, ignoring the `workers_dev` setting in the `wrangler.toml` configuration.

  Now we respect this configuration setting, and also disable an current workers.dev subdomain worker when we publish and `workers_dev` is `false`.

  Fixes #410

* [#457](https://github.com/cloudflare/workers-sdk/pull/457) [`b249e6f`](https://github.com/cloudflare/workers-sdk/commit/b249e6fb34c616ff54edde830bbdf8f5279991fb) Thanks [@threepointone](https://github.com/threepointone)! - fix: don't report intentional errors

  We shouldn't be reporting intentional errors, only exceptions. This removes reporting for all caught errors for now, until we filter all known errors, and then bring back reporting for unknown errors. We also remove a stray `console.warn()`.

- [#402](https://github.com/cloudflare/workers-sdk/pull/402) [`5a9bb1d`](https://github.com/cloudflare/workers-sdk/commit/5a9bb1dd6510511607c268e1709e0caa95d68f92) Thanks [@JacobMGEvans](https://github.com/JacobMGEvans)! - feat: Added Wrangler TOML fields
  Additional field to get projects ready to publish as soon as possible.
  It will check if the Worker is named, if not then it defaults to using the parent directory name.

* [#227](https://github.com/cloudflare/workers-sdk/pull/227) [`97e15f5`](https://github.com/cloudflare/workers-sdk/commit/97e15f5372d298378e5bafd62798cddd6eeda27c) Thanks [@JacobMGEvans](https://github.com/JacobMGEvans)! - feature: Sentry Integration
  Top level exception logging which will allow to Pre-empt issues, fix bugs faster,
  Identify uncommon error scenarios, and better quality error information. Context includes of Error in addition to stacktrace
  Environment:
  OS/arch
  node/npm versions
  wrangler version
  RewriteFrames relative pathing of stacktrace and will prevent user file system information
  from being sent.

  Sourcemaps:

  - The sourcemap custom scripts for path matching in Artifact, Sentry Event and Build output is moved to be handled in GH Actions
    Sentry upload moved after changeset version bump script and npm script to get current version into GH env variable
  - Add org and project to secrets for increased obfuscation of Cloudflare internal ecosystem

  Prompt for Opt-In:

  - When Error is thrown user will be prompted with yes (only sends this time), Always, and No (default). Always and No
    will be added to default.toml with a datetime property for future update checks.
  - If the property already exists it will skip the prompt.

  Sentry Tests:
  The tests currently check that the decision flow works as currently set up then checks if Sentry is able
  to send events or is disabled.

- [#427](https://github.com/cloudflare/workers-sdk/pull/427) [`bce731a`](https://github.com/cloudflare/workers-sdk/commit/bce731a5cfccb1dc5a79fb15b31c7c15e3adcdb4) Thanks [@petebacondarwin](https://github.com/petebacondarwin)! - refactor: share worker bundling between both `publish` and `dev` commands

  This changes moves the code that does the esbuild bundling into a shared file
  and updates the `publish` and `dev` to use it, rather than duplicating the
  behaviour.

  See #396
  Resolves #401

* [#458](https://github.com/cloudflare/workers-sdk/pull/458) [`c0cfd60`](https://github.com/cloudflare/workers-sdk/commit/c0cfd604b2f114f06416374cfadae08cdef15d3c) Thanks [@petebacondarwin](https://github.com/petebacondarwin)! - fix: pass correct query param when uploading a script

  In f9c1423f0c5b6008f05b9657c9b84eb6f173563a the query param was incorrectly changed from
  `available_on_subdomain` to `available_on_subdomains`.

- [#432](https://github.com/cloudflare/workers-sdk/pull/432) [`78acd24`](https://github.com/cloudflare/workers-sdk/commit/78acd24f539942bf094a3a47aca995b0cfd3ef03) Thanks [@threepointone](https://github.com/threepointone)! - feat: import `.wasm` modules in service worker format workers

  This allows importing `.wasm` modules in service worker format workers. We do this by hijacking imports to `.wasm` modules, and instead registering them under `[wasm_modules]` (building on the work from https://github.com/cloudflare/workers-sdk/pull/409).

* [#409](https://github.com/cloudflare/workers-sdk/pull/409) [`f8bb523`](https://github.com/cloudflare/workers-sdk/commit/f8bb523ed1a41f20391381e5d130b2685558002e) Thanks [@threepointone](https://github.com/threepointone)! - feat: support `[wasm_modules]` for service-worker format workers

  This lands support for `[wasm_modules]` as defined by https://github.com/cloudflare/wrangler-legacy/pull/1677.

  wasm modules can be defined in service-worker format with configuration in wrangler.toml as -

  ```
  [wasm_modules]
  MYWASM = "./path/to/my-wasm.wasm"
  ```

  The module will then be available as the global `MYWASM` inside your code. Note that this ONLY makes sense in service-worker format workers (for now).

  (In the future, we MAY enable wasm module imports in service-worker format (i.e. `import MYWASM from './path/to/my-wasm.wasm'`) and global imports inside modules format workers.)

- [#423](https://github.com/cloudflare/workers-sdk/pull/423) [`dd9058d`](https://github.com/cloudflare/workers-sdk/commit/dd9058d134eead969841136279e57df8203e84d9) Thanks [@petebacondarwin](https://github.com/petebacondarwin)! - feat: add support for managing R2 buckets

  This change introduces three new commands, which manage buckets under the current account:

  - `r2 buckets list`: list information about all the buckets.
  - `r2 buckets create`: create a new bucket - will error if the bucket already exists.
  - `r2 buckets delete`: delete a bucket.

  This brings Wrangler 2 inline with the same features in Wrangler 1.

* [#455](https://github.com/cloudflare/workers-sdk/pull/455) [`80aa106`](https://github.com/cloudflare/workers-sdk/commit/80aa10660ee0ef1e6e571b1312a2aa4c8562f543) Thanks [@threepointone](https://github.com/threepointone)! - fix: error when entry doesn't exist

  This adds an error when we use an entry point that doesn't exist, either for `wrangler dev` or `wrangler publish`, and either via cli arg or `build.upload.main` in `wrangler.toml`. By using a common abstraction for `dev` and `publish`, This also adds support for using `build.config.main`/`build.config.dir` for `wrangler dev`.

  - Fixes https://github.com/cloudflare/workers-sdk/issues/418
  - Fixes https://github.com/cloudflare/workers-sdk/issues/390

## 0.0.16

### Patch Changes

- [#364](https://github.com/cloudflare/workers-sdk/pull/364) [`3575892`](https://github.com/cloudflare/workers-sdk/commit/3575892f99d7a77031d566a12b4a383c886cc64f) Thanks [@threepointone](https://github.com/threepointone)! - enhance: small tweaks to `wrangler init`

  - A slightly better `package.json`
  - A slightly better `tsconfig.json`
  - installing `typescript` as a dev dependency

* [#380](https://github.com/cloudflare/workers-sdk/pull/380) [`aacd1c2`](https://github.com/cloudflare/workers-sdk/commit/aacd1c2a4badb273878cda13fda56e4b21bdd9cd) Thanks [@GregBrimble](https://github.com/GregBrimble)! - fix: ensure pages routes are defined correctly

  In e151223 we introduced a bug where the RouteKey was now an array rather than a simple URL string. When it got stringified into the routing object these were invalid.
  E.g. `[':page*', undefined]` got stringified to `":page*,"` rather than `":page*"`.

  Fixes #379

- [#329](https://github.com/cloudflare/workers-sdk/pull/329) [`27a1f3b`](https://github.com/cloudflare/workers-sdk/commit/27a1f3b303fab855592f9ca980c770a4a0d85ec6) Thanks [@petebacondarwin](https://github.com/petebacondarwin)! - ci: run PR jobs on both Ubuntu, MacOS and Windows

  - update .gitattributes to be consistent on Windows
  - update Prettier command to ignore unknown files
    Windows seems to be more brittle here.
  - tighten up eslint config
    Windows seems to be more brittle here as well.
  - use the matrix.os value in the cache key
    Previously we were using `running.os` but this appeared not to be working.

* [#347](https://github.com/cloudflare/workers-sdk/pull/347) [`ede5b22`](https://github.com/cloudflare/workers-sdk/commit/ede5b2219fe636e376ae8a0e56978a33df448215) Thanks [@threepointone](https://github.com/threepointone)! - fix: hide `wrangler pages functions` in the main help menu

  This hides `wrangler pages functions` in the main help menu, since it's only intended for internal usage right now. It still "works", so nothing changes in that regard. We'll bring this back when we have a broader story in wrangler for functions.

- [#360](https://github.com/cloudflare/workers-sdk/pull/360) [`f590943`](https://github.com/cloudflare/workers-sdk/commit/f5909437a17954b4182823a14dfbc51b0433d971) Thanks [@threepointone](https://github.com/threepointone)! - fix: `kv:key get`

  The api for fetching a kv value, unlike every other cloudflare api, returns just the raw value as a string (as opposed to the `FetchResult`-style json). However, our fetch utility tries to convert every api response to json before parsing it further. This leads to bugs like https://github.com/cloudflare/workers-sdk/issues/359. The fix is to special case for `kv:key get`.

  Fixes https://github.com/cloudflare/workers-sdk/issues/359.

* [#373](https://github.com/cloudflare/workers-sdk/pull/373) [`6e7baf2`](https://github.com/cloudflare/workers-sdk/commit/6e7baf2afd7bdda3e15484086279d298a63abaa2) Thanks [@petebacondarwin](https://github.com/petebacondarwin)! - fix: use the appropriate package manager when initializing a wrangler project

  Previously, when we initialized a project using `wrangler init`, we always used npm as the package manager.

  Now we check to see whether npm and yarn are actually installed, and also whether there is already a lock file in place before choosing which package manager to use.

  Fixes #353

- [#363](https://github.com/cloudflare/workers-sdk/pull/363) [`0add2a6`](https://github.com/cloudflare/workers-sdk/commit/0add2a6a6d7d861e5a6047873a473d5156e8ca89) Thanks [@threepointone](https://github.com/threepointone)! - fix: support uppercase hotkeys in `wrangler dev`

  Just a quick fix to accept uppercase hotkeys during `dev`.

* [#331](https://github.com/cloudflare/workers-sdk/pull/331) [`e151223`](https://github.com/cloudflare/workers-sdk/commit/e1512230e8109afe905dd9bea46f638652906921) Thanks [@petebacondarwin](https://github.com/petebacondarwin)! - fix: generate valid URL route paths for pages on Windows

  Previously route paths were manipulated by file-system path utilities.
  On Windows this resulted in URLs that had backslashes, which are invalid for such URLs.

  Fixes #51
  Closes #235
  Closes #330
  Closes #327

- [#338](https://github.com/cloudflare/workers-sdk/pull/338) [`e0d2f35`](https://github.com/cloudflare/workers-sdk/commit/e0d2f35542bc37636098a30469e93702dd7a0d35) Thanks [@threepointone](https://github.com/threepointone)! - feat: environments for Worker Sites

  This adds environments support for Workers Sites. Very simply, it uses a separate kv namespace that's indexed by the environment name. This PR also changes the name of the kv namespace generated to match wrangler 1's implementation.

* [#329](https://github.com/cloudflare/workers-sdk/pull/329) [`e1d2198`](https://github.com/cloudflare/workers-sdk/commit/e1d2198b6454fead8a0115c2ed92a37b9def6dba) Thanks [@petebacondarwin](https://github.com/petebacondarwin)! - test: support testing in CI on Windows

  - Don't rely on bash variables to configure tests
    The use of bash variables in the `npm test` script is not supported in Windows Powershell, causing CI on Windows to fail.
    These bash variables are used to override the API token and the Account ID.

    This change moves the control of mocking these two concepts into the test code, by adding `mockAccountId()` and `mockApiToken()` helpers.

    - The result is slightly more boilerplate in tests that need to avoid hitting the auth APIs.
    - But there are other tests that had to revert these environment variables. So the boilerplate is reduced there.

  - Sanitize command line for snapshot tests
    This change applies `normalizeSlashes()` and `trimTimings()` to command line outputs and error messages to avoid inconsistencies in snapshots.
    The benefit here is that authors do not need to keep adding them to all their snapshot tests.

  - Move all the helper functions into their own directory to keep the test directory cleaner.

- [#380](https://github.com/cloudflare/workers-sdk/pull/380) [`aacd1c2`](https://github.com/cloudflare/workers-sdk/commit/aacd1c2a4badb273878cda13fda56e4b21bdd9cd) Thanks [@GregBrimble](https://github.com/GregBrimble)! - refactor: clean up pages routing

* [#343](https://github.com/cloudflare/workers-sdk/pull/343) [`cfd8ba5`](https://github.com/cloudflare/workers-sdk/commit/cfd8ba5fa6b82968e5f8c5cce657e7c9eb468fc6) Thanks [@threepointone](https://github.com/threepointone)! - chore: update esbuild

  Update esbuild to 0.14.14. Also had to change `import esbuild from "esbuild";` to `import * as esbuild from "esbuild";` in `dev.tsx`.

- [#371](https://github.com/cloudflare/workers-sdk/pull/371) [`85ceb84`](https://github.com/cloudflare/workers-sdk/commit/85ceb84c474a20b191a475719196eed9674a8e77) Thanks [@nrgnrg](https://github.com/nrgnrg)! - fix: pages advanced mode usage

  Previously in pages projects using advanced mode (a single `_worker.js` or `--script-path` file rather than a `./functions` folder), calling `pages dev` would quit without an error and not launch miniflare.

  This change fixes that and enables `pages dev` to be used with pages projects in advanced mode.

* [#383](https://github.com/cloudflare/workers-sdk/pull/383) [`969c887`](https://github.com/cloudflare/workers-sdk/commit/969c887bfc371dc16d0827589ad21a68ea0b3a89) Thanks [@threepointone](https://github.com/threepointone)! - fix: remove redundant process.cwd() calls in `wrangler init`

  Followup from https://github.com/cloudflare/workers-sdk/pull/372#discussion_r798854509, just removing some unnecessary calls to `process.cwd()`/`path.join()`, since they're already relative to where they're called from.

- [#329](https://github.com/cloudflare/workers-sdk/pull/329) [`ac168f4`](https://github.com/cloudflare/workers-sdk/commit/ac168f4f62851ad3fe2e2705655baf8229c421ea) Thanks [@petebacondarwin](https://github.com/petebacondarwin)! - refactor: use helpers to manage npm commands

  This change speeds up tests and avoids us checking that npm did what it is supposed to do.

* [#348](https://github.com/cloudflare/workers-sdk/pull/348) [`b8e3b01`](https://github.com/cloudflare/workers-sdk/commit/b8e3b0124656ae3eb82fdebf1fcaaa056612ff1e) Thanks [@threepointone](https://github.com/threepointone)! - chore: replace `node-fetch` with `undici`

  There are several reasons to replace `node-fetch` with `undici`:

  - `undici`'s `fetch()` implementation is set to become node's standard `fetch()` implementation, which means we can just remove the dependency in the future (or optionally load it depending on which version of node is being used)
  - `node-fetch` pollutes the global type space with a number of standard types
  - we already bundle `undici` via `miniflare`/pages, so this means our bundle size could ostensibly become smaller.

  This replaces `node-fetch` with `undici`.

  - All instances of `import fetch from "node-fetch"` are replaced with `import {fetch} from "undici"`
  - `undici` also comes with spec compliant forms of `FormData` and `File`, so we could also remove `formdata-node` in `form_data.ts`
  - All the global types that were injected by `node-fetch` are now imported from `undici` (as well as some mistaken ones from `node:url`)
  - NOTE: this also turns on `skipLibCheck` in `tsconfig.json`. Some dependencies oddly depend on browser globals like `Request`, `Response` (like `@miniflare/core`, `jest-fetch-mock`, etc), which now fail because `node-fetch` isn't injecting those globals anymore. So we enable `skipLibCheck` to bypass them. (I'd thought `skipLibCheck` completely ignores 'third party' types, but that's not true - it still uses the module graph to scan types. So we're still typesafe. We should enable `strict` sometime to avoid `any`s, but that's for later.)
  - The bundle size isn't smaller because we're bundling 2 different versions of `undici`, but we'll fix that by separately upping the version of `undici` that miniflare bundles.

- [#357](https://github.com/cloudflare/workers-sdk/pull/357) [`41cfbc3`](https://github.com/cloudflare/workers-sdk/commit/41cfbc3b20fa79313c0a7236530c519876a05fc9) Thanks [@threepointone](https://github.com/threepointone)! - chore: add eslint-plugin-import

  - This adds `eslint-plugin-import` to enforce ordering of imports, and configuration for the same in `package.json`.
  - I also run `npm run check:lint -- --fix` to apply the configured order in our whole codebase.
  - This also needs a setting in `.vscode/settings.json` to prevent spurious warnings inside vscode. You'll probably have to restart your IDE for this to take effect. (re: https://github.com/import-js/eslint-plugin-import/issues/2377#issuecomment-1024800026)

  (I'd also like to enforce using `node:` prefixes for node builtin modules, but that can happen later. For now I manually added the prefixes wherever they were missing. It's not functionally any different, but imo it helps the visual grouping.)

* [#372](https://github.com/cloudflare/workers-sdk/pull/372) [`05dbb0d`](https://github.com/cloudflare/workers-sdk/commit/05dbb0d6f5d838b414ee84824f0f87571d18790f) Thanks [@threepointone](https://github.com/threepointone)! - feat: `wrangler init` offers to create a starter worker

  We got feedback that `wrangler init` felt incomplete, because the immediate next thing folks need is a starter source file. So this adds another step to `wrangler init` where we offer to create that file for you.

  Fixes https://github.com/cloudflare/workers-sdk/issues/355

- [#384](https://github.com/cloudflare/workers-sdk/pull/384) [`8452485`](https://github.com/cloudflare/workers-sdk/commit/84524850582dc25c99a76c314997eea37666ceb3) Thanks [@petebacondarwin](https://github.com/petebacondarwin)! - refactor: use xxhash-wasm for better compatibility with Windows

  The previous xxhash package we were using required a build step, which relied upon tooling that was not always available on Window.

  This version is a portable WASM package.

* [#334](https://github.com/cloudflare/workers-sdk/pull/334) [`536c7e5`](https://github.com/cloudflare/workers-sdk/commit/536c7e5e9472d876053d0d2405d045a2faf8e074) Thanks [@threepointone](https://github.com/threepointone)! - feat: wasm support for local mode in `wrangler dev`

  This adds support for `*.wasm` modules into local mode for `wrangler dev`.

  In 'edge' mode, we create a javascript bundle, but wasm modules are uploaded to the preview server directly when making the worker definition form upload. However, in 'local' mode, we need to have the actual modules available to the bundle. So we copy the files over to the bundle path. We also pass appropriate `--modules-rule` directive to `miniflare`.

  I also added a sample wasm app to use for testing, created from a default `workers-rs` project.

  Fixes https://github.com/cloudflare/workers-sdk/issues/299

- [#329](https://github.com/cloudflare/workers-sdk/pull/329) [`b8a3e78`](https://github.com/cloudflare/workers-sdk/commit/b8a3e785e4e4c348ff3495f2d0f9896e23a2b045) Thanks [@petebacondarwin](https://github.com/petebacondarwin)! - ci: use `npm ci` and do not cache workspace packages in node_modules

  Previously we were caching all the `node_modules` files in the CI jobs and then running `npm install`. While this resulted in slightly improved install times on Ubuntu, it breaks on Windows because the npm workspace setup adds symlinks into node_modules, which the Github cache action cannot cope with.

  This change removes the `node_modules` caches (saving some time by not needing to restore them) and replaces `npm install` with `npm ci`.

  The `npm ci` command is actually designed to be used in CI jobs as it only installs the exact versions specified in the `package-lock.json` file, guaranteeing that for any commit we always have exactly the same CI job run, deterministically.

  It turns out that, on Ubuntu, using `npm ci` makes very little difference to the installation time (~30 secs), especially if there is no `node_modules` there in the first place.

  Unfortunately, MacOS is slower (~1 min), and Windows even worse (~2 mins)! But it is worth this longer CI run to be sure we have things working on all OSes.

## 0.0.15

### Patch Changes

- [#333](https://github.com/cloudflare/workers-sdk/pull/333) [`6320a32`](https://github.com/cloudflare/workers-sdk/commit/6320a32fb867573b94403354d54ec7d5180304c4) Thanks [@threepointone](https://github.com/threepointone)! - fix: pass worker name to syncAssets in `dev`

  This fix passes the correct worker name to `syncAssets` during `wrangler dev`. This function uses the name to create the backing kv store for a Workers Sites definition, so it's important we get the name right.

  I also fixed the lint warning introduced in https://github.com/cloudflare/workers-sdk/pull/321, to pass `props.enableLocalPersistence` as a dependency in the `useEffect` call that starts the "local" mode dev server.

* [#335](https://github.com/cloudflare/workers-sdk/pull/335) [`a417cb0`](https://github.com/cloudflare/workers-sdk/commit/a417cb0ad40708755e55bd299e282e6862aa155d) Thanks [@threepointone](https://github.com/threepointone)! - fix: prevent infinite loop when fetching a list of results

  When fetching a list of results from cloudflare APIs (e.g. when fetching a list of keys in a kv namespace), the api returns a `cursor` that a consumer should use to get the next 'page' of results. It appears this cursor can also be a blank string (while we'd only account for it to be `undefined`). By only accounting for it to be `undefined`, we were infinitely looping through the same page of results and never terminating. This PR fixes it by letting it be a blank string (and `null`, for good measure)

- [#332](https://github.com/cloudflare/workers-sdk/pull/332) [`a2155c1`](https://github.com/cloudflare/workers-sdk/commit/a2155c1ec65e271e4a5be1a19717b1aebdd647a5) Thanks [@threepointone](https://github.com/threepointone)! - fix: wait for port to be available before creating a dev server

  When we run `wrangler dev`, we start a server on a port (defaulting to 8787). We do this separately for both local and edge modes. However, when switching between the two with the `l` hotkey, we don't 'wait' for the previous server to stop before starting the next one. This can crash the process, and we don't want that (of course). So we introduce a helper function `waitForPortToBeAvailable()` that waits for a port to be available before returning. This is used in both the local and edge modes, and prevents the bug right now, where switching between edge - local - edge crashes the process.

  (This isn't a complete fix, and we can still cause errors by very rapidly switching between the two modes. A proper long term fix for the future would probably be to hoist the proxy server hook above the `<Remote/>` and `<Local/>` components, and use a single instance throughout. But that requires a deeper refactor, and isn't critical at the moment.)

* [#336](https://github.com/cloudflare/workers-sdk/pull/336) [`ce61000`](https://github.com/cloudflare/workers-sdk/commit/ce6100066e0c20d010f5188402077e1bd1ab4005) Thanks [@threepointone](https://github.com/threepointone)! - feat: inline text-like files into the worker bundle

  We were adding text-like modules (i.e. `.txt`, `.html` and `.pem` files) as separate modules in the Worker definition, but this only really 'works' with the ES module Worker format. This commit changes that to inline the text-like files into the Worker bundle directly.

  We still have to do something similar with `.wasm` modules, but that requires a different fix, and we'll do so in a subsequent commit.

- [#336](https://github.com/cloudflare/workers-sdk/pull/336) [`ce61000`](https://github.com/cloudflare/workers-sdk/commit/ce6100066e0c20d010f5188402077e1bd1ab4005) Thanks [@threepointone](https://github.com/threepointone)! - feat: Sites support for local mode `wrangler dev`

  This adds support for Workers Sites in local mode when running wrangler `dev`. Further, it fixes a bug where we were sending the `__STATIC_CONTENT_MANIFEST` definition as a separate module even with service worker format, and a bug where we weren't uploading the namespace binding when other kv namespaces weren't present.

## 0.0.14

### Patch Changes

- [#307](https://github.com/cloudflare/workers-sdk/pull/307) [`53c6318`](https://github.com/cloudflare/workers-sdk/commit/53c6318739d2d3672a2e508f643857bdf5831676) Thanks [@threepointone](https://github.com/threepointone)! - feat: `wrangler secret * --local`

  This PR implements `wrangler secret` for `--local` mode. The implementation is simply a no-op, since we don't want to actually write secret values to disk (I think?). I also got the messaging for remote mode right by copying from wrangler 1. Further, I added tests for all the `wrangler secret` commands.

* [#324](https://github.com/cloudflare/workers-sdk/pull/324) [`b816333`](https://github.com/cloudflare/workers-sdk/commit/b8163336faaeae26b68736732938cceaaf4dfec4) Thanks [@GregBrimble](https://github.com/GregBrimble)! - Fixes `wrangler pages dev` failing to start for just a folder of static assets (no functions)

- [#317](https://github.com/cloudflare/workers-sdk/pull/317) [`d6ef61a`](https://github.com/cloudflare/workers-sdk/commit/d6ef61abcbc9f4b3a14222d99c9f02efa564e699) Thanks [@threepointone](https://github.com/threepointone)! - fix: restart the `dev` proxy server whenever it closes

  When we run `wrangler dev`, the session that we setup with the preview endpoint doesn't last forever, it dies after ignoring it for 5-15 minutes or so. The fix for this is to simply reconnect the server. So we use a state hook as a sigil, and add it to the dependency array of the effect that sets up the server, and simply change it every time the server closes.

  Fixes https://github.com/cloudflare/workers-sdk/issues/197

  (In wrangler1, we used to restart the whole process, including uploading the worker again, making a new preview token, and so on. It looks like that they may not have been necessary.)

* [#312](https://github.com/cloudflare/workers-sdk/pull/312) [`77aa324`](https://github.com/cloudflare/workers-sdk/commit/77aa3249ce07d7617582e4b0555201dac9b7578e) Thanks [@threepointone](https://github.com/threepointone)! - fix: remove `--prefer-offline` when running `npm install`

  We were using `--prefer-offline` when running `npm install` during `wrangler init`. The behaviour is odd, it doesn't seem to fetch from the remote when the cache isn't hit, which is not what I'm expecting. So we remove `--prefer-offline`.

- [#311](https://github.com/cloudflare/workers-sdk/pull/311) [`a5537f1`](https://github.com/cloudflare/workers-sdk/commit/a5537f147e61b046e141e06d1864ffa62e1f2673) Thanks [@threepointone](https://github.com/threepointone)! - fix: custom builds should allow multiple commands

  We were running custom builds as a regular command with `execa`. This would fail whenever we tried to run compound commands like `cargo install -q worker-build && worker-build --release` (via https://github.com/cloudflare/workers-sdk/issues/236). The fix is to use `shell: true`, so that the command is run in a shell and can thus use bash-y syntax like `&&`, and so on. I also switched to using `execaCommand` which splits a command string into parts correctly by itself.

* [#321](https://github.com/cloudflare/workers-sdk/pull/321) [`5b64a59`](https://github.com/cloudflare/workers-sdk/commit/5b64a5914ece57b2a76d2101d32abda5b8c5adb8) Thanks [@geelen](https://github.com/geelen)! - fix: disable local persistence by default & add `--experimental-enable-local-persistence` flag

  BREAKING CHANGE:

  When running `dev` locally any data stored in KV, Durable Objects or the cache are no longer persisted between sessions by default.

  To turn this back on add the `--experimental-enable-local-persistence` at the command line.

## 0.0.13

### Patch Changes

- [#293](https://github.com/cloudflare/workers-sdk/pull/293) [`71b0fab`](https://github.com/cloudflare/workers-sdk/commit/71b0fab02e4f65342b4b106f9dc3fa6a98db2a19) Thanks [@petebacondarwin](https://github.com/petebacondarwin)! - fix: warn if the `site.entry-point` configuration is found during publishing

  Also updates the message and adds a test for the error when there is no entry-point specified.

  Fixes #282

* [#304](https://github.com/cloudflare/workers-sdk/pull/304) [`7477b52`](https://github.com/cloudflare/workers-sdk/commit/7477b52bd4b72b601b501564121fd4ee6a90aaef) Thanks [@threepointone](https://github.com/threepointone)! - feat: enhance `wrangler init`

  This PR adds some enhancements/fixes to the `wrangler init` command.

  - doesn't overwrite `wrangler.toml` if it already exists
  - installs `wrangler` when creating `package.json`
  - offers to install `wrangler` into `package.json` even if `package.json` already exists
  - offers to install `@cloudflare/workers-types` even if `tsconfig.json` already exists
  - pipes stdio back to the terminal so there's feedback when it's installing npm packages

  This does have the side effect of making out tests slower. I added `--prefer-offline` to the `npm install` calls to make this a shade quicker, but I can't figure out a good way of mocking these. I'll think about it some more later. We should work on making the installs themselves quicker (re: https://github.com/cloudflare/workers-sdk/issues/66)

  This PR also fixes a bug with our tests - `runWrangler` would catch thrown errors, and if we didn't manually verify the error, tests would pass. Instead, it now throws correctly, and I modified all the tests to assert on thrown errors. It seems like a lot, but it was just mechanical rewriting.

- [#294](https://github.com/cloudflare/workers-sdk/pull/294) [`7746fba`](https://github.com/cloudflare/workers-sdk/commit/7746fba6d36c2361851064f68eed5feb34dc8fbc) Thanks [@threepointone](https://github.com/threepointone)! - feature: add more types that get logged via `console` methods

  This PR adds more special logic for some data types that get logged via `console` methods. Types like `Promise`, `Date`, `WeakMaps`, and some more, now get logged correctly (or at least, better than they used to).

  This PR also fixes a sinister bug - the `type` of the `ConsoleAPICalled` events don't match 1:1 with actual console methods (eg: `console.warn` message type is `warning`). This PR adds a mapping between those types and method names. Some methods don't seem to have a message type, I'm not sure why, but we'll get to them later.

* [#310](https://github.com/cloudflare/workers-sdk/pull/310) [`52c99ee`](https://github.com/cloudflare/workers-sdk/commit/52c99ee74aab4db05d8e061dc4c205b1114e1bcc) Thanks [@threepointone](https://github.com/threepointone)! - feat: error if a site definition doesn't have a `bucket` field

  This adds an assertion error for making sure a `[site]` definition always has a `bucket` field.As a cleanup, I made some small fixes to the `Config` type definition, and modified the tests in `publish.test.ts` to use the config format when creating a `wrangler.toml` file.

## 0.0.12

### Patch Changes

- [#292](https://github.com/cloudflare/workers-sdk/pull/292) [`e5d3690`](https://github.com/cloudflare/workers-sdk/commit/e5d3690429cbf8945ba6f3c954a61b794bcfdea4) Thanks [@threepointone](https://github.com/threepointone)! - fix: use entrypoint specified in esbuuild's metafile as source for building the worker

  When we pass a non-js file as entry to esbuild, it generates a `.js` file. (which, is the whole job of esbuild, haha). So, given `<source>/index.ts`, it'll generate `<destination>/index.js`. However, when we try to 'find' the matching file to pass on as an input to creating the actual worker, we try to use the original file name inside the destination directory. At this point, the extension has changed, so it doesn't find the file, and hence we get the error that looks like `ENOENT: no such file or directory, open '/var/folders/3f/fwp6mt7n13bfnkd5vl3jmh1w0000gp/T/tmp-61545-4Y5kwyNI8DGU/src/worker.ts'`

  The actual path to the destination file is actually the key of the block in `metafile.outputs` that matches the given output.entryPoint, so this PR simply rewrites the logic to use that instead.

* [#287](https://github.com/cloudflare/workers-sdk/pull/287) [`b63efe6`](https://github.com/cloudflare/workers-sdk/commit/b63efe60646c8c955f4df4f2ce1d87ce9cc84ba3) Thanks [@threepointone](https://github.com/threepointone)! - fix: propagate api errors to the terminal correctly

  Any errors embedded in the response from the Cloudflare API were being lost, because `fetchInternal()` would throw on a non-200 response. This PR fixes that behaviour:

  - It doesn't throw on non-200 responses
  - It first gets the response text with `.text()` and converts it to an object with `JSON.parse`, so in case the api returns a non json response, we don't lose response we were sent.

  Unfortunately, because of the nature of this abstraction, we do lose the response `status` code and `statusText`, but maybe that's acceptable since we have richer error information in the payload. I considered logging the code and text to the terminal, but that may make it noisy.

## 0.0.11

### Patch Changes

- [#242](https://github.com/cloudflare/workers-sdk/pull/242) [`014a731`](https://github.com/cloudflare/workers-sdk/commit/014a731a72e062e9d6a2a4e0c4a7fcecd697b872) Thanks [@petebacondarwin](https://github.com/petebacondarwin)! - Refactor pages code to pass strict-null checks

* [#267](https://github.com/cloudflare/workers-sdk/pull/267) [`e22f9d7`](https://github.com/cloudflare/workers-sdk/commit/e22f9d7c190e8c32e1121d15ea5581d919a5ef08) Thanks [@petebacondarwin](https://github.com/petebacondarwin)! - refactor: tidy up the typings of the build result in dev

  In #262 some of the strict null fixes were removed to resolve a regression.
  This refactor re-applies these fixes in a way that avoids that problem.

- [#284](https://github.com/cloudflare/workers-sdk/pull/284) [`20377e8`](https://github.com/cloudflare/workers-sdk/commit/20377e80d46d91560555c212a977b90308730c4d) Thanks [@petebacondarwin](https://github.com/petebacondarwin)! - Add whoami command

* [#270](https://github.com/cloudflare/workers-sdk/pull/270) [`2453577`](https://github.com/cloudflare/workers-sdk/commit/2453577c96704ca1d6934582796199a409d7b770) Thanks [@petebacondarwin](https://github.com/petebacondarwin)! - feat: add support for include and exclude when publishing site assets

- [#270](https://github.com/cloudflare/workers-sdk/pull/270) [`0289882`](https://github.com/cloudflare/workers-sdk/commit/0289882a15eba55d802650a591f999ef7b614fb6) Thanks [@petebacondarwin](https://github.com/petebacondarwin)! - fix: ensure `kv:key list` matches the output from Wrangler 1

  The previous output was passing an array of objects to console.log, which ended up showing something like

  ```
  [Object object]
  [Object object]
  ...
  ```

  Now the result is JSON stringified before being sent to the console.
  The tests have been fixed to check this too.

* [#258](https://github.com/cloudflare/workers-sdk/pull/258) [`f9c1423`](https://github.com/cloudflare/workers-sdk/commit/f9c1423f0c5b6008f05b9657c9b84eb6f173563a) Thanks [@petebacondarwin](https://github.com/petebacondarwin)! - fix: correctly handle entry-point path when publishing

  The `publish` command was failing when the entry-point was specified in the wrangler.toml file and the entry-point imported another file.

  This was because we were using the `metafile.inputs` to guess the entry-point file path. But the order in which the source-files were added to this object was not well defined, and so we could end up failing to find a match.

  This fix avoids this by using the fact that the `metadata.outputs` object will only contain one element that has the `entrypoint` property - and then using that as the entry-point path. For runtime safety, we now assert that there cannot be zero or multiple such elements.

- [#275](https://github.com/cloudflare/workers-sdk/pull/275) [`e9ab55a`](https://github.com/cloudflare/workers-sdk/commit/e9ab55a106937e0a7909e54715ceb1fac9fce79e) Thanks [@petebacondarwin](https://github.com/petebacondarwin)! - feat: add a link to create a github issue when there is an error.

  When a (non-yargs) error surfaces to the top level,
  we know also show a link to Github to encourage the developer to report an issue.

* [#286](https://github.com/cloudflare/workers-sdk/pull/286) [`b661dd0`](https://github.com/cloudflare/workers-sdk/commit/b661dd066887c11fe838d25c0530ef935a55a51a) Thanks [@dependabot](https://github.com/apps/dependabot)! - chore: Update `node-fetch` to 3.1.1, run `npm audit fix` in root

  This commit addresses a secutity issue in `node-fetch` and updates it to 3.1.1. I also ran `npm audit fix` in the root directory to address a similar issue with `@changesets/get-github-info`.

- [#249](https://github.com/cloudflare/workers-sdk/pull/249) [`9769bc3`](https://github.com/cloudflare/workers-sdk/commit/9769bc35243f7554b16153d9656750bb09c6f296) Thanks [@petebacondarwin](https://github.com/petebacondarwin)! - Do not crash when processing environment configuration.

  Previously there were corner cases where the configuration might just crash.
  These are now handled more cleanly with more appropriate warnings.

* [#272](https://github.com/cloudflare/workers-sdk/pull/272) [`5fcef05`](https://github.com/cloudflare/workers-sdk/commit/5fcef05bbd8d046e29bbf61ab6aa84906ff077e1) Thanks [@petebacondarwin](https://github.com/petebacondarwin)! - refactor: enable TypeScript strict-null checks

  The codebase is now strict-null compliant and the CI checks will fail if a PR tries to introduce code that is not.

- [#277](https://github.com/cloudflare/workers-sdk/pull/277) [`6cc9dde`](https://github.com/cloudflare/workers-sdk/commit/6cc9dde6665978f5d6435b7d6d56d41d718693c5) Thanks [@petebacondarwin](https://github.com/petebacondarwin)! - fix: align publishing sites asset keys with Wrangler 1

  - Use the same hashing strategy for asset keys (xxhash64)
  - Include the full path (from cwd) in the asset key
  - Match include and exclude patterns against full path (from cwd)
  - Validate that the asset key is not over 512 bytes long

* [#270](https://github.com/cloudflare/workers-sdk/pull/270) [`522d1a6`](https://github.com/cloudflare/workers-sdk/commit/522d1a6e4ec12d15148c48549dd074628cfd6824) Thanks [@petebacondarwin](https://github.com/petebacondarwin)! - fix: check actual asset file size, not base64 encoded size

  Previously we were checking whether the base64 encoded size of an asset was too large (>25MiB).
  But base64 takes up more space than a normal file, so this was too aggressive.

- [#263](https://github.com/cloudflare/workers-sdk/pull/263) [`402c77d`](https://github.com/cloudflare/workers-sdk/commit/402c77d6be1dc7e797afb20893d2862c96f0343a) Thanks [@jkriss](https://github.com/jkriss)! - fix: appropriately fail silently when the open browser command doesn't work

* [#280](https://github.com/cloudflare/workers-sdk/pull/280) [`f19dde1`](https://github.com/cloudflare/workers-sdk/commit/f19dde1a7e71d13e9c249345b7affd1cfef79b2c) Thanks [@petebacondarwin](https://github.com/petebacondarwin)! - fix: skip unwanted files and directories when publishing site assets

  In keeping with Wrangler 1, we now skip node_modules and hidden files and directories.

  An exception is made for `.well-known`. See https://datatracker.ietf.org/doc/html/rfc8615.

  The tests also prove that the asset uploader will walk directories in general.

- [#258](https://github.com/cloudflare/workers-sdk/pull/258) [`ba6fc9c`](https://github.com/cloudflare/workers-sdk/commit/ba6fc9c6ddbf3f5b7238f34087bc9533cdba2a5e) Thanks [@petebacondarwin](https://github.com/petebacondarwin)! - chore: add test-watch script to the wrangler workspace

  Watch the files in the wrangler workspace, and run the tests when anything changes:

  ```sh
  > npm run test-watch -w wrangler
  ```

  This will also run all the tests in a single process (rather than in parallel shards) and will increase the test-timeout to 50 seconds, which is helpful when debugging.

## 0.0.10

### Patch Changes

- [#264](https://github.com/cloudflare/workers-sdk/pull/264) [`de73fa2`](https://github.com/cloudflare/workers-sdk/commit/de73fa2346737fb159910ac7a2d121671f9c4ea8) Thanks [@mrbbot](https://github.com/mrbbot)! - Upgrade `miniflare` to [`2.2.0`](https://github.com/cloudflare/miniflare/releases/tag/v2.2.0)

## 0.0.9

### Patch Changes

- [#243](https://github.com/cloudflare/workers-sdk/pull/243) [`dc7ce83`](https://github.com/cloudflare/workers-sdk/commit/dc7ce831a29a69d8171ade84474c84f660667190) Thanks [@petebacondarwin](https://github.com/petebacondarwin)! - refactor: update test code to pass strict-null checks

* [#244](https://github.com/cloudflare/workers-sdk/pull/244) [`2e7a75f`](https://github.com/cloudflare/workers-sdk/commit/2e7a75f1bdd48514287a568ea7f802d7dbdf552e) Thanks [@petebacondarwin](https://github.com/petebacondarwin)! - refactor: update dev and publish commands to pass strict-null checks

- [#246](https://github.com/cloudflare/workers-sdk/pull/246) [`e6733a3`](https://github.com/cloudflare/workers-sdk/commit/e6733a3abf2be1c7a6c18b65b412ccc8501fd3ba) Thanks [@mrbbot](https://github.com/mrbbot)! - fix: upgrade `miniflare` to [`2.1.0`](https://github.com/cloudflare/miniflare/releases/tag/v2.1.0)

* [#238](https://github.com/cloudflare/workers-sdk/pull/238) [`65f9904`](https://github.com/cloudflare/workers-sdk/commit/65f9904936a11dad8fef599242e0590bb5b7431a) Thanks [@threepointone](https://github.com/threepointone)! - refactor: simplify and document `config.ts`

  This PR cleans up the type definition for the configuration object, as well as commenting the hell out of it. There are no duplicate definitions, and I annotated what I could.

  - `@optional` means providing a value isn't mandatory
  - `@deprecated` means the field itself isn't necessary anymore in wrangler.toml
  - `@breaking` means the deprecation/optionality is a breaking change from wrangler 1
  - `@todo` means there's more work to be done (with details attached)
  - `@inherited` means the field is copied to all environments

- [#247](https://github.com/cloudflare/workers-sdk/pull/247) [`edc4b53`](https://github.com/cloudflare/workers-sdk/commit/edc4b53c206373cb00470069f72846b56eb28427) Thanks [@petebacondarwin](https://github.com/petebacondarwin)! - refactor: update miscellaneous source files to pass strict-null checks

* [#248](https://github.com/cloudflare/workers-sdk/pull/248) [`5806932`](https://github.com/cloudflare/workers-sdk/commit/580693282f2c4c459add276143e53edfd057c677) Thanks [@petebacondarwin](https://github.com/petebacondarwin)! - refactor: update proxy code to pass strict-null checks

- [#241](https://github.com/cloudflare/workers-sdk/pull/241) [`5d423e9`](https://github.com/cloudflare/workers-sdk/commit/5d423e97136e9e9a1dfcc95d78f2b3a8ba56fd3f) Thanks [@petebacondarwin](https://github.com/petebacondarwin)! - chore: add common words to the cSpell config to prevent unwanted warnings

* [#257](https://github.com/cloudflare/workers-sdk/pull/257) [`00e51cd`](https://github.com/cloudflare/workers-sdk/commit/00e51cd5106dddd2af1c7cb99a6478e4fa3b276b) Thanks [@threepointone](https://github.com/threepointone)! - fix: description for `kv:bulk delete <filename>`

  The description for the `kv:bulk delete` command was wrong, it was probably copied earlier from the `kv:bulk put` command. This PR fixes the mistake.

- [#262](https://github.com/cloudflare/workers-sdk/pull/262) [`7494cf7`](https://github.com/cloudflare/workers-sdk/commit/7494cf7c18aa9f4454aca75f4d126d2ec976e736) Thanks [@threepointone](https://github.com/threepointone)! - fix: fix `dev` and `publish`

  We introduced some bugs in recent PRs

  - In https://github.com/cloudflare/workers-sdk/pull/196, we broke being able to pass an entrypoint directly to the cli. In this PR, I just reverted that fix. I'll reopen https://github.com/cloudflare/workers-sdk/issues/78 and we'll tackle it again later. (cc @jgentes)
  - In https://github.com/cloudflare/workers-sdk/pull/215, we broke being able to publish a script by just passing `--latest` or `--compatibility-data` in the cli. This PR fixes that by reading the correct argument when choosing whether to publish.
  - In https://github.com/cloudflare/workers-sdk/pull/247, we broke how we made requests by passing headers to requests. This PR reverts the changes made in `cfetch/internal.ts`. (cc @petebacondarwin)
  - In https://github.com/cloudflare/workers-sdk/pull/244, we broke `dev` and it would immediately crash. This PR fixes the reference in `dev.tsx` that was breaking. (cc @petebacondarwin)

* [#250](https://github.com/cloudflare/workers-sdk/pull/250) [`3c74a4a`](https://github.com/cloudflare/workers-sdk/commit/3c74a4a31d4c49c2d4221f59475337d81d26f0b7) Thanks [@petebacondarwin](https://github.com/petebacondarwin)! - refactor: update inspector code to ensure that strict-null types pass

## 0.0.8

### Patch Changes

- [#231](https://github.com/cloudflare/workers-sdk/pull/231) [`18f8f65`](https://github.com/cloudflare/workers-sdk/commit/18f8f65424adb8505c7584ae01b1823bb648eb6e) Thanks [@threepointone](https://github.com/threepointone)! - refactor: proxy/preview server

  This PR refactors how we setup the proxy server between the developer and the edge preview service during `wrangler dev`. Of note, we start the server immediately. We also buffer requests/streams and hold on to them, when starting/refreshing the token. This means a developer should never see `ERR_CONNECTION_REFUSED` error page, or have an older worker respond after making a change to the code. And when the token does get refreshed, we flush said streams/requests with the newer values, making the iteration process a lot smoother and predictable.

* [#239](https://github.com/cloudflare/workers-sdk/pull/239) [`0431093`](https://github.com/cloudflare/workers-sdk/commit/04310932118921d4566ccf6c803b9980dc986089) Thanks [@Warfields](https://github.com/Warfields)! - Added prompt for users to select an account.

- [#225](https://github.com/cloudflare/workers-sdk/pull/225) [`b901bf7`](https://github.com/cloudflare/workers-sdk/commit/b901bf76dee2220fb0349fca8d9250ea8e09fdb4) Thanks [@GregBrimble](https://github.com/GregBrimble)! - Fix the `--watch` command for `wrangler pages functions build`.

* [#208](https://github.com/cloudflare/workers-sdk/pull/208) [`fe4b099`](https://github.com/cloudflare/workers-sdk/commit/fe4b0996eb446a94896fac4c7a4210ea5db52f11) Thanks [@petebacondarwin](https://github.com/petebacondarwin)! - Remove explicit `any` types from the codebase

  This change removes all use of `any` from the code and updates the `no-explicit-any` eslint rule to be an error.

- [#223](https://github.com/cloudflare/workers-sdk/pull/223) [`a979d55`](https://github.com/cloudflare/workers-sdk/commit/a979d55feac1bdd340ec2b56710691837399183d) Thanks [@GregBrimble](https://github.com/GregBrimble)! - Add ability to compile a directory other than `functions` for `wrangler pages functions build`.

* [#216](https://github.com/cloudflare/workers-sdk/pull/216) [`e1c615f`](https://github.com/cloudflare/workers-sdk/commit/e1c615f4e04c8d9d2dfa31fc0c5278d97c5dd663) Thanks [@GregBrimble](https://github.com/GregBrimble)! - Ignore non-JS files when compiling Pages Functions

- [#217](https://github.com/cloudflare/workers-sdk/pull/217) [`777f4d5`](https://github.com/cloudflare/workers-sdk/commit/777f4d581a252f4b7f760816a00c3e8ae7b5a463) Thanks [@GregBrimble](https://github.com/GregBrimble)! - Reverse execution order of Pages Functions middlewares

* [#221](https://github.com/cloudflare/workers-sdk/pull/221) [`8ff5537`](https://github.com/cloudflare/workers-sdk/commit/8ff55376ffb8f9db24d56fef6ee2c6bd5cc0527d) Thanks [@mrbbot](https://github.com/mrbbot)! - Upgrade `miniflare` to `2.0.0`

- [#196](https://github.com/cloudflare/workers-sdk/pull/196) [`fc112d7`](https://github.com/cloudflare/workers-sdk/commit/fc112d74fe212f32e585865df96999a894062801) Thanks [@jgentes](https://github.com/jgentes)! - allow specifying only "index" without extension or nothing at all for "wrangler dev" and "wrangler publish"

* [#211](https://github.com/cloudflare/workers-sdk/pull/211) [`3bbfd4f`](https://github.com/cloudflare/workers-sdk/commit/3bbfd4f7c207eb7dc903b843a53589d2fc3dea87) Thanks [@GregBrimble](https://github.com/GregBrimble)! - Silently fail to auto-open the browser in `wrangler pages dev` command when that errors out.

- [#189](https://github.com/cloudflare/workers-sdk/pull/189) [`2f7e1b2`](https://github.com/cloudflare/workers-sdk/commit/2f7e1b21d229ea942bb0ee7dd46de3446576c604) Thanks [@petebacondarwin](https://github.com/petebacondarwin)! - Refactor raw value extraction from Cloudflare APIs

  Most API responses are JSON of the form:

  ```
  { result, success, errors, messages, result_info }
  ```

  where the `result` contains the actual response value.

  But some API responses only contain the result value.

  This change refactors the client-side fetch API to allow callers to specify what kind of response they expect.

* [#202](https://github.com/cloudflare/workers-sdk/pull/202) [`e26781f`](https://github.com/cloudflare/workers-sdk/commit/e26781f9089b02425af56b8a7fe5c6770a457ffe) Thanks [@threepointone](https://github.com/threepointone)! - Disable @typescript-lint/no-explicit-any eslint rule in pages code

- [#214](https://github.com/cloudflare/workers-sdk/pull/214) [`79d0f2d`](https://github.com/cloudflare/workers-sdk/commit/79d0f2dc8ab416c15c5b1e73b6c6888ade8c848a) Thanks [@threepointone](https://github.com/threepointone)! - rename `--public` as `--experimental-public`

* [#215](https://github.com/cloudflare/workers-sdk/pull/215) [`41d4c3e`](https://github.com/cloudflare/workers-sdk/commit/41d4c3e0ae24f3edbe1ee510ec817f6aca528e6e) Thanks [@threepointone](https://github.com/threepointone)! - Add `--compatibility-date`, `--compatibility-flags`, `--latest` cli arguments to `dev` and `publish`.

  - A cli arg for adding a compatibility data, e.g `--compatibility_date 2022-01-05`
  - A shorthand `--latest` that sets `compatibility_date` to today's date. Usage of this flag logs a warning.
  - `latest` is NOT a config field in `wrangler.toml`.
  - In `dev`, when a compatibility date is not available in either `wrangler.toml` or as a cli arg, then we default to `--latest`.
  - In `publish` we error if a compatibility date is not available in either `wrangler.toml` or as a cli arg. Usage of `--latest` logs a warning.
  - We also accept compatibility flags via the cli, e.g: `--compatibility-flags formdata_parser_supports_files`

- [#210](https://github.com/cloudflare/workers-sdk/pull/210) [`d381fed`](https://github.com/cloudflare/workers-sdk/commit/d381fed8ff6c5450d0b2ed5a636e99bb874a5a3a) Thanks [@GregBrimble](https://github.com/GregBrimble)! - Expose `wrangler pages functions build` command, which takes the `functions` folder and compiles it into a single Worker.

  This was already done in `wrangler pages dev`, so this change just exposes this build command for use in our build image, or for people who want to do it themselves.

* [#213](https://github.com/cloudflare/workers-sdk/pull/213) [`5e1222a`](https://github.com/cloudflare/workers-sdk/commit/5e1222a827792fbd4a7a48c73eedde5ffa476cf5) Thanks [@GregBrimble](https://github.com/GregBrimble)! - Adds support for building a Worker from a folder of functions which isn't tied to the Pages platform.

  This lets developers use the same file-based routing system an simplified syntax when developing their own Workers!

- [#199](https://github.com/cloudflare/workers-sdk/pull/199) [`d9ecb70`](https://github.com/cloudflare/workers-sdk/commit/d9ecb7070ac692550497c8dfb3627e7badae4438) Thanks [@threepointone](https://github.com/threepointone)! - Refactor inspection/debugging code -

  - I've installed devtools-protocol, a convenient package that has the static types for the devtools protocol (duh) autogenerated from chrome's devtools codebase.
  - We now log messages and exceptions into the terminal directly, so you don't have to open devtools to see those messages.
  - Messages are now buffered until a devtools instance connects, so you won't lose any messages while devtools isn't connected.
  - We don't lose the connection on making changes to the worker, removing the need for the kludgy hack on the devtools side (where we refresh the whole page when there's a change)

* [#189](https://github.com/cloudflare/workers-sdk/pull/189) [`2f7e1b2`](https://github.com/cloudflare/workers-sdk/commit/2f7e1b21d229ea942bb0ee7dd46de3446576c604) Thanks [@petebacondarwin](https://github.com/petebacondarwin)! - Fix pagination handling of list requests to the Cloudflare API

  When doing a list request to the API, the server may respond with only a single page of results.
  In this case, it will also provide a `cursor` value in the `result_info` part of the response, which can be used to request the next page.
  This change implements this on the client-side so that we get all the results by requesting further pages when there is a cursor.

- [#220](https://github.com/cloudflare/workers-sdk/pull/220) [`6fc2276`](https://github.com/cloudflare/workers-sdk/commit/6fc2276e9515da22fe05f267dc9cfef22b2f2793) Thanks [@GregBrimble](https://github.com/GregBrimble)! - Add `--live-reload` option to `wrangler pages dev` which automatically reloads HTML pages when a change is detected

* [#223](https://github.com/cloudflare/workers-sdk/pull/223) [`a979d55`](https://github.com/cloudflare/workers-sdk/commit/a979d55feac1bdd340ec2b56710691837399183d) Thanks [@GregBrimble](https://github.com/GregBrimble)! - Add `--output-config-path` option to `wrangler pages functions build` which writes a config file describing the `functions` folder.

## 0.0.7

### Patch Changes

- 1fdcfe3: Subfolder Relative Pathing Fix issue #147
  The filename from args didn't handle relative paths passed in from users with scripts in subfolders.
  To handle the subfolder pathing a path.relative using cwd() to user input filepath to the filepath variable passed into Dev
- 0330ecf: Adds the Content-Type header when serving assets with `wrangler pages dev`. It guesses the mime-type based on the asset's file extension.
- eaf40e8: Improve the error message for bad `kv:namespace delete` commands
- 562d3ad: chore: enable eslint's no-shadow rule
- 9cef492: Adds the logic of @cloudflare/pages-functions-compiler directly into wrangler. This generates a Worker from a folder of functions.

  Also adds support for sourcemaps and automatically watching dependents to trigger a re-build.

- 3426c13: fix: prevent `useWorker`'s inifinite restarts during `dev`
- e9a1820: Upgrade `miniflare` to `2.0.0-rc.5`
- 7156e39: Pass bindings correctly to miniflare/child_process.spawn in `dev`, to prevent miniflare from erroring out on startup
- ce2d7d1: Add experimental support for worker-to-worker service bindings. This introduces a new field in configuration `experimental_services`, and serialises it when creating and uploading a worker definition. This is highly experimental, and doesn't work with `wrangler dev` yet.
- 072566f: Fixed KV getNamespaceId preview flag bug
- 5856807: Improve validation message for `kv:namespace create`

  Previously, if the user passed multiple positional arguments (which is invalid)
  the error message would suggest that these should be grouped in quotes.
  But this is also wrong, since a namespace binding name must not contain spaces.

- 34ad323: Refactor the way we convert configurations for bindings all the way through to the API where we upload a worker definition. This commit preserves the configuration structure (mostly) until the point we serialise it for the API. This prevents the way we use duck typing to detect a binding type when uploading, makes the types a bit simpler, and makes it easier to add other types of bindings in the future (notably, the upcoming service bindings.)

## 0.0.6

### Patch Changes

- 421f2e4: Update base version to 0.0.5, copy the README to packages/wrangler

## 0.0.5

### Patch Changes

- cea27fe: don't log file contents when writing via `kv:key put <key> --path <path>`
- b53cbc8: CI/CD
  - Release flow triggered on PR's closed
- 43e7a82: When using `wrangler pages dev`, enable source maps and log unhandled rejections
- c716abc: Error and exit if the `--type` option is used for the `init` command.

  The `--type` option is no longer needed, nor supported.

  The type of a project is implicitly javascript, even if it includes a wasm (e.g. built from rust).

  Projects that would have had the `webpack` type need to be configured separately to have a custom build.

- 3752acf: Add support for websockets in `dev`, i.e. when developing workers. This replaces the proxy layer that we use to connect to the 'edge' during preview mode, using the `faye-wesocket` library.
- c7bee70: Patches typing mismatches between us, undici and miniflare when proxying requests in pages dev, and also adds fallback 404 behavior which was missed
- 8b6c2d1: Add more fields to the `tsconfig.json` generated by `wrangler init`
- 78cd080: Custom builds for `dev` and `publish`
- cd05d20: import text file types into workers
- 1216fc9: Export regular functions from dialog.ts, pass tests (followup from https://github.com/cloudflare/workers-sdk/pull/124)
- 6fc4c50: Display error message when unknown command is provided to the wrangler CLI.
- 23543fe: Allow the developer to exit `init` if there is already a toml file
- 1df6b0c: enable @typescript-eslint/no-floating-promises, pass lint+type check
- 3c5725f: CI/CD Cleanup
  - Removed the build step from tests, which should speed up the "Tests" Workflow.
  - Added a branch specific trigger for "Release", now the Workflow for "Release" should only work on PRs closed to `main`
  - Removed the "Changeset PR" Workflow. Now the "Release" Workflow will handle everything needed for Changesets.
- fb0eae7: support importing `.wasm` files / `workers-rs` support
- e928f94: Improve support for package exports conditionals, including "worker" condition
- 43e7a82: Upgrade `miniflare` to `2.0.0-rc.4`
- f473942: Replaces the static asset server with a more faithful simulation of what happens with a production Pages project.

  Also improves error handling and automatically opens the browser when running `wrangler pages dev`.

## 0.0.0

### Minor Changes

- 689cd55: CI/CD Improvements

  ## Changeset

  Adding configuration allows for use of CLI for changesets. A necessary supplement to the changesets bot, and GitHub Action.

  - Installed Changeset CLI tool
  - NPX changeset init
    - Added changesets directory
    - Config
    - README
  - Modified the config for `main` branch instead of `master`

  ## ESLint & Prettier Integration

  Running Prettier as a rule through ESLint to improve CI/CD usage

  - Added additional TypeScript support for ESLint
  - Prettier errors as ESLint rule
  - .vscode directory w/ settings.json config added that enforces
    the usage of ESLint by anyone working in the workspace

### Patch Changes

- b0fcc7d: CI/CD Tests & Type Checking
  GH Workflow additions:

  - Added Testing script
  - Added Linting script
  - tsc is using skipLibCheck as a current workaround
    - TODO added for future removal
  - Runs on every Pull Request instance
  - Removed npm ci in favor of npm install
    - Removed --prefer-offline in favor of local cache artifact

- 2f760f5: remove `--polyfill-node`
- fd53780: `kv:key put`: make only one of `value` or `--path <path>` necessary
- dc41476: Added optional shortcuts
- 7858ca2: Removed NPM registry and timeout from CI
- 85b5020: Make `wrangler dev` work with durable objects<|MERGE_RESOLUTION|>--- conflicted
+++ resolved
@@ -95,34 +95,7 @@
         Note: Run this command with the environment variable NO_D1_WARNING=true to hide this message
 
         For example: `export NO_D1_WARNING=true && wrangler <YOUR COMMAND HERE>`
-  ```
-
----
-
-🚧 D1 is currently in open alpha and is not recommended for production data and traffic
-🚧 Please report any bugs to https://github.com/cloudflare/wrangler2/issues/new/choose
-🚧 To request features, visit https://community.cloudflare.com/c/developers/d1
-🚧 To give feedback, visit https://discord.gg/cloudflaredev
-
----
-
-🌀 Mapping SQL input into an array of statements
-🌀 Parsing 1 statements
-🌀 Executing on test (xxxxxx-xxxx-xxxx-xxxx-xxxxxxxxxxxx):
-🚣 Executed 1 command in 11.846710999961942ms
-┌────────────┬─────────────────────┬───────────────────┐
-│ CustomerID │ CompanyName │ ContactName │
-├────────────┼─────────────────────┼───────────────────┤
-│ 1 │ Alfreds Futterkiste │ Maria Anders │
-├────────────┼─────────────────────┼───────────────────┤
-│ 4 │ Around the Horn │ Thomas Hardy │
-├────────────┼─────────────────────┼───────────────────┤
-│ 11 │ Bs Beverages │ Victoria Ashworth │
-├────────────┼─────────────────────┼───────────────────┤
-│ 13 │ Bs Beverages │ Random Name │
-└────────────┴─────────────────────┴───────────────────┘
-
-<<<<<<< HEAD
+  
   --------------------
   🚧 D1 is currently in open alpha and is not recommended for production data and traffic
   🚧 Please report any bugs to https://github.com/cloudflare/workers-sdk/issues/new/choose
@@ -146,49 +119,47 @@
   │ 13         │ Bs Beverages        │ Random Name       │
   └────────────┴─────────────────────┴───────────────────┘
   ```
-=======
-````
->>>>>>> dae0a2d1
-
-**After:**
-
-```bash
-rozenmd@cflaptop test1 % npx wrangler d1 execute test --command="select * from customers" --json
-[
-  {
-    "results": [
-      {
-        "CustomerID": 1,
-        "CompanyName": "Alfreds Futterkiste",
-        "ContactName": "Maria Anders"
-      },
-      {
-        "CustomerID": 4,
-        "CompanyName": "Around the Horn",
-        "ContactName": "Thomas Hardy"
-      },
-      {
-        "CustomerID": 11,
-        "CompanyName": "Bs Beverages",
-        "ContactName": "Victoria Ashworth"
-      },
-      {
-        "CustomerID": 13,
-        "CompanyName": "Bs Beverages",
-        "ContactName": "Random Name"
+
+
+  **After:**
+
+  ```bash
+  rozenmd@cflaptop test1 % npx wrangler d1 execute test --command="select * from customers" --json
+  [
+    {
+      "results": [
+        {
+          "CustomerID": 1,
+          "CompanyName": "Alfreds Futterkiste",
+          "ContactName": "Maria Anders"
+        },
+        {
+          "CustomerID": 4,
+          "CompanyName": "Around the Horn",
+          "ContactName": "Thomas Hardy"
+        },
+        {
+          "CustomerID": 11,
+          "CompanyName": "Bs Beverages",
+          "ContactName": "Victoria Ashworth"
+        },
+        {
+          "CustomerID": 13,
+          "CompanyName": "Bs Beverages",
+          "ContactName": "Random Name"
+        }
+      ],
+      "success": true,
+      "meta": {
+        "duration": 1.662519000004977,
+        "last_row_id": null,
+        "changes": null,
+        "served_by": "primary-xxxxxx-xxxx-xxxx-xxxx-xxxxxxxxxxxx.db3",
+        "internal_stats": null
       }
-    ],
-    "success": true,
-    "meta": {
-      "duration": 1.662519000004977,
-      "last_row_id": null,
-      "changes": null,
-      "served_by": "primary-xxxxxx-xxxx-xxxx-xxxx-xxxxxxxxxxxx.db3",
-      "internal_stats": null
     }
-  }
-]
-````
+  ]
+  ```
 
 ## 2.8.1
 
