--- conflicted
+++ resolved
@@ -742,9 +742,12 @@
 	});
 }
 
-<<<<<<< HEAD
-async function getNewWorkerTestType() {
-	return select(`Which test runner would you like to use?`, {
+async function getNewWorkerTestType(yesFlag?: boolean) {
+	return yesFlag
+		? "jest"
+		: (select(
+				`Which test runner would you like to use?`,
+				{
 		choices: [
 			{
 				value: "vitest",
@@ -756,26 +759,8 @@
 			},
 		],
 		defaultOption: 1,
-	});
-=======
-async function getNewWorkerTestType(yesFlag?: boolean) {
-	return yesFlag
-		? "jest"
-		: (select(
-				`Which test runner would you like to use?`,
-				[
-					{
-						value: "vitest",
-						label: "Vitest",
-					},
-					{
-						value: "jest",
-						label: "Jest",
-					},
-				],
-				1
-		  ) as Promise<"jest" | "vitest">);
->>>>>>> 8986ccb3
+	}
+		  ) );
 }
 
 function getNewWorkerTemplate(
