--- conflicted
+++ resolved
@@ -2022,63 +2022,9 @@
  * Check that the given field is a valid "workflow" binding object.
  */
 const validateWorkflowBinding: ValidatorFn = (_diagnostics, _field, _value) => {
-<<<<<<< HEAD
-	// if (typeof value !== "object" || value === null) {
-	// 	diagnostics.errors.push(
-	// 		`Expected "${field}" to be an object but got ${JSON.stringify(value)}`
-	// 	);
-	// 	return false;
-	// }
-
-	// Workflow bindings must have a name, class_name and binding, and optionally a script_name and an environment.
-	const isValid = true;
-	// if (!isRequiredProperty(value, "name", "string")) {
-	// 	diagnostics.errors.push(`binding should have a string "name" field.`);
-	// 	isValid = false;
-	// }
-	// if (!isRequiredProperty(value, "binding", "string")) {
-	// 	diagnostics.errors.push(`binding should have a string "binding" field.`);
-	// 	isValid = false;
-	// }
-	// if (!isRequiredProperty(value, "class_name", "string")) {
-	// 	diagnostics.errors.push(`binding should have a string "class_name" field.`);
-	// 	isValid = false;
-	// }
-	// if (!isOptionalProperty(value, "script_name", "string")) {
-	// 	diagnostics.errors.push(
-	// 		`the field "script_name", when present, should be a string.`
-	// 	);
-	// 	isValid = false;
-	// }
-	// // environment requires a script_name
-	// if (!isOptionalProperty(value, "environment", "string")) {
-	// 	diagnostics.errors.push(
-	// 		`the field "environment", when present, should be a string.`
-	// 	);
-	// 	isValid = false;
-	// }
-
-	// if ("environment" in value && !("script_name" in value)) {
-	// 	diagnostics.errors.push(
-	// 		`binding should have a "script_name" field if "environment" is present.`
-	// 	);
-	// 	isValid = false;
-	// }
-
-	// validateAdditionalProperties(diagnostics, field, Object.keys(value), [
-	// 	"class_name",
-	// 	"environment",
-	// 	"name",
-	// 	"script_name",
-	// 	"binding",
-	// ]);
-
-	return isValid;
-=======
 	// TODO
 
 	return true;
->>>>>>> 244aa57a
 };
 
 const validateCflogfwdrObject: (env: string) => ValidatorFn =
