import { findUpSync } from "find-up";
import { logger } from "../logger";
import { parseTOML, readFileSync } from "../parse";
import { removeD1BetaPrefix } from "../worker";
import { normalizeAndValidateConfig } from "./validation";
import type { CfWorkerInit } from "../worker";
import type { Config, RawConfig } from "./config";
import type { CamelCaseKey } from "yargs";

export type {
	Config,
	RawConfig,
	ConfigFields,
	DevConfig,
	RawDevConfig,
} from "./config";
export type {
	Environment,
	RawEnvironment,
	ConfigModuleRuleType,
} from "./environment";

/**
 * Get the Wrangler configuration; read it from the give `configPath` if available.
 */
export function readConfig(
	configPath: string | undefined,
	args: unknown
): Config {
	let rawConfig: RawConfig = {};
	if (!configPath) {
		configPath = findWranglerToml();
	}

	// Load the configuration from disk if available
	if (configPath) {
		rawConfig = parseTOML(readFileSync(configPath), configPath);
	}

	// Process the top-level configuration.
	const { config, diagnostics } = normalizeAndValidateConfig(
		rawConfig,
		configPath,
		args
	);

	if (diagnostics.hasWarnings()) {
		logger.warn(diagnostics.renderWarnings());
	}
	if (diagnostics.hasErrors()) {
		throw new Error(diagnostics.renderErrors());
	}

	return config;
}

/**
 * Find the wrangler.toml file by searching up the file-system
 * from the current working directory.
 */
export function findWranglerToml(
	referencePath: string = process.cwd()
): string | undefined {
	const configPath = findUpSync("wrangler.toml", { cwd: referencePath });
	return configPath;
}

/**
 * Print all the bindings a worker using a given config would have access to
 */
export function printBindings(bindings: CfWorkerInit["bindings"]) {
	const truncate = (item: string | Record<string, unknown>) => {
		const s = typeof item === "string" ? item : JSON.stringify(item);
		const maxLength = 40;
		if (s.length < maxLength) {
			return s;
		}

		return `${s.substring(0, maxLength - 3)}...`;
	};

	const output: { type: string; entries: { key: string; value: string }[] }[] =
		[];

	const {
		data_blobs,
		durable_objects,
		kv_namespaces,
<<<<<<< HEAD
		queues,
=======
		d1_databases,
>>>>>>> 4d3c2d08
		r2_buckets,
		logfwdr,
		services,
		text_blobs,
		unsafe,
		vars,
		wasm_modules,
		dispatch_namespaces,
	} = bindings;

	if (data_blobs !== undefined && Object.keys(data_blobs).length > 0) {
		output.push({
			type: "Data Blobs",
			entries: Object.entries(data_blobs).map(([key, value]) => ({
				key,
				value: truncate(value),
			})),
		});
	}

	if (durable_objects !== undefined && durable_objects.bindings.length > 0) {
		output.push({
			type: "Durable Objects",
			entries: durable_objects.bindings.map(
				({ name, class_name, script_name, environment }) => {
					let value = class_name;
					if (script_name) {
						value += ` (defined in ${script_name})`;
					}
					if (environment) {
						value += ` - ${environment}`;
					}

					return {
						key: name,
						value,
					};
				}
			),
		});
	}

	if (kv_namespaces !== undefined && kv_namespaces.length > 0) {
		output.push({
			type: "KV Namespaces",
			entries: kv_namespaces.map(({ binding, id }) => {
				return {
					key: binding,
					value: id,
				};
			}),
		});
	}

<<<<<<< HEAD
	if (queues !== undefined && queues.length > 0) {
		output.push({
			type: "Queues",
			entries: queues.map(({ binding, queue_name }) => {
				return {
					key: binding,
					value: queue_name,
=======
	if (d1_databases !== undefined && d1_databases.length > 0) {
		output.push({
			type: "D1 Databases",
			entries: d1_databases.map(({ binding, database_name, database_id }) => {
				return {
					key: removeD1BetaPrefix(binding),
					value: database_name
						? `${database_name} (${database_id})`
						: database_id,
>>>>>>> 4d3c2d08
				};
			}),
		});
	}

	if (r2_buckets !== undefined && r2_buckets.length > 0) {
		output.push({
			type: "R2 Buckets",
			entries: r2_buckets.map(({ binding, bucket_name }) => {
				return {
					key: binding,
					value: bucket_name,
				};
			}),
		});
	}

	if (logfwdr !== undefined && logfwdr.bindings.length > 0) {
		output.push({
			type: "logfwdr",
			entries: logfwdr.bindings.map((binding) => {
				return {
					key: binding.name,
					value: binding.destination,
				};
			}),
		});
	}

	if (services !== undefined && services.length > 0) {
		output.push({
			type: "Services",
			entries: services.map(({ binding, service, environment }) => {
				let value = service;
				if (environment) {
					value += ` - ${environment}`;
				}

				return {
					key: binding,
					value,
				};
			}),
		});
	}

	if (text_blobs !== undefined && Object.keys(text_blobs).length > 0) {
		output.push({
			type: "Text Blobs",
			entries: Object.entries(text_blobs).map(([key, value]) => ({
				key,
				value: truncate(value),
			})),
		});
	}

	if (unsafe !== undefined && unsafe.length > 0) {
		output.push({
			type: "Unsafe",
			entries: unsafe.map(({ name, type }) => ({
				key: type,
				value: name,
			})),
		});
	}

	if (vars !== undefined && Object.keys(vars).length > 0) {
		output.push({
			type: "Vars",
			entries: Object.entries(vars).map(([key, value]) => {
				let parsedValue;
				if (typeof value === "string") {
					parsedValue = `"${truncate(value)}"`;
				} else if (typeof value === "object") {
					parsedValue = JSON.stringify(value, null, 1);
				} else {
					parsedValue = `${truncate(`${value}`)}`;
				}
				return {
					key,
					value: parsedValue,
				};
			}),
		});
	}

	if (wasm_modules !== undefined && Object.keys(wasm_modules).length > 0) {
		output.push({
			type: "Wasm Modules",
			entries: Object.entries(wasm_modules).map(([key, value]) => ({
				key,
				value: truncate(value),
			})),
		});
	}

	if (dispatch_namespaces !== undefined && dispatch_namespaces.length > 0) {
		output.push({
			type: "dispatch namespaces",
			entries: dispatch_namespaces.map(({ binding, namespace }) => {
				return {
					key: binding,
					value: namespace,
				};
			}),
		});
	}

	if (output.length === 0) {
		return;
	}

	const message = [
		`Your worker has access to the following bindings:`,
		...output
			.map((bindingGroup) => {
				return [
					`- ${bindingGroup.type}:`,
					bindingGroup.entries.map(({ key, value }) => `  - ${key}: ${value}`),
				];
			})
			.flat(2),
	].join("\n");

	logger.log(message);
}

type CamelCase<T> = {
	[key in keyof T as key | CamelCaseKey<key>]: T[key];
};

export function withConfig<T extends { config?: string }>(
	handler: (
		t: Omit<CamelCase<T>, "config"> & { config: Config }
	) => Promise<void>
) {
	return (t: CamelCase<T>) => {
		const { config: configPath, ...rest } = t;
		return handler({ ...rest, config: readConfig(configPath, rest) });
	};
}<|MERGE_RESOLUTION|>--- conflicted
+++ resolved
@@ -86,11 +86,8 @@
 		data_blobs,
 		durable_objects,
 		kv_namespaces,
-<<<<<<< HEAD
 		queues,
-=======
 		d1_databases,
->>>>>>> 4d3c2d08
 		r2_buckets,
 		logfwdr,
 		services,
@@ -145,7 +142,6 @@
 		});
 	}
 
-<<<<<<< HEAD
 	if (queues !== undefined && queues.length > 0) {
 		output.push({
 			type: "Queues",
@@ -153,7 +149,11 @@
 				return {
 					key: binding,
 					value: queue_name,
-=======
+				};
+			}),
+		});
+	}
+
 	if (d1_databases !== undefined && d1_databases.length > 0) {
 		output.push({
 			type: "D1 Databases",
@@ -163,7 +163,6 @@
 					value: database_name
 						? `${database_name} (${database_id})`
 						: database_id,
->>>>>>> 4d3c2d08
 				};
 			}),
 		});
