import fs from "node:fs";
import dotenv from "dotenv";
import { findUpSync } from "find-up";
import { FatalError, UserError } from "../errors";
import { logger } from "../logger";
import { EXIT_CODE_INVALID_PAGES_CONFIG } from "../pages/errors";
import { parseJSONC, parseTOML, readFileSync } from "../parse";
import { isPagesConfig, normalizeAndValidateConfig } from "./validation";
import { validatePagesConfig } from "./validation-pages";
import type { CfWorkerInit } from "../deployment-bundle/worker";
import type { CommonYargsOptions } from "../yargs-types";
import type { Config, OnlyCamelCase, RawConfig } from "./config";

export type {
	Config,
	RawConfig,
	ConfigFields,
	DevConfig,
	RawDevConfig,
} from "./config";
export type {
	Environment,
	RawEnvironment,
	ConfigModuleRuleType,
} from "./environment";

type ReadConfigCommandArgs<CommandArgs> = CommandArgs &
	Pick<OnlyCamelCase<CommonYargsOptions>, "experimentalJsonConfig"> &
	Partial<Pick<OnlyCamelCase<CommonYargsOptions>, "env">>;

/**
 * Get the Wrangler configuration; read it from the give `configPath` if available.
 */
export function readConfig<CommandArgs>(
	configPath: string | undefined,
	// Include command specific args as well as the wrangler global flags
	args: ReadConfigCommandArgs<CommandArgs>,
	requirePagesConfig: true
): Omit<Config, "pages_build_output_dir"> & { pages_build_output_dir: string };
export function readConfig<CommandArgs>(
	configPath: string | undefined,
	// Include command specific args as well as the wrangler global flags
	args: ReadConfigCommandArgs<CommandArgs>,
	requirePagesConfig?: boolean
): Config;
export function readConfig<CommandArgs>(
	configPath: string | undefined,
	// Include command specific args as well as the wrangler global flags
	args: ReadConfigCommandArgs<CommandArgs>,
	requirePagesConfig?: boolean
): Config {
	let rawConfig: RawConfig = {};

	if (!configPath) {
		configPath = findWranglerToml(process.cwd(), args.experimentalJsonConfig);
	}

	try {
		// Load the configuration from disk if available
		if (configPath?.endsWith("toml")) {
			rawConfig = parseTOML(readFileSync(configPath), configPath);
		} else if (configPath?.endsWith("json")) {
			rawConfig = parseJSONC(readFileSync(configPath), configPath);
		}
	} catch (e) {
		// Swallow parsing errors if we require a pages config file.
		// At this point, we can't tell if the user intended to provide a Pages config file (and so should see the parsing error) or not (and so shouldn't).
		// We err on the side of swallowing the error so as to not break existing projects
		if (requirePagesConfig) {
			logger.error(e);
			throw new FatalError(
				"Your wrangler.toml is not a valid Pages config file",
				EXIT_CODE_INVALID_PAGES_CONFIG
			);
		} else {
			throw e;
		}
	}

	/**
	 * Check if configuration file belongs to a Pages project.
	 *
	 * The `pages_build_output_dir` config key is used to determine if the
	 * configuration file belongs to a Workers or Pages project. This key
	 * should always be set for Pages but never for Workers. Furthermore,
	 * Pages projects currently have support for `wrangler.toml` only,
	 * so we should error if `wrangler.json` is detected in a Pages project
	 */
	const isPagesConfigFile = isPagesConfig(rawConfig);
	if (!isPagesConfigFile && requirePagesConfig) {
		throw new FatalError(
			"Your wrangler.toml is not a valid Pages config file",
			EXIT_CODE_INVALID_PAGES_CONFIG
		);
	}
	if (
		isPagesConfigFile &&
		(configPath?.endsWith("json") || args.experimentalJsonConfig)
	) {
		throw new UserError(
			`Pages doesn't currently support JSON formatted config \`${
				configPath ?? "wrangler.json"
			}\`. Please use wrangler.toml instead.`
		);
	}

	// Process the top-level configuration. This is common for both
	// Workers and Pages
	const { config, diagnostics } = normalizeAndValidateConfig(
		rawConfig,
		configPath,
		args
	);

	if (diagnostics.hasWarnings()) {
		logger.warn(diagnostics.renderWarnings());
	}
	if (diagnostics.hasErrors()) {
		throw new UserError(diagnostics.renderErrors());
	}

	// If we detected a Pages project, run config file validation against
	// Pages specific validation rules
	if (isPagesConfigFile) {
		logger.debug(
			`Configuration file belonging to ⚡️ Pages ⚡️ project detected.`
		);

		const envNames = rawConfig.env ? Object.keys(rawConfig.env) : [];
		const projectName = rawConfig?.name;
		const pagesDiagnostics = validatePagesConfig(config, envNames, projectName);

		if (pagesDiagnostics.hasWarnings()) {
			logger.warn(pagesDiagnostics.renderWarnings());
		}
		if (pagesDiagnostics.hasErrors()) {
			throw new UserError(pagesDiagnostics.renderErrors());
		}
	}

	const mainModule = "script" in args ? args.script : config.main;
	if (typeof mainModule === "string" && mainModule.endsWith(".py")) {
		// Workers with a python entrypoint should have bundling turned off, since all of Wrangler's bundling is JS/TS specific
		config.no_bundle = true;

		// Workers with a python entrypoint need module rules for "*.py". Add one automatically as a DX nicety
		if (!config.rules.some((rule) => rule.type === "PythonModule")) {
			config.rules.push({ type: "PythonModule", globs: ["**/*.py"] });
		}
	}

	return config;
}

/**
 * Find the wrangler.toml file by searching up the file-system
 * from the current working directory.
 */
export function findWranglerToml(
	referencePath: string = process.cwd(),
	preferJson = false
): string | undefined {
	if (preferJson) {
		return (
			findUpSync(`wrangler.json`, { cwd: referencePath }) ??
			findUpSync(`wrangler.toml`, { cwd: referencePath })
		);
	}
	return findUpSync(`wrangler.toml`, { cwd: referencePath });
}

/**
 * Print all the bindings a worker using a given config would have access to
 */
export function printBindings(bindings: CfWorkerInit["bindings"]) {
	const truncate = (item: string | Record<string, unknown>) => {
		const s = typeof item === "string" ? item : JSON.stringify(item);
		const maxLength = 40;
		if (s.length < maxLength) {
			return s;
		}

		return `${s.substring(0, maxLength - 3)}...`;
	};

	const output: {
		type: string;
		entries: { key: string; value: string | boolean }[];
	}[] = [];

	const {
		data_blobs,
		durable_objects,
		kv_namespaces,
		send_email,
		queues,
		d1_databases,
		vectorize,
		constellation,
		hyperdrive,
		r2_buckets,
		logfwdr,
		services,
		analytics_engine_datasets,
		text_blobs,
		browser,
		ai,
		version_metadata,
		unsafe,
		vars,
		wasm_modules,
		dispatch_namespaces,
		mtls_certificates,
	} = bindings;

	if (data_blobs !== undefined && Object.keys(data_blobs).length > 0) {
		output.push({
			type: "Data Blobs",
			entries: Object.entries(data_blobs).map(([key, value]) => ({
				key,
<<<<<<< HEAD
				value: typeof value === "string" ? truncate(value) : "<Buffer>",
=======
				value: typeof value === "string" ? truncate(value) : "...",
>>>>>>> be715bd3
			})),
		});
	}

	if (durable_objects !== undefined && durable_objects.bindings.length > 0) {
		output.push({
			type: "Durable Objects",
			entries: durable_objects.bindings.map(
				({ name, class_name, script_name, environment }) => {
					let value = class_name;
					if (script_name) {
						value += ` (defined in ${script_name})`;
					}
					if (environment) {
						value += ` - ${environment}`;
					}

					return {
						key: name,
						value,
					};
				}
			),
		});
	}

	if (kv_namespaces !== undefined && kv_namespaces.length > 0) {
		output.push({
			type: "KV Namespaces",
			entries: kv_namespaces.map(({ binding, id }) => {
				return {
					key: binding,
					value: id,
				};
			}),
		});
	}

	if (send_email !== undefined && send_email.length > 0) {
		output.push({
			type: "Send Email",
			entries: send_email.map(
				({ name, destination_address, allowed_destination_addresses }) => {
					return {
						key: name,
						value:
							destination_address ||
							allowed_destination_addresses?.join(", ") ||
							"unrestricted",
					};
				}
			),
		});
	}

	if (queues !== undefined && queues.length > 0) {
		output.push({
			type: "Queues",
			entries: queues.map(({ binding, queue_name }) => {
				return {
					key: binding,
					value: queue_name,
				};
			}),
		});
	}

	if (d1_databases !== undefined && d1_databases.length > 0) {
		output.push({
			type: "D1 Databases",
			entries: d1_databases.map(
				({ binding, database_name, database_id, preview_database_id }) => {
					let databaseValue = `${database_id}`;
					if (database_name) {
						databaseValue = `${database_name} (${database_id})`;
					}
					//database_id is local when running `wrangler dev --local`
					if (preview_database_id && database_id !== "local") {
						databaseValue += `, Preview: (${preview_database_id})`;
					}
					return {
						key: binding,
						value: databaseValue,
					};
				}
			),
		});
	}

	if (vectorize !== undefined && vectorize.length > 0) {
		output.push({
			type: "Vectorize Indexes",
			entries: vectorize.map(({ binding, index_name }) => {
				return {
					key: binding,
					value: index_name,
				};
			}),
		});
	}

	if (constellation !== undefined && constellation.length > 0) {
		output.push({
			type: "Constellation Projects",
			entries: constellation.map(({ binding, project_id }) => {
				return {
					key: binding,
					value: project_id,
				};
			}),
		});
	}

	if (hyperdrive !== undefined && hyperdrive.length > 0) {
		output.push({
			type: "Hyperdrive Configs",
			entries: hyperdrive.map(({ binding, id }) => {
				return {
					key: binding,
					value: id,
				};
			}),
		});
	}

	if (r2_buckets !== undefined && r2_buckets.length > 0) {
		output.push({
			type: "R2 Buckets",
			entries: r2_buckets.map(({ binding, bucket_name, jurisdiction }) => {
				if (jurisdiction !== undefined) {
					bucket_name += ` (${jurisdiction})`;
				}
				return {
					key: binding,
					value: bucket_name,
				};
			}),
		});
	}

	if (logfwdr !== undefined && logfwdr.bindings.length > 0) {
		output.push({
			type: "logfwdr",
			entries: logfwdr.bindings.map((binding) => {
				return {
					key: binding.name,
					value: binding.destination,
				};
			}),
		});
	}

	if (services !== undefined && services.length > 0) {
		output.push({
			type: "Services",
			entries: services.map(({ binding, service, environment, entrypoint }) => {
				let value = service;
				if (environment) {
					value += ` - ${environment}${entrypoint ? ` (#${entrypoint})` : ""}`;
				}

				return {
					key: binding,
					value,
				};
			}),
		});
	}

	if (
		analytics_engine_datasets !== undefined &&
		analytics_engine_datasets.length > 0
	) {
		output.push({
			type: "Analytics Engine Datasets",
			entries: analytics_engine_datasets.map(({ binding, dataset }) => {
				return {
					key: binding,
					value: dataset ?? binding,
				};
			}),
		});
	}

	if (text_blobs !== undefined && Object.keys(text_blobs).length > 0) {
		output.push({
			type: "Text Blobs",
			entries: Object.entries(text_blobs).map(([key, value]) => ({
				key,
				value: truncate(value),
			})),
		});
	}

	if (browser !== undefined) {
		output.push({
			type: "Browser",
			entries: [{ key: "Name", value: browser.binding }],
		});
	}

	if (ai !== undefined) {
		const entries: [{ key: string; value: string | boolean }] = [
			{ key: "Name", value: ai.binding },
		];
		if (ai.staging) {
			entries.push({ key: "Staging", value: ai.staging });
		}

		output.push({
			type: "AI",
			entries: entries,
		});
	}

	if (version_metadata !== undefined) {
		output.push({
			type: "Worker Version Metadata",
			entries: [{ key: "Name", value: version_metadata.binding }],
		});
	}

	if (unsafe?.bindings !== undefined && unsafe.bindings.length > 0) {
		output.push({
			type: "Unsafe",
			entries: unsafe.bindings.map(({ name, type }) => ({
				key: type,
				value: name,
			})),
		});
	}

	if (vars !== undefined && Object.keys(vars).length > 0) {
		output.push({
			type: "Vars",
			entries: Object.entries(vars).map(([key, value]) => {
				let parsedValue;
				if (typeof value === "string") {
					parsedValue = `"${truncate(value)}"`;
				} else if (typeof value === "object") {
					parsedValue = JSON.stringify(value, null, 1);
				} else {
					parsedValue = `${truncate(`${value}`)}`;
				}
				return {
					key,
					value: parsedValue,
				};
			}),
		});
	}

	if (wasm_modules !== undefined && Object.keys(wasm_modules).length > 0) {
		output.push({
			type: "Wasm Modules",
			entries: Object.entries(wasm_modules).map(([key, value]) => ({
				key,
<<<<<<< HEAD
				value: typeof value === "string" ? truncate(value) : "<Buffer>",
=======
				value: typeof value === "string" ? truncate(value) : "...",
>>>>>>> be715bd3
			})),
		});
	}

	if (dispatch_namespaces !== undefined && dispatch_namespaces.length > 0) {
		output.push({
			type: "dispatch namespaces",
			entries: dispatch_namespaces.map(({ binding, namespace, outbound }) => {
				return {
					key: binding,
					value: outbound
						? `${namespace} (outbound -> ${outbound.service})`
						: namespace,
				};
			}),
		});
	}

	if (mtls_certificates !== undefined && mtls_certificates.length > 0) {
		output.push({
			type: "mTLS Certificates",
			entries: mtls_certificates.map(({ binding, certificate_id }) => {
				return {
					key: binding,
					value: certificate_id,
				};
			}),
		});
	}

	if (unsafe?.metadata !== undefined) {
		output.push({
			type: "Unsafe Metadata",
			entries: Object.entries(unsafe.metadata).map(([key, value]) => ({
				key,
				value: JSON.stringify(value),
			})),
		});
	}

	if (output.length === 0) {
		return;
	}

	const message = [
		`Your worker has access to the following bindings:`,
		...output
			.map((bindingGroup) => {
				return [
					`- ${bindingGroup.type}:`,
					bindingGroup.entries.map(({ key, value }) => `  - ${key}: ${value}`),
				];
			})
			.flat(2),
	].join("\n");

	logger.log(message);
}

export function withConfig<T>(
	handler: (
		t: OnlyCamelCase<T & CommonYargsOptions> & { config: Config }
	) => Promise<void>
) {
	return (t: OnlyCamelCase<T & CommonYargsOptions>) => {
		return handler({ ...t, config: readConfig(t.config, t) });
	};
}

export interface DotEnv {
	path: string;
	parsed: dotenv.DotenvParseOutput;
}

function tryLoadDotEnv(path: string): DotEnv | undefined {
	try {
		const parsed = dotenv.parse(fs.readFileSync(path));
		return { path, parsed };
	} catch (e) {
		logger.debug(`Failed to load .env file "${path}":`, e);
	}
}

/**
 * Loads a dotenv file from <path>, preferring to read <path>.<environment> if
 * <environment> is defined and that file exists.
 */
export function loadDotEnv(path: string, env?: string): DotEnv | undefined {
	if (env === undefined) {
		return tryLoadDotEnv(path);
	} else {
		return tryLoadDotEnv(`${path}.${env}`) ?? tryLoadDotEnv(path);
	}
}<|MERGE_RESOLUTION|>--- conflicted
+++ resolved
@@ -218,11 +218,7 @@
 			type: "Data Blobs",
 			entries: Object.entries(data_blobs).map(([key, value]) => ({
 				key,
-<<<<<<< HEAD
 				value: typeof value === "string" ? truncate(value) : "<Buffer>",
-=======
-				value: typeof value === "string" ? truncate(value) : "...",
->>>>>>> be715bd3
 			})),
 		});
 	}
@@ -480,11 +476,7 @@
 			type: "Wasm Modules",
 			entries: Object.entries(wasm_modules).map(([key, value]) => ({
 				key,
-<<<<<<< HEAD
-				value: typeof value === "string" ? truncate(value) : "<Buffer>",
-=======
-				value: typeof value === "string" ? truncate(value) : "...",
->>>>>>> be715bd3
+				value: truncate(value),
 			})),
 		});
 	}
