--- conflicted
+++ resolved
@@ -361,15 +361,12 @@
 		database_id: string;
 		/** The UUID of this D1 database for Wrangler Dev (if specified). */
 		preview_database_id?: string;
-<<<<<<< HEAD
 		/** The name of the migrations table of this D1 database (defaults to d1_migrations). */
 		migrations_table_name?: string;
 		/** The path for the migrations files of this D1 database (defaults to migrations). */
 		migrations_folder_path?: string;
-=======
 		/** Internal use only. */
 		database_internal_env?: string;
->>>>>>> 8a977037
 	}[];
 
 	/**
