--- conflicted
+++ resolved
@@ -128,14 +128,10 @@
 							return;
 						}
 
-<<<<<<< HEAD
-					await handleListSSHKeysCommand(sshArgs, config);
-				}, scope)(args)
-=======
 						await handleListSSHKeysCommand(sshArgs, config);
-					}
+					},
+					scope
 				)(args)
->>>>>>> 17d23d8e
 		)
 		.command(
 			"create",
