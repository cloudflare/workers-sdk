--- conflicted
+++ resolved
@@ -11,32 +11,13 @@
 	addUserAgent,
 } from "../cfetch/internal";
 import { readConfig } from "../config";
-<<<<<<< HEAD
-=======
-import { getConfigCache, purgeConfigCaches } from "../config-cache";
 import { constructStatusMessage } from "../core/CommandRegistry";
->>>>>>> 17d23d8e
 import { getCloudflareApiBaseUrl } from "../environment-variables/misc-variables";
 import { UserError } from "../errors";
 import { isNonInteractiveOrCI } from "../is-interactive";
 import { logger } from "../logger";
-<<<<<<< HEAD
 import { requireApiToken, requireAuth } from "../user";
-=======
-import {
-	DefaultScopeKeys,
-	getAccountFromCache,
-	getAccountId,
-	getAPIToken,
-	getAuthFromEnv,
-	getScopes,
-	logout,
-	reinitialiseAuthTokens,
-	requireAuth,
-	setLoginScopeKeys,
-} from "../user";
 import { printWranglerBanner } from "../wrangler-banner";
->>>>>>> 17d23d8e
 import { parseByteSize } from "./../parse";
 import { wrap } from "./helpers/wrap";
 import { idToLocationName, loadAccount } from "./locations";
@@ -116,13 +97,9 @@
 		? K
 		: never,
 >(
-<<<<<<< HEAD
+	command: string,
 	cb: (args: CommandArgumentsObject, config: Config) => Promise<void>,
 	scope: typeof cloudchamberScope | typeof containersScope
-=======
-	command: string,
-	cb: (args: CommandArgumentsObject, config: Config) => Promise<void>
->>>>>>> 17d23d8e
 ): (
 	args: CommonYargsOptions &
 		CommandArgumentsObject &
