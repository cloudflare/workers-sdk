--- conflicted
+++ resolved
@@ -33,44 +33,45 @@
 			"delete [deploymentId]",
 			"Delete an existing deployment that is running in the Cloudflare edge",
 			(args) => deleteCommandOptionalYargs(args),
-<<<<<<< HEAD
-			(args) => handleFailure(deleteCommand, cloudchamberScope)(args)
-=======
 			(args) =>
-				handleFailure(`wrangler cloudchamber delete`, deleteCommand)(args)
->>>>>>> 17d23d8e
+				handleFailure(
+					`wrangler cloudchamber delete`,
+					deleteCommand,
+					cloudchamberScope
+				)(args)
 		)
 		.command(
 			"create",
 			"Create a new deployment",
 			(args) => createCommandOptionalYargs(args),
-<<<<<<< HEAD
-			(args) => handleFailure(createCommand, cloudchamberScope)(args)
-=======
 			(args) =>
-				handleFailure(`wrangler cloudchamber create`, createCommand)(args)
->>>>>>> 17d23d8e
+				handleFailure(
+					`wrangler cloudchamber create`,
+					createCommand,
+					cloudchamberScope
+				)(args)
 		)
 		.command(
 			"list [deploymentIdPrefix]",
 			"List and view status of deployments",
 			(args) => listDeploymentsYargs(args),
-<<<<<<< HEAD
-			(args) => handleFailure(listCommand, cloudchamberScope)(args)
-=======
-			(args) => handleFailure(`wrangler cloudchamber list`, listCommand)(args)
->>>>>>> 17d23d8e
+			(args) =>
+				handleFailure(
+					`wrangler cloudchamber list`,
+					listCommand,
+					cloudchamberScope
+				)(args)
 		)
 		.command(
 			"modify [deploymentId]",
 			"Modify an existing deployment",
 			(args) => modifyCommandOptionalYargs(args),
-<<<<<<< HEAD
-			(args) => handleFailure(modifyCommand, cloudchamberScope)(args)
-=======
 			(args) =>
-				handleFailure(`wrangler cloudchamber modify`, modifyCommand)(args)
->>>>>>> 17d23d8e
+				handleFailure(
+					`wrangler cloudchamber modify`,
+					modifyCommand,
+					cloudchamberScope
+				)(args)
 		)
 		.command("ssh", "Manage the ssh keys of your account", (args) =>
 			sshCommand(args, cloudchamberScope).command(subHelp)
@@ -82,41 +83,45 @@
 			"curl <path>",
 			"send a request to an arbitrary Cloudchamber endpoint",
 			(args) => yargsCurl(args),
-<<<<<<< HEAD
-			(args) => handleFailure(curlCommand, cloudchamberScope)(args)
-=======
-			(args) => handleFailure(`wrangler cloudchamber curl`, curlCommand)(args)
->>>>>>> 17d23d8e
+			(args) =>
+				handleFailure(
+					`wrangler cloudchamber curl`,
+					curlCommand,
+					cloudchamberScope
+				)(args)
 		)
 		.command(
 			"apply",
 			"apply the changes in the container applications to deploy",
 			(args) => applyCommandOptionalYargs(args),
-<<<<<<< HEAD
-			(args) => handleFailure(applyCommand, cloudchamberScope)(args)
-=======
-			(args) => handleFailure(`wrangler cloudchamber apply`, applyCommand)(args)
->>>>>>> 17d23d8e
+			(args) =>
+				handleFailure(
+					`wrangler cloudchamber apply`,
+					applyCommand,
+					cloudchamberScope
+				)(args)
 		)
 		.command(
 			"build [PATH]",
 			"build a dockerfile",
 			(args) => buildYargs(args),
-<<<<<<< HEAD
-			(args) => handleFailure(buildCommand, cloudchamberScope)(args)
-=======
-			(args) => handleFailure(`wrangler cloudchamber build`, buildCommand)(args)
->>>>>>> 17d23d8e
+			(args) =>
+				handleFailure(
+					`wrangler cloudchamber build`,
+					buildCommand,
+					cloudchamberScope
+				)(args)
 		)
 		.command(
 			"push [TAG]",
 			"push a tagged image to a Cloudflare managed registry, which is automatically integrated with your account",
 			(args) => pushYargs(args),
-<<<<<<< HEAD
-			(args) => handleFailure(pushCommand, cloudchamberScope)(args)
-=======
-			(args) => handleFailure(`wrangler cloudchamber push`, pushCommand)(args)
->>>>>>> 17d23d8e
+			(args) =>
+				handleFailure(
+					`wrangler cloudchamber push`,
+					pushCommand,
+					cloudchamberScope
+				)(args)
 		)
 		.command(
 			"images",
