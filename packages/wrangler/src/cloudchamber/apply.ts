--- conflicted
+++ resolved
@@ -471,10 +471,6 @@
 	log(dim("Container application changes\n"));
 
 	for (const appConfigNoDefaults of config.containers) {
-<<<<<<< HEAD
-		const application = applicationByNames[appConfigNoDefaults.name];
-		if (!args.imageUpdateRequired && application) {
-=======
 		const application =
 			applicationByNames[
 				appConfigNoDefaults.name ??
@@ -485,7 +481,10 @@
 		// while configuration.image is deprecated to the user, we still resolve to this for now.
 		if (!appConfigNoDefaults.configuration?.image && application) {
 			appConfigNoDefaults.configuration ??= {};
->>>>>>> 29e911ab
+		}
+
+		if (!args.imageUpdateRequired && application) {
+			appConfigNoDefaults.configuration ??= {};
 			appConfigNoDefaults.configuration.image = application.configuration.image;
 		}
 
