import { writeFile } from "node:fs/promises";
import readline from "node:readline";
import { describe, expect, test } from "vitest";
import { mockAccountId, mockApiToken } from "../../helpers/mock-account-id";
import { mockConsoleMethods } from "../../helpers/mock-console";
import { clearDialogs } from "../../helpers/mock-dialogs";
import { runInTempDir } from "../../helpers/run-in-tmp";
import { runWrangler } from "../../helpers/run-wrangler";
import { mockPostVersion, mockSetupApiCalls } from "./utils";
import type { Interface } from "node:readline";

describe("versions secret bulk", () => {
	const std = mockConsoleMethods();
	runInTempDir();
	mockAccountId();
	mockApiToken();
	afterEach(() => {
		clearDialogs();
	});

	test("should fail secret bulk w/ no pipe or JSON input", async () => {
		vi.spyOn(readline, "createInterface").mockImplementation(
			() => null as unknown as Interface
		);
		await runWrangler(`versions secret bulk --name script-name`);
		expect(std.out).toMatchInlineSnapshot(
			`"🌀 Creating the secrets for the Worker \\"script-name\\" "`
		);
		expect(std.err).toMatchInlineSnapshot(`
			"[31mX [41;31m[[41;97mERROR[41;31m][0m [1mNo content found in file or piped input.[0m

			"
		`);
		expect(std.warn).toMatchInlineSnapshot(`""`);
	});

	test("uploading secrets from json file", async () => {
		await writeFile(
			"secrets.json",
			JSON.stringify({
				SECRET_1: "secret-1",
				SECRET_2: "secret-2",
				SECRET_3: "secret-3",
			}),
			{ encoding: "utf8" }
		);

		mockSetupApiCalls();
		mockPostVersion((metadata) => {
			expect(metadata.bindings).toStrictEqual([
				{ type: "secret_text", name: "SECRET_1", text: "secret-1" },
				{ type: "secret_text", name: "SECRET_2", text: "secret-2" },
				{ type: "secret_text", name: "SECRET_3", text: "secret-3" },
			]);
			expect(metadata.keep_bindings).toStrictEqual([
				"secret_key",
				"secret_text",
			]);
			expect(metadata.keep_assets).toBeTruthy();
		});

		await runWrangler(`versions secret bulk secrets.json --name script-name`);
		expect(std.out).toMatchInlineSnapshot(
			`
			"🌀 Creating the secrets for the Worker \\"script-name\\"
			✨ Successfully created secret for key: SECRET_1
			✨ Successfully created secret for key: SECRET_2
			✨ Successfully created secret for key: SECRET_3
			✨ Success! Created version id with 3 secrets.
			➡️  To deploy this version to production traffic use the command \\"wrangler versions deploy\\"."
		`
		);
		expect(std.err).toMatchInlineSnapshot(`""`);
	});

	test("uploading secrets from env file", async () => {
		await writeFile(
			".env",
			"SECRET_1=secret-1\nSECRET_2=secret-2\nSECRET_3=secret-3"
		);
		mockSetupApiCalls();
		mockPostVersion();
		await runWrangler(
			`versions secret bulk .env --name script-name --x-versions`
		);
		expect(std.out).toMatchInlineSnapshot(
			`
			"🌀 Creating the secrets for the Worker \\"script-name\\"
			✨ Successfully created secret for key: SECRET_1
			✨ Successfully created secret for key: SECRET_2
			✨ Successfully created secret for key: SECRET_3
			✨ Success! Created version id with 3 secrets.
			➡️  To deploy this version to production traffic use the command \\"wrangler versions deploy\\"."
		`
		);
		expect(std.err).toMatchInlineSnapshot(`""`);
	});

	test("no wrangler configuration warnings shown", async () => {
		await writeFile("secrets.json", JSON.stringify({ SECRET_1: "secret-1" }));
		await writeFile("wrangler.json", JSON.stringify({ invalid_field: true }));
		mockSetupApiCalls();
		mockPostVersion();
		await runWrangler(`versions secret bulk secrets.json --name script-name`);
		expect(std.warn).toMatchInlineSnapshot(`""`);
		expect(std.err).toMatchInlineSnapshot(`""`);
	});

	test("uploading secrets from stdin", async () => {
		vi.spyOn(readline, "createInterface").mockImplementation(
			() =>
				// `readline.Interface` is an async iterator: `[Symbol.asyncIterator](): AsyncIterableIterator<string>`
				JSON.stringify({
					SECRET_1: "secret-1",
					SECRET_2: "secret-2",
					SECRET_3: "secret-3",
				}) as unknown as Interface
		);

		mockSetupApiCalls();
		mockPostVersion((metadata) => {
			expect(metadata.bindings).toStrictEqual([
				{ type: "secret_text", name: "SECRET_1", text: "secret-1" },
				{ type: "secret_text", name: "SECRET_2", text: "secret-2" },
				{ type: "secret_text", name: "SECRET_3", text: "secret-3" },
			]);
			expect(metadata.keep_bindings).toStrictEqual([
				"secret_key",
				"secret_text",
			]);
			expect(metadata.keep_assets).toBeTruthy();
		});

		await runWrangler(`versions secret bulk --name script-name`);
		expect(std.out).toMatchInlineSnapshot(
			`
			"🌀 Creating the secrets for the Worker \\"script-name\\"
			✨ Successfully created secret for key: SECRET_1
			✨ Successfully created secret for key: SECRET_2
			✨ Successfully created secret for key: SECRET_3
			✨ Success! Created version id with 3 secrets.
			➡️  To deploy this version to production traffic use the command \\"wrangler versions deploy\\"."
		`
		);
		expect(std.err).toMatchInlineSnapshot(`""`);
	});

	test("should error on invalid json file", async () => {
		await writeFile("secrets.json", "not valid json :(", { encoding: "utf8" });

<<<<<<< HEAD
		await expect(
			runWrangler(
				`versions secret bulk secrets.json --name script-name --x-versions`
			)
		).rejects.toThrowError(
			`The contents of "secrets.json" is not valid JSON: "ParseError: Unexpected token o"`
		);
=======
		await runWrangler(`versions secret bulk secrets.json --name script-name`);
		expect(std.out).toMatchInlineSnapshot(
			`"🌀 Creating the secrets for the Worker \\"script-name\\" "`
		);
		expect(std.err).toMatchInlineSnapshot(`
			"[31mX [41;31m[[41;97mERROR[41;31m][0m [1mUnable to parse JSON file, please ensure the file passed is valid JSON.[0m

			"
		`);
>>>>>>> ff4e77e5
	});

	test("should error on invalid json stdin", async () => {
		vi.spyOn(readline, "createInterface").mockImplementation(
			() =>
				// `readline.Interface` is an async iterator: `[Symbol.asyncIterator](): AsyncIterableIterator<string>`
				"hello world" as unknown as Interface
		);

		mockSetupApiCalls();
		mockPostVersion((metadata) => {
			expect(metadata.bindings).toStrictEqual([
				{ type: "secret_text", name: "SECRET_1", text: "secret-1" },
				{ type: "secret_text", name: "SECRET_2", text: "secret-2" },
				{ type: "secret_text", name: "SECRET_3", text: "secret-3" },
			]);
			expect(metadata.keep_bindings).toStrictEqual([
				"secret_key",
				"secret_text",
			]);
			expect(metadata.keep_assets).toBeTruthy();
		});

		await runWrangler(`versions secret bulk --name script-name`);
		expect(std.out).toMatchInlineSnapshot(
			`"🌀 Creating the secrets for the Worker \\"script-name\\" "`
		);
		expect(std.err).toMatchInlineSnapshot(`
			"[31mX [41;31m[[41;97mERROR[41;31m][0m [1mNo content found in file or piped input.[0m

			"
		`);
	});
});<|MERGE_RESOLUTION|>--- conflicted
+++ resolved
@@ -148,7 +148,6 @@
 	test("should error on invalid json file", async () => {
 		await writeFile("secrets.json", "not valid json :(", { encoding: "utf8" });
 
-<<<<<<< HEAD
 		await expect(
 			runWrangler(
 				`versions secret bulk secrets.json --name script-name --x-versions`
@@ -156,17 +155,6 @@
 		).rejects.toThrowError(
 			`The contents of "secrets.json" is not valid JSON: "ParseError: Unexpected token o"`
 		);
-=======
-		await runWrangler(`versions secret bulk secrets.json --name script-name`);
-		expect(std.out).toMatchInlineSnapshot(
-			`"🌀 Creating the secrets for the Worker \\"script-name\\" "`
-		);
-		expect(std.err).toMatchInlineSnapshot(`
-			"[31mX [41;31m[[41;97mERROR[41;31m][0m [1mUnable to parse JSON file, please ensure the file passed is valid JSON.[0m
-
-			"
-		`);
->>>>>>> ff4e77e5
 	});
 
 	test("should error on invalid json stdin", async () => {
