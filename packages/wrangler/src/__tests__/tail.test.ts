import MockWebSocket from "jest-websocket-mock";
import { Headers, Request } from "undici";
import { mockAccountId, mockApiToken } from "./helpers/mock-account-id";
import { setMockResponse } from "./helpers/mock-cfetch";
import { mockConsoleMethods } from "./helpers/mock-console";
import { runInTempDir } from "./helpers/run-in-tmp";
import { runWrangler } from "./helpers/run-wrangler";
<<<<<<< HEAD
import type { TailEventMessage, RequestEvent, ScheduledEvent } from "../tail";
import type Websocket from "ws";
=======
import type { TailEventMessage, RequestEvent } from "../tail";
import type WebSocket from "ws";
>>>>>>> cf91cc1f

describe("tail", () => {
  runInTempDir();
  mockAccountId();
  mockApiToken();

  const std = mockConsoleMethods();
  const api = mockWebsocketAPIs();

  /* API related functionality */

  it("creates and then delete tails", async () => {
    expect(api.requests.creation.count).toStrictEqual(0);

    await runWrangler("tail test-worker");

    await expect(api.ws.connected).resolves.toBeTruthy();
    expect(api.requests.creation.count).toStrictEqual(1);
    expect(api.requests.deletion.count).toStrictEqual(0);

    api.ws.close();
    expect(api.requests.deletion.count).toStrictEqual(1);
  });

  it("errors when the websocket closes unexpectedly", async () => {
    api.ws.close();

    await expect(runWrangler("tail test-worker")).rejects.toThrow();
  });

  it("activates debug mode when the cli arg is passed in", async () => {
    await runWrangler("tail test-worker --debug");
    await expect(api.nextMessageJson()).resolves.toHaveProperty("debug", true);
  });

  /* filtering */

  it("sends sampling rate filters", async () => {
    const tooHigh = runWrangler("tail test-worker --sampling-rate 10");
    await expect(tooHigh).rejects.toThrow();

    const tooLow = runWrangler("tail test-worker --sampling-rate -5");
    await expect(tooLow).rejects.toThrow();

    await runWrangler("tail test-worker --sampling-rate 0.25");
    await expect(api.nextMessageJson()).resolves.toHaveProperty("filters", [
      { sampling_rate: 0.25 },
    ]);
  });

  it("sends single status filters", async () => {
    await runWrangler("tail test-worker --status error");
    await expect(api.nextMessageJson()).resolves.toHaveProperty("filters", [
      { outcome: ["exception", "exceededCpu", "unknown"] },
    ]);
  });

  it("sends multiple status filters", async () => {
    await runWrangler("tail test-worker --status error --status canceled");
    await expect(api.nextMessageJson()).resolves.toHaveProperty("filters", [
      { outcome: ["exception", "exceededCpu", "unknown", "canceled"] },
    ]);
  });

  it("sends single HTTP method filters", async () => {
    await runWrangler("tail test-worker --method POST");
    await expect(api.nextMessageJson()).resolves.toHaveProperty("filters", [
      { method: ["POST"] },
    ]);
  });

  it("sends multiple HTTP method filters", async () => {
    await runWrangler("tail test-worker --method POST --method GET");
    await expect(api.nextMessageJson()).resolves.toHaveProperty("filters", [
      { method: ["POST", "GET"] },
    ]);
  });

  it("sends header filters without a query", async () => {
    await runWrangler("tail test-worker --header X-CUSTOM-HEADER ");
    await expect(api.nextMessageJson()).resolves.toHaveProperty("filters", [
      { header: { key: "X-CUSTOM-HEADER" } },
    ]);
  });

  it("sends header filters with a query", async () => {
    await runWrangler("tail test-worker --header X-CUSTOM-HEADER:some-value ");
    await expect(api.nextMessageJson()).resolves.toHaveProperty("filters", [
      { header: { key: "X-CUSTOM-HEADER", query: "some-value" } },
    ]);
  });

  it("sends single IP filters", async () => {
    const fakeIp = "192.0.2.1";

    await runWrangler(`tail test-worker --ip ${fakeIp}`);
    await expect(api.nextMessageJson()).resolves.toHaveProperty("filters", [
      { client_ip: [fakeIp] },
    ]);
  });

  it("sends multiple IP filters", async () => {
    const fakeIp = "192.0.2.1";

    await runWrangler(`tail test-worker --ip ${fakeIp} --ip self`);
    await expect(api.nextMessageJson()).resolves.toHaveProperty("filters", [
      { client_ip: [fakeIp, "self"] },
    ]);
  });

  it("sends search filters", async () => {
    const search = "filterMe";

    await runWrangler(`tail test-worker --search ${search}`);
    await expect(api.nextMessageJson()).resolves.toHaveProperty("filters", [
      { query: search },
    ]);
  });

  it("sends everything but the kitchen sink", async () => {
    const sampling_rate = 0.69;
    const status = ["ok", "error"];
    const method = ["GET", "POST", "PUT"];
    const header = "X-HELLO:world";
    const client_ip = ["192.0.2.1", "self"];
    const query = "onlyTheseMessagesPlease";

    const cliFilters =
      `--sampling-rate ${sampling_rate} ` +
      status.map((s) => `--status ${s} `).join("") +
      method.map((m) => `--method ${m} `).join("") +
      `--header ${header} ` +
      client_ip.map((c) => `--ip ${c} `).join("") +
      `--search ${query} ` +
      `--debug`;

    const expectedWebsocketMessage = {
      filters: [
        { sampling_rate },
        { outcome: ["ok", "exception", "exceededCpu", "unknown"] },
        { method },
        { header: { key: "X-HELLO", query: "world" } },
        { client_ip },
        { query },
      ],
      debug: true,
    };

    await runWrangler(`tail test-worker ${cliFilters}`);
    await expect(api.nextMessageJson()).resolves.toEqual(
      expectedWebsocketMessage
    );
  });

  /* Printing */

  it("logs incoming messages in JSON format", async () => {
    await runWrangler("tail test-worker --format json");

    /* request event */
    const requestEvent = generateMockRequestEvent();
    const requestMessage = generateMockEventMessage({ event: requestEvent });
    const serializedRequestMessage = serialize(requestMessage);

    api.ws.send(serializedRequestMessage);
    expect(std.out).toMatch(deserializeToJson(serializedRequestMessage));

    /* scheduled event */
    const scheduledEvent = generateMockScheduledEvent();
    const scheduledMessage = generateMockEventMessage({
      event: scheduledEvent,
    });
    const serializedEventMessage = serialize(scheduledMessage);

    api.ws.send(serializedEventMessage);
    expect(std.out).toMatch(deserializeToJson(serializedEventMessage));
  });

  it("logs messages in pretty-printing format", async () => {
    await runWrangler("tail test-worker --format pretty");

    /* request event */
    const requestEvent = generateMockRequestEvent();
    const requestMessage = generateMockEventMessage({ event: requestEvent });
    const serializedRequestMessage = serialize(requestMessage);

    api.ws.send(serializedRequestMessage);
    expect(std.out).not.toMatch(deserializeToJson(serializedRequestMessage));

    /* scheduled event */
    const scheduledEvent = generateMockScheduledEvent();
    const scheduledMessage = generateMockEventMessage({
      event: scheduledEvent,
    });
    const serializedEventMessage = serialize(scheduledMessage);

    api.ws.send(serializedEventMessage);
    expect(std.out).not.toMatch(deserializeToJson(serializedEventMessage));
  });
});

/* helpers */

/**
 * The built in serialize-to-JSON feature of our mock websocket doesn't work
 * for our use-case since we actually expect a raw buffer,
 * not a Javascript string. Additionally, we have to do some fiddling
 * with `RequestEvent`s to get them to serialize properly.
 *
 * @param message a message to serialize to JSON
 * @returns the same type we expect when deserializing in wrangler
 */
<<<<<<< HEAD
function serialize(message: TailEventMessage): Websocket.RawData {
  if (isScheduled(message.event)) {
    // `ScheduledEvent`s work just fine
    const stringified = JSON.stringify(message);
    return Buffer.from(stringified, "utf-8");
  } else {
    // Since the "properties" of an `undici.Request` are actually getters,
    // which don't serialize properly, we need to hydrate them manually.
    // This isn't a problem outside of testing since deserialization
    // works just fine and wrangler never _sends_ any event messages,
    // it only receives them.
    const request = (message.event as RequestEvent).request;
    const stringified = JSON.stringify(message, (key, value) => {
      if (key !== "request") {
        return value;
      }

      return {
        ...request,
        url: request.url,
        headers: request.headers,
        method: request.method,
      };
    });

    return Buffer.from(stringified, "utf-8");
  }
}

/**
 * Small helper to disambiguate the event types possible in a `TailEventMessage`
 *
 * @param event A TailEvent
 * @returns whether event is a ScheduledEvent (true) or a RequestEvent
 */
function isScheduled(
  event: ScheduledEvent | RequestEvent
): event is ScheduledEvent {
  return "cron" in event;
=======
function serialize(message: unknown): WebSocket.RawData {
  return Buffer.from(JSON.stringify(message), "utf-8");
>>>>>>> cf91cc1f
}

/**
 * Similarly, we need to deserialize from a raw buffer instead
 * of just JSON.parsing a raw string. This deserializer also then
 * re-stringifies with some spacing, the same way wrangler tail does.
 *
 * @param message a buffer of data received from the websocket
 * @returns a string ready to be printed to the terminal or compared against
 */
function deserializeToJson(message: WebSocket.RawData): string {
  return JSON.stringify(JSON.parse(message.toString()), null, 2);
}

/**
 * A mock for all the different API resources wrangler accesses
 * when running `wrangler tail`
 */
type MockAPI = {
  requests: {
    creation: RequestCounter;
    deletion: RequestCounter;
  };
  ws: MockWebSocket;
  nextMessageJson(): Promise<unknown>;
};

/**
 * A counter used to check how many times a mock API has been hit.
 * Useful as a helper in our testing to check if wrangler is making
 * the correct API calls without actually sending any web traffic
 */
type RequestCounter = {
  count: number;
};

/**
 * Mock out the API hit during Tail creation
 *
 * @param websocketURL a fake URL for wrangler to connect a websocket to
 * @returns a `RequestCounter` for counting how many times the API is hit
 */
function mockCreateTailRequest(websocketURL: string): RequestCounter {
  const requests = { count: 0 };
  setMockResponse(
    "/accounts/:accountId/workers/scripts/:worker/tails",
    "POST",
    () => {
      requests.count++;
      return {
        id: "tail-id",
        url: websocketURL,
        expires_at: new Date(3005, 0, 0),
      };
    }
  );

  return requests;
}

/**
 * Mock out the API hit during Tail deletion
 *
 * @returns a `RequestCounter` for counting how many times the API is hit
 */
function mockDeleteTailRequest(): RequestCounter {
  const requests = { count: 0 };
  setMockResponse(
    "/accounts/:accountId/workers/scripts/:worker/tails/:tailId",
    "DELETE",
    () => {
      requests.count++;
      return null;
    }
  );

  return requests;
}

/**
 * All-in-one convenience method to mock the appropriate API calls before
 * each test, and clean up afterwards.
 *
 * @param websocketURL a fake websocket URL for wrangler to connect to
 * @returns a mocked-out version of the API
 */
function mockWebsocketAPIs(websocketURL = "ws://localhost:1234"): MockAPI {
  const api: MockAPI = {
    requests: {
      deletion: { count: 0 },
      creation: { count: 0 },
    },
    // eslint-disable-next-line @typescript-eslint/no-non-null-assertion
    ws: null!, // will be set in the `beforeEach()` below.
    async nextMessageJson() {
      const message = await api.ws.nextMessage;
      return JSON.parse(message as string);
    },
  };

<<<<<<< HEAD
  // don't delete this line or else it breaks.
  // we need to have api.ws be an instance of WS for
  // the type checker to be happy, but if we have
  // an actual open websocket then it causes problems
  // since we create a new websocket beforeEach test.
  // so we need to close it before we ever use it.
  api.ws.close();

=======
>>>>>>> cf91cc1f
  beforeEach(() => {
    api.requests.creation = mockCreateTailRequest(websocketURL);
    api.requests.deletion = mockDeleteTailRequest();
    api.ws = new MockWebSocket(websocketURL);
  });

  afterEach(() => {
    api.ws.close();
  });

  return api;
}

/**
 * Generate a mock `TailEventMessage` of the same shape sent back by the
 * tail worker.
 *
 * @param opts Any specific parts of the message to use instead of defaults
 * @returns a `TailEventMessage` that wrangler can process and display
 */
function generateMockEventMessage(
  opts?: Partial<TailEventMessage>
): TailEventMessage {
  return {
    outcome: opts?.outcome || "ok",
    exceptions: opts?.exceptions || [],
    logs: opts?.logs || [],
    eventTimestamp: opts?.eventTimestamp || Date.now(),
    event: opts?.event || generateMockRequestEvent(),
  };
}

/**
 * Generate a mock `RequestEvent` that, in an alternate timeline, was used
 * to trigger a worker. You can't disprove this!
 *
 * @param opts Any specific parts of the event to use instead of defaults
 * @returns a `RequestEvent` that can be used within an `EventMessage`
 */
function generateMockRequestEvent(
  opts?: Partial<RequestEvent["request"]>
): RequestEvent {
  return {
    request: Object.assign(
      new Request(opts?.url || "https://example.org/", {
        method: opts?.method || "GET",
        headers:
          opts?.headers || new Headers({ "X-EXAMPLE-HEADER": "some_value" }),
      }),
      {
        cf: opts?.cf || {
          tlsCipher: "AEAD-ENCRYPT-O-MATIC-SHA",
          tlsVersion: "TLSv2.0", // when will they invent tls 2
          asn: 42069,
          colo: "ATL",
          httpProtocol: "HTTP/4",
          asOrganization: "Cloudflare",
        },
      }
    ),
  };
}

function generateMockScheduledEvent(
  opts?: Partial<ScheduledEvent>
): ScheduledEvent {
  return {
    cron: opts?.cron || "* * * * *",
    scheduledTime: Date.now(),
  };
}<|MERGE_RESOLUTION|>--- conflicted
+++ resolved
@@ -5,13 +5,8 @@
 import { mockConsoleMethods } from "./helpers/mock-console";
 import { runInTempDir } from "./helpers/run-in-tmp";
 import { runWrangler } from "./helpers/run-wrangler";
-<<<<<<< HEAD
 import type { TailEventMessage, RequestEvent, ScheduledEvent } from "../tail";
 import type Websocket from "ws";
-=======
-import type { TailEventMessage, RequestEvent } from "../tail";
-import type WebSocket from "ws";
->>>>>>> cf91cc1f
 
 describe("tail", () => {
   runInTempDir();
@@ -224,7 +219,6 @@
  * @param message a message to serialize to JSON
  * @returns the same type we expect when deserializing in wrangler
  */
-<<<<<<< HEAD
 function serialize(message: TailEventMessage): Websocket.RawData {
   if (isScheduled(message.event)) {
     // `ScheduledEvent`s work just fine
@@ -264,10 +258,6 @@
   event: ScheduledEvent | RequestEvent
 ): event is ScheduledEvent {
   return "cron" in event;
-=======
-function serialize(message: unknown): WebSocket.RawData {
-  return Buffer.from(JSON.stringify(message), "utf-8");
->>>>>>> cf91cc1f
 }
 
 /**
@@ -278,7 +268,7 @@
  * @param message a buffer of data received from the websocket
  * @returns a string ready to be printed to the terminal or compared against
  */
-function deserializeToJson(message: WebSocket.RawData): string {
+function deserializeToJson(message: Websocket.RawData): string {
   return JSON.stringify(JSON.parse(message.toString()), null, 2);
 }
 
@@ -368,17 +358,6 @@
     },
   };
 
-<<<<<<< HEAD
-  // don't delete this line or else it breaks.
-  // we need to have api.ws be an instance of WS for
-  // the type checker to be happy, but if we have
-  // an actual open websocket then it causes problems
-  // since we create a new websocket beforeEach test.
-  // so we need to close it before we ever use it.
-  api.ws.close();
-
-=======
->>>>>>> cf91cc1f
   beforeEach(() => {
     api.requests.creation = mockCreateTailRequest(websocketURL);
     api.requests.deletion = mockDeleteTailRequest();
