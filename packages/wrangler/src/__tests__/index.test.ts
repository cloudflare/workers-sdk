import { writeWranglerConfig } from "@cloudflare/workers-utils/test-helpers";
import { beforeEach, describe, expect, it, vi } from "vitest";
import { getPackageManager } from "../package-manager";
import { updateCheck } from "../update-check";
import { logPossibleBugMessage } from "../utils/logPossibleBugMessage";
import { endEventLoop } from "./helpers/end-event-loop";
import { mockConsoleMethods } from "./helpers/mock-console";
import { runInTempDir } from "./helpers/run-in-tmp";
import { runWrangler } from "./helpers/run-wrangler";
import { writeWorkerSource } from "./helpers/write-worker-source";
import type { PackageManager } from "../package-manager";
import type { Mock } from "vitest";

describe("wrangler", () => {
	let mockPackageManager: PackageManager;
	runInTempDir();

	beforeEach(() => {
		mockPackageManager = {
			cwd: process.cwd(),
			// @ts-expect-error we're making a fake package manager here
			type: "mockpm",
			addDevDeps: vi.fn(),
			install: vi.fn(),
		};
		(getPackageManager as Mock).mockResolvedValue(mockPackageManager);
	});

	const std = mockConsoleMethods();

	describe("no command", () => {
		it("should display a list of available commands", async () => {
			await runWrangler();

			expect(std.out).toMatchInlineSnapshot(`
				"wrangler

				COMMANDS
				  wrangler docs [search..]        📚 Open Wrangler's command documentation in your browser

				  wrangler init [name]            📥 Initialize a basic Worker
				  wrangler dev [script]           👂 Start a local server for developing your Worker
				  wrangler deploy [script]        🆙 Deploy a Worker to Cloudflare
				  wrangler setup                  🪄 Setup a project to work on Cloudflare [experimental]
				  wrangler deployments            🚢 List and view the current and past deployments for your Worker
				  wrangler rollback [version-id]  🔙 Rollback a deployment for a Worker
				  wrangler versions               🫧 List, view, upload and deploy Versions of your Worker to Cloudflare
				  wrangler triggers               🎯 Updates the triggers of your current deployment [experimental]
				  wrangler delete [script]        🗑 Delete a Worker from Cloudflare
				  wrangler tail [worker]          🦚 Start a log tailing session for a Worker
				  wrangler secret                 🤫 Generate a secret that can be referenced in a Worker
				  wrangler types [path]           📝 Generate types from your Worker configuration

				  wrangler kv                     🗂️ Manage Workers KV Namespaces
				  wrangler queues                 📬 Manage Workers Queues
				  wrangler r2                     📦 Manage R2 buckets & objects
				  wrangler d1                     🗄 Manage Workers D1 databases
				  wrangler vectorize              🧮 Manage Vectorize indexes
				  wrangler hyperdrive             🚀 Manage Hyperdrive databases
				  wrangler cert                   🪪 Manage client mTLS certificates and CA certificate chains used for secured connections [open beta]
				  wrangler pages                  ⚡️ Configure Cloudflare Pages
				  wrangler mtls-certificate       🪪 Manage certificates used for mTLS connections
				  wrangler containers             📦 Manage Containers [open beta]
				  wrangler pubsub                 📮 Manage Pub/Sub brokers [private beta]
				  wrangler dispatch-namespace     🏗️ Manage dispatch namespaces
				  wrangler ai                     🤖 Manage AI models
				  wrangler secrets-store          🔐 Manage the Secrets Store [open beta]
				  wrangler workflows              🔁 Manage Workflows
				  wrangler pipelines              🚰 Manage Cloudflare Pipelines [open beta]
				  wrangler vpc                    🌐 Manage VPC [open beta]
				  wrangler login                  🔓 Login to Cloudflare
				  wrangler logout                 🚪 Logout from Cloudflare
<<<<<<< HEAD
				  wrangler whoami                 🕵️  Retrieve your user information
				  wrangler completions            ⌨️  Generate shell completion scripts
=======
				  wrangler whoami                 🕵️ Retrieve your user information
				  wrangler auth                   🔐 Manage authentication
>>>>>>> 12236638

				GLOBAL FLAGS
				  -c, --config    Path to Wrangler configuration file  [string]
				      --cwd       Run as if Wrangler was started in the specified directory instead of the current working directory  [string]
				  -e, --env       Environment to use for operations, and for selecting .env and .dev.vars files  [string]
				      --env-file  Path to an .env file to load - can be specified multiple times - values from earlier files are overridden by values in later files  [array]
				  -h, --help      Show help  [boolean]
				  -v, --version   Show version number  [boolean]

				Please report any issues to https://github.com/cloudflare/workers-sdk/issues/new/choose"
			`);

			expect(std.err).toMatchInlineSnapshot(`""`);
		});
	});

	describe("invalid command", () => {
		it("should display an error", async () => {
			await expect(
				runWrangler("invalid-command")
			).rejects.toThrowErrorMatchingInlineSnapshot(
				`[Error: Unknown argument: invalid-command]`
			);

			expect(std.out).toMatchInlineSnapshot(`
				"
				wrangler

				COMMANDS
				  wrangler docs [search..]        📚 Open Wrangler's command documentation in your browser

				  wrangler init [name]            📥 Initialize a basic Worker
				  wrangler dev [script]           👂 Start a local server for developing your Worker
				  wrangler deploy [script]        🆙 Deploy a Worker to Cloudflare
				  wrangler setup                  🪄 Setup a project to work on Cloudflare [experimental]
				  wrangler deployments            🚢 List and view the current and past deployments for your Worker
				  wrangler rollback [version-id]  🔙 Rollback a deployment for a Worker
				  wrangler versions               🫧 List, view, upload and deploy Versions of your Worker to Cloudflare
				  wrangler triggers               🎯 Updates the triggers of your current deployment [experimental]
				  wrangler delete [script]        🗑 Delete a Worker from Cloudflare
				  wrangler tail [worker]          🦚 Start a log tailing session for a Worker
				  wrangler secret                 🤫 Generate a secret that can be referenced in a Worker
				  wrangler types [path]           📝 Generate types from your Worker configuration

				  wrangler kv                     🗂️ Manage Workers KV Namespaces
				  wrangler queues                 📬 Manage Workers Queues
				  wrangler r2                     📦 Manage R2 buckets & objects
				  wrangler d1                     🗄 Manage Workers D1 databases
				  wrangler vectorize              🧮 Manage Vectorize indexes
				  wrangler hyperdrive             🚀 Manage Hyperdrive databases
				  wrangler cert                   🪪 Manage client mTLS certificates and CA certificate chains used for secured connections [open beta]
				  wrangler pages                  ⚡️ Configure Cloudflare Pages
				  wrangler mtls-certificate       🪪 Manage certificates used for mTLS connections
				  wrangler containers             📦 Manage Containers [open beta]
				  wrangler pubsub                 📮 Manage Pub/Sub brokers [private beta]
				  wrangler dispatch-namespace     🏗️ Manage dispatch namespaces
				  wrangler ai                     🤖 Manage AI models
				  wrangler secrets-store          🔐 Manage the Secrets Store [open beta]
				  wrangler workflows              🔁 Manage Workflows
				  wrangler pipelines              🚰 Manage Cloudflare Pipelines [open beta]
				  wrangler vpc                    🌐 Manage VPC [open beta]
				  wrangler login                  🔓 Login to Cloudflare
				  wrangler logout                 🚪 Logout from Cloudflare
<<<<<<< HEAD
				  wrangler whoami                 🕵️  Retrieve your user information
				  wrangler completions            ⌨️  Generate shell completion scripts
=======
				  wrangler whoami                 🕵️ Retrieve your user information
				  wrangler auth                   🔐 Manage authentication
>>>>>>> 12236638

				GLOBAL FLAGS
				  -c, --config    Path to Wrangler configuration file  [string]
				      --cwd       Run as if Wrangler was started in the specified directory instead of the current working directory  [string]
				  -e, --env       Environment to use for operations, and for selecting .env and .dev.vars files  [string]
				      --env-file  Path to an .env file to load - can be specified multiple times - values from earlier files are overridden by values in later files  [array]
				  -h, --help      Show help  [boolean]
				  -v, --version   Show version number  [boolean]

				Please report any issues to https://github.com/cloudflare/workers-sdk/issues/new/choose"
			`);
			expect(std.err).toMatchInlineSnapshot(`
			        "[31mX [41;31m[[41;97mERROR[41;31m][0m [1mUnknown argument: invalid-command[0m

			        "
		      `);
		});
	});

	describe("global options", () => {
		it("should display an error if duplicated --env or --config arguments are provided", async () => {
			await expect(
				runWrangler("--env prod -e prod")
			).rejects.toThrowErrorMatchingInlineSnapshot(
				`[Error: The argument "--env" expects a single value, but received multiple: ["prod","prod"].]`
			);

			await expect(
				runWrangler("--config=wrangler.toml -c example")
			).rejects.toThrowErrorMatchingInlineSnapshot(
				`[Error: The argument "--config" expects a single value, but received multiple: ["wrangler.toml","example"].]`
			);
		});

		it("should change cwd with --cwd", async () => {
			const spy = vi.spyOn(process, "chdir").mockImplementation(() => {});
			await runWrangler("--cwd /path");
			expect(process.chdir).toHaveBeenCalledTimes(1);
			expect(process.chdir).toHaveBeenCalledWith("/path");
			spy.mockRestore();
		});
	});

	describe("preview", () => {
		it("should throw an error if the deprecated command is used with positional arguments", async () => {
			await expect(
				runWrangler("preview GET")
			).rejects.toThrowErrorMatchingInlineSnapshot(
				`[Error: Unknown arguments: preview, GET]`
			);
			await expect(
				runWrangler(`preview GET "SomeBody"`)
			).rejects.toThrowErrorMatchingInlineSnapshot(
				`[Error: Unknown arguments: preview, GET, SomeBody]`
			);
		});
	});

	describe("subcommand implicit help ran on incomplete command execution", () => {
		it("no subcommand for 'secret' should display a list of available subcommands", async () => {
			await runWrangler("secret");
			await endEventLoop();
			expect(std.out).toMatchInlineSnapshot(`
				"wrangler secret

				🤫 Generate a secret that can be referenced in a Worker

				COMMANDS
				  wrangler secret put <key>     Create or update a secret variable for a Worker
				  wrangler secret delete <key>  Delete a secret variable from a Worker
				  wrangler secret list          List all secrets for a Worker
				  wrangler secret bulk [file]   Bulk upload secrets for a Worker

				GLOBAL FLAGS
				  -c, --config    Path to Wrangler configuration file  [string]
				      --cwd       Run as if Wrangler was started in the specified directory instead of the current working directory  [string]
				  -e, --env       Environment to use for operations, and for selecting .env and .dev.vars files  [string]
				      --env-file  Path to an .env file to load - can be specified multiple times - values from earlier files are overridden by values in later files  [array]
				  -h, --help      Show help  [boolean]
				  -v, --version   Show version number  [boolean]"
			`);
		});

		it("no subcommand 'kv namespace' should display a list of available subcommands", async () => {
			await runWrangler("kv namespace");
			await endEventLoop();
			expect(std.out).toMatchInlineSnapshot(`
				"wrangler kv namespace

				Interact with your Workers KV Namespaces

				COMMANDS
				  wrangler kv namespace create <namespace>  Create a new namespace
				  wrangler kv namespace list                Output a list of all KV namespaces associated with your account id
				  wrangler kv namespace delete              Delete a given namespace.
				  wrangler kv namespace rename [old-name]   Rename a KV namespace

				GLOBAL FLAGS
				  -c, --config    Path to Wrangler configuration file  [string]
				      --cwd       Run as if Wrangler was started in the specified directory instead of the current working directory  [string]
				  -e, --env       Environment to use for operations, and for selecting .env and .dev.vars files  [string]
				      --env-file  Path to an .env file to load - can be specified multiple times - values from earlier files are overridden by values in later files  [array]
				  -h, --help      Show help  [boolean]
				  -v, --version   Show version number  [boolean]"
			`);
		});

		it("no subcommand 'kv key' should display a list of available subcommands", async () => {
			await runWrangler("kv key");
			await endEventLoop();
			expect(std.out).toMatchInlineSnapshot(`
				"wrangler kv key

				Individually manage Workers KV key-value pairs

				COMMANDS
				  wrangler kv key put <key> [value]  Write a single key/value pair to the given namespace
				  wrangler kv key list               Output a list of all keys in a given namespace
				  wrangler kv key get <key>          Read a single value by key from the given namespace
				  wrangler kv key delete <key>       Remove a single key value pair from the given namespace

				GLOBAL FLAGS
				  -c, --config    Path to Wrangler configuration file  [string]
				      --cwd       Run as if Wrangler was started in the specified directory instead of the current working directory  [string]
				  -e, --env       Environment to use for operations, and for selecting .env and .dev.vars files  [string]
				      --env-file  Path to an .env file to load - can be specified multiple times - values from earlier files are overridden by values in later files  [array]
				  -h, --help      Show help  [boolean]
				  -v, --version   Show version number  [boolean]"
			`);
		});

		it("no subcommand 'kv bulk' should display a list of available subcommands", async () => {
			await runWrangler("kv bulk");
			await endEventLoop();
			expect(std.out).toMatchInlineSnapshot(`
				"wrangler kv bulk

				Interact with multiple Workers KV key-value pairs at once

				COMMANDS
				  wrangler kv bulk get <filename>     Gets multiple key-value pairs from a namespace [open beta]
				  wrangler kv bulk put <filename>     Upload multiple key-value pairs to a namespace
				  wrangler kv bulk delete <filename>  Delete multiple key-value pairs from a namespace

				GLOBAL FLAGS
				  -c, --config    Path to Wrangler configuration file  [string]
				      --cwd       Run as if Wrangler was started in the specified directory instead of the current working directory  [string]
				  -e, --env       Environment to use for operations, and for selecting .env and .dev.vars files  [string]
				      --env-file  Path to an .env file to load - can be specified multiple times - values from earlier files are overridden by values in later files  [array]
				  -h, --help      Show help  [boolean]
				  -v, --version   Show version number  [boolean]"
			`);
		});

		it("no subcommand 'r2' should display a list of available subcommands", async () => {
			await runWrangler("r2");
			await endEventLoop();
			expect(std.out).toMatchInlineSnapshot(`
				"wrangler r2

				📦 Manage R2 buckets & objects

				COMMANDS
				  wrangler r2 object  Manage R2 objects
				  wrangler r2 bucket  Manage R2 buckets
				  wrangler r2 sql     Send queries and manage R2 SQL [open beta]

				GLOBAL FLAGS
				  -c, --config    Path to Wrangler configuration file  [string]
				      --cwd       Run as if Wrangler was started in the specified directory instead of the current working directory  [string]
				  -e, --env       Environment to use for operations, and for selecting .env and .dev.vars files  [string]
				      --env-file  Path to an .env file to load - can be specified multiple times - values from earlier files are overridden by values in later files  [array]
				  -h, --help      Show help  [boolean]
				  -v, --version   Show version number  [boolean]"
			`);
		});
	});

	it("build should run `deploy --dry-run --outdir`", async () => {
		writeWranglerConfig({
			main: "index.js",
		});
		writeWorkerSource();
		await runWrangler("build");
		await endEventLoop();
		expect(std.out).toMatchInlineSnapshot(`
			"
			 ⛅️ wrangler x.x.x
			──────────────────
			Total Upload: xx KiB / gzip: xx KiB
			No bindings found.
			--dry-run: exiting now."
		`);
	});

	describe("logPossibleBugMessage()", () => {
		it("should display a 'possible bug' message", async () => {
			await logPossibleBugMessage();
			expect(std.out).toMatchInlineSnapshot(
				`"[32mIf you think this is a bug then please create an issue at https://github.com/cloudflare/workers-sdk/issues/new/choose[0m"`
			);
		});

		it("should display a 'try updating' message if there is one available", async () => {
			(updateCheck as Mock).mockImplementation(async () => "123.123.123");
			await logPossibleBugMessage();
			expect(std.out).toMatchInlineSnapshot(`
			"[32mIf you think this is a bug then please create an issue at https://github.com/cloudflare/workers-sdk/issues/new/choose[0m
			Note that there is a newer version of Wrangler available (123.123.123). Consider checking whether upgrading resolves this error."
		`);
		});

		it("should display a warning if Bun is in use", async () => {
			const original = process.versions.bun;
			process.versions.bun = "v1";
			await logPossibleBugMessage();
			expect(std.warn).toMatchInlineSnapshot(`
				"[33m▲ [43;33m[[43;30mWARNING[43;33m][0m [1mWrangler does not support the Bun runtime. Please try this command again using Node.js via \`npm\` or \`pnpm\`. Alternatively, make sure you're not passing the \`--bun\` flag when running \`bun run wrangler ...\`[0m

				"
			`);
			process.versions.bun = original;
		});
	});
});<|MERGE_RESOLUTION|>--- conflicted
+++ resolved
@@ -70,13 +70,9 @@
 				  wrangler vpc                    🌐 Manage VPC [open beta]
 				  wrangler login                  🔓 Login to Cloudflare
 				  wrangler logout                 🚪 Logout from Cloudflare
-<<<<<<< HEAD
-				  wrangler whoami                 🕵️  Retrieve your user information
-				  wrangler completions            ⌨️  Generate shell completion scripts
-=======
 				  wrangler whoami                 🕵️ Retrieve your user information
 				  wrangler auth                   🔐 Manage authentication
->>>>>>> 12236638
+				  wrangler completions            ⌨️ Generate shell completion scripts
 
 				GLOBAL FLAGS
 				  -c, --config    Path to Wrangler configuration file  [string]
@@ -140,13 +136,9 @@
 				  wrangler vpc                    🌐 Manage VPC [open beta]
 				  wrangler login                  🔓 Login to Cloudflare
 				  wrangler logout                 🚪 Logout from Cloudflare
-<<<<<<< HEAD
-				  wrangler whoami                 🕵️  Retrieve your user information
-				  wrangler completions            ⌨️  Generate shell completion scripts
-=======
 				  wrangler whoami                 🕵️ Retrieve your user information
 				  wrangler auth                   🔐 Manage authentication
->>>>>>> 12236638
+				  wrangler completions            ⌨️ Generate shell completion scripts
 
 				GLOBAL FLAGS
 				  -c, --config    Path to Wrangler configuration file  [string]
