import { getPackageManager } from "../package-manager";
import { mockConsoleMethods } from "./helpers/mock-console";
import { runInTempDir } from "./helpers/run-in-tmp";
import { runWrangler } from "./helpers/run-wrangler";
import { writeWorkerSource } from "./helpers/write-worker-source";
import writeWranglerToml from "./helpers/write-wrangler-toml";
import type { PackageManager } from "../package-manager";

describe("wrangler", () => {
	let mockPackageManager: PackageManager;
	runInTempDir();

	beforeEach(() => {
		mockPackageManager = {
			cwd: process.cwd(),
			// @ts-expect-error we're making a fake package manager here
			type: "mockpm",
			addDevDeps: jest.fn(),
			install: jest.fn(),
		};
		(getPackageManager as jest.Mock).mockResolvedValue(mockPackageManager);
	});

	const std = mockConsoleMethods();

	describe("no command", () => {
		it("should display a list of available commands", async () => {
			await runWrangler();

			expect(std.out).toMatchInlineSnapshot(`
			"wrangler

			Commands:
			  wrangler init [name]         📥 Create a wrangler.toml configuration file
			  wrangler dev [script]        👂 Start a local server for developing your worker
			  wrangler publish [script]    🆙 Publish your Worker to Cloudflare.
			  wrangler delete [script]     🗑  Delete your Worker from Cloudflare.
			  wrangler tail [worker]       🦚 Starts a log tailing session for a published Worker.
			  wrangler secret              🤫 Generate a secret that can be referenced in a Worker
			  wrangler secret:bulk <json>  🗄️  Bulk upload secrets for a Worker
			  wrangler kv:namespace        🗂️  Interact with your Workers KV Namespaces
			  wrangler kv:key              🔑 Individually manage Workers KV key-value pairs
			  wrangler kv:bulk             💪 Interact with multiple Workers KV key-value pairs at once
			  wrangler pages               ⚡️ Configure Cloudflare Pages
			  wrangler r2                  📦 Interact with an R2 store
			  wrangler dispatch-namespace  📦 Interact with a dispatch namespace
			  wrangler d1                  🗄  Interact with a D1 database
			  wrangler pubsub              📮 Interact and manage Pub/Sub Brokers
			  wrangler login               🔓 Login to Cloudflare
			  wrangler logout              🚪 Logout from Cloudflare
			  wrangler whoami              🕵️  Retrieve your user info and test your auth config
<<<<<<< HEAD
			  wrangler types               📝  Generate types from bindings & module rules in config
			  wrangler deployments         🚢 Logs the 10 most recent deployments with 'Version ID', 'Version number','Author name', and 'Latest deploy'
=======
			  wrangler types               📝 Generate types from bindings & module rules in config
>>>>>>> 14c44588

			Flags:
			  -c, --config   Path to .toml configuration file  [string]
			  -h, --help     Show help  [boolean]
			  -v, --version  Show version number  [boolean]"
		`);

			expect(std.err).toMatchInlineSnapshot(`""`);
		});
	});

	describe("invalid command", () => {
		it("should display an error", async () => {
			await expect(
				runWrangler("invalid-command")
			).rejects.toThrowErrorMatchingInlineSnapshot(
				`"Unknown argument: invalid-command"`
			);

			expect(std.out).toMatchInlineSnapshot(`
			"
			wrangler

			Commands:
			  wrangler init [name]         📥 Create a wrangler.toml configuration file
			  wrangler dev [script]        👂 Start a local server for developing your worker
			  wrangler publish [script]    🆙 Publish your Worker to Cloudflare.
			  wrangler delete [script]     🗑  Delete your Worker from Cloudflare.
			  wrangler tail [worker]       🦚 Starts a log tailing session for a published Worker.
			  wrangler secret              🤫 Generate a secret that can be referenced in a Worker
			  wrangler secret:bulk <json>  🗄️  Bulk upload secrets for a Worker
			  wrangler kv:namespace        🗂️  Interact with your Workers KV Namespaces
			  wrangler kv:key              🔑 Individually manage Workers KV key-value pairs
			  wrangler kv:bulk             💪 Interact with multiple Workers KV key-value pairs at once
			  wrangler pages               ⚡️ Configure Cloudflare Pages
			  wrangler r2                  📦 Interact with an R2 store
			  wrangler dispatch-namespace  📦 Interact with a dispatch namespace
			  wrangler d1                  🗄  Interact with a D1 database
			  wrangler pubsub              📮 Interact and manage Pub/Sub Brokers
			  wrangler login               🔓 Login to Cloudflare
			  wrangler logout              🚪 Logout from Cloudflare
			  wrangler whoami              🕵️  Retrieve your user info and test your auth config
<<<<<<< HEAD
			  wrangler types               📝  Generate types from bindings & module rules in config
			  wrangler deployments         🚢 Logs the 10 most recent deployments with 'Version ID', 'Version number','Author name', and 'Latest deploy'
=======
			  wrangler types               📝 Generate types from bindings & module rules in config
>>>>>>> 14c44588

			Flags:
			  -c, --config   Path to .toml configuration file  [string]
			  -h, --help     Show help  [boolean]
			  -v, --version  Show version number  [boolean]"
		`);
			expect(std.err).toMatchInlineSnapshot(`
			        "[31mX [41;31m[[41;97mERROR[41;31m][0m [1mUnknown argument: invalid-command[0m

			        "
		      `);
		});
	});

	describe("preview", () => {
		it("should throw an error if the deprecated command is used with positional arguments", async () => {
			await expect(runWrangler("preview GET")).rejects
				.toThrowErrorMatchingInlineSnapshot(`
              "Deprecation:
              The \`wrangler preview\` command has been deprecated.
              Try using \`wrangler dev\` to to try out a worker during development.
              "
            `);
			await expect(runWrangler(`preview GET "SomeBody"`)).rejects
				.toThrowErrorMatchingInlineSnapshot(`
              "Deprecation:
              The \`wrangler preview\` command has been deprecated.
              Try using \`wrangler dev\` to to try out a worker during development.
              "
            `);
		});
	});

	describe("subcommand implicit help ran on incomplete command execution", () => {
		it("no subcommand for 'secret' should display a list of available subcommands", async () => {
			await runWrangler("secret");
			await endEventLoop();
			expect(std.out).toMatchInlineSnapshot(`
			"wrangler secret

			🤫 Generate a secret that can be referenced in a Worker

			Commands:
			  wrangler secret put <key>     Create or update a secret variable for a Worker
			  wrangler secret delete <key>  Delete a secret variable from a Worker
			  wrangler secret list          List all secrets for a Worker

			Flags:
			  -c, --config   Path to .toml configuration file  [string]
			  -h, --help     Show help  [boolean]
			  -v, --version  Show version number  [boolean]"
		`);
		});

		it("no subcommand 'kv:namespace' should display a list of available subcommands", async () => {
			await runWrangler("kv:namespace");
			await endEventLoop();
			expect(std.out).toMatchInlineSnapshot(`
			        "wrangler kv:namespace

			        🗂️  Interact with your Workers KV Namespaces

			        Commands:
			          wrangler kv:namespace create <namespace>  Create a new namespace
			          wrangler kv:namespace list                Outputs a list of all KV namespaces associated with your account id.
			          wrangler kv:namespace delete              Deletes a given namespace.

			        Flags:
			          -c, --config   Path to .toml configuration file  [string]
			          -h, --help     Show help  [boolean]
			          -v, --version  Show version number  [boolean]"
		      `);
		});

		it("no subcommand 'kv:key' should display a list of available subcommands", async () => {
			await runWrangler("kv:key");
			await endEventLoop();
			expect(std.out).toMatchInlineSnapshot(`
			        "wrangler kv:key

			        🔑 Individually manage Workers KV key-value pairs

			        Commands:
			          wrangler kv:key put <key> [value]  Writes a single key/value pair to the given namespace.
			          wrangler kv:key list               Outputs a list of all keys in a given namespace.
			          wrangler kv:key get <key>          Reads a single value by key from the given namespace.
			          wrangler kv:key delete <key>       Removes a single key value pair from the given namespace.

			        Flags:
			          -c, --config   Path to .toml configuration file  [string]
			          -h, --help     Show help  [boolean]
			          -v, --version  Show version number  [boolean]"
		      `);
		});

		it("no subcommand 'kv:bulk' should display a list of available subcommands", async () => {
			await runWrangler("kv:bulk");
			await endEventLoop();
			expect(std.out).toMatchInlineSnapshot(`
			        "wrangler kv:bulk

			        💪 Interact with multiple Workers KV key-value pairs at once

			        Commands:
			          wrangler kv:bulk put <filename>     Upload multiple key-value pairs to a namespace
			          wrangler kv:bulk delete <filename>  Delete multiple key-value pairs from a namespace

			        Flags:
			          -c, --config   Path to .toml configuration file  [string]
			          -h, --help     Show help  [boolean]
			          -v, --version  Show version number  [boolean]"
		      `);
		});

		it("no subcommand 'r2' should display a list of available subcommands", async () => {
			await runWrangler("r2");
			await endEventLoop();
			expect(std.out).toMatchInlineSnapshot(`
			"wrangler r2

			📦 Interact with an R2 store

			Commands:
			  wrangler r2 object  Manage R2 objects
			  wrangler r2 bucket  Manage R2 buckets

			Flags:
			  -c, --config   Path to .toml configuration file  [string]
			  -h, --help     Show help  [boolean]
			  -v, --version  Show version number  [boolean]"
		`);
		});
	});

	it("should print a deprecation message for 'build' and then try to run `publish --dry-run --outdir`", async () => {
		writeWranglerToml({
			main: "index.js",
		});
		writeWorkerSource();
		await runWrangler("build");
		await endEventLoop();
		expect(std.out).toMatchInlineSnapshot(`
		"[33m▲ [43;33m[[43;30mWARNING[43;33m][0m [1mDeprecation: \`wrangler build\` has been deprecated.[0m

		  Please refer to [4mhttps://developers.cloudflare.com/workers/wrangler/migration/deprecations/#build[0m
		  for more information.
		  Attempting to run \`wrangler publish --dry-run --outdir=dist\` for you instead:


		Total Upload: xx KiB / gzip: xx KiB
		--dry-run: exiting now."
	`);
	});
});

function endEventLoop() {
	return new Promise((resolve) => setImmediate(resolve));
}<|MERGE_RESOLUTION|>--- conflicted
+++ resolved
@@ -49,12 +49,8 @@
 			  wrangler login               🔓 Login to Cloudflare
 			  wrangler logout              🚪 Logout from Cloudflare
 			  wrangler whoami              🕵️  Retrieve your user info and test your auth config
-<<<<<<< HEAD
 			  wrangler types               📝  Generate types from bindings & module rules in config
 			  wrangler deployments         🚢 Logs the 10 most recent deployments with 'Version ID', 'Version number','Author name', and 'Latest deploy'
-=======
-			  wrangler types               📝 Generate types from bindings & module rules in config
->>>>>>> 14c44588
 
 			Flags:
 			  -c, --config   Path to .toml configuration file  [string]
@@ -97,12 +93,8 @@
 			  wrangler login               🔓 Login to Cloudflare
 			  wrangler logout              🚪 Logout from Cloudflare
 			  wrangler whoami              🕵️  Retrieve your user info and test your auth config
-<<<<<<< HEAD
 			  wrangler types               📝  Generate types from bindings & module rules in config
 			  wrangler deployments         🚢 Logs the 10 most recent deployments with 'Version ID', 'Version number','Author name', and 'Latest deploy'
-=======
-			  wrangler types               📝 Generate types from bindings & module rules in config
->>>>>>> 14c44588
 
 			Flags:
 			  -c, --config   Path to .toml configuration file  [string]
