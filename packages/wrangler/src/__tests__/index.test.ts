import { vi } from "vitest";
import { getPackageManager } from "../package-manager";
import { updateCheck } from "../update-check";
import { logPossibleBugMessage } from "../utils/logPossibleBugMessage";
import { endEventLoop } from "./helpers/end-event-loop";
import { mockConsoleMethods } from "./helpers/mock-console";
import { runInTempDir } from "./helpers/run-in-tmp";
import { runWrangler } from "./helpers/run-wrangler";
import { writeWorkerSource } from "./helpers/write-worker-source";
import { writeWranglerConfig } from "./helpers/write-wrangler-config";
import type { PackageManager } from "../package-manager";
import type { Mock } from "vitest";

describe("wrangler", () => {
	let mockPackageManager: PackageManager;
	runInTempDir();

	beforeEach(() => {
		mockPackageManager = {
			cwd: process.cwd(),
			// @ts-expect-error we're making a fake package manager here
			type: "mockpm",
			addDevDeps: vi.fn(),
			install: vi.fn(),
		};
		(getPackageManager as Mock).mockResolvedValue(mockPackageManager);
	});

	const std = mockConsoleMethods();

	describe("no command", () => {
		it("should display a list of available commands", async () => {
			await runWrangler();

			expect(std.out).toMatchInlineSnapshot(`
				"wrangler

				COMMANDS
				  wrangler docs [search..]        📚 Open Wrangler's command documentation in your browser

				  wrangler init [name]            📥 Initialize a basic Worker
				  wrangler dev [script]           👂 Start a local server for developing your Worker
<<<<<<< HEAD
				  wrangler deploy [script]        🆙 Deploy a Worker to Cloudflare. Capture deployment output (ND-JSON) via WRANGLER_OUTPUT_FILE_PATH or WRANGLER_OUTPUT_FILE_DIRECTORY. Docs: https://developers.cloudflare.com/workers/wrangler/system-environment-variables/
=======
				  wrangler deploy [script]        🆙 Deploy a Worker to Cloudflare
				  wrangler setup                  🪄 Setup a project to work on Cloudflare [experimental]
>>>>>>> 16749585
				  wrangler deployments            🚢 List and view the current and past deployments for your Worker
				  wrangler rollback [version-id]  🔙 Rollback a deployment for a Worker
				  wrangler versions               🫧 List, view, upload and deploy Versions of your Worker to Cloudflare
				  wrangler triggers               🎯 Updates the triggers of your current deployment [experimental]
				  wrangler delete [script]        🗑  Delete a Worker from Cloudflare
				  wrangler tail [worker]          🦚 Start a log tailing session for a Worker
				  wrangler secret                 🤫 Generate a secret that can be referenced in a Worker
				  wrangler types [path]           📝 Generate types from your Worker configuration

				  wrangler kv                     🗂️  Manage Workers KV Namespaces
				  wrangler queues                 📬 Manage Workers Queues
				  wrangler r2                     📦 Manage R2 buckets & objects
				  wrangler d1                     🗄  Manage Workers D1 databases
				  wrangler vectorize              🧮 Manage Vectorize indexes
				  wrangler hyperdrive             🚀 Manage Hyperdrive databases
				  wrangler cert                   🪪 Manage client mTLS certificates and CA certificate chains used for secured connections [open-beta]
				  wrangler pages                  ⚡️ Configure Cloudflare Pages
				  wrangler mtls-certificate       🪪 Manage certificates used for mTLS connections
				  wrangler containers             📦 Manage Containers [open-beta]
				  wrangler pubsub                 📮 Manage Pub/Sub brokers [private beta]
				  wrangler dispatch-namespace     🏗️  Manage dispatch namespaces
				  wrangler ai                     🤖 Manage AI models
				  wrangler secrets-store          🔐 Manage the Secrets Store [open-beta]
				  wrangler workflows              🔁 Manage Workflows
				  wrangler pipelines              🚰 Manage Cloudflare Pipelines [open-beta]
				  wrangler vpc                    🌐 Manage VPC [open-beta]
				  wrangler login                  🔓 Login to Cloudflare
				  wrangler logout                 🚪 Logout from Cloudflare
				  wrangler whoami                 🕵️  Retrieve your user information

				GLOBAL FLAGS
				  -c, --config    Path to Wrangler configuration file  [string]
				      --cwd       Run as if Wrangler was started in the specified directory instead of the current working directory  [string]
				  -e, --env       Environment to use for operations, and for selecting .env and .dev.vars files  [string]
				      --env-file  Path to an .env file to load - can be specified multiple times - values from earlier files are overridden by values in later files  [array]
				  -h, --help      Show help  [boolean]
				  -v, --version   Show version number  [boolean]

				Please report any issues to https://github.com/cloudflare/workers-sdk/issues/new/choose"
			`);

			expect(std.err).toMatchInlineSnapshot(`""`);
		});
	});

	describe("invalid command", () => {
		it("should display an error", async () => {
			await expect(
				runWrangler("invalid-command")
			).rejects.toThrowErrorMatchingInlineSnapshot(
				`[Error: Unknown argument: invalid-command]`
			);

			expect(std.out).toMatchInlineSnapshot(`
				"
				wrangler

				COMMANDS
				  wrangler docs [search..]        📚 Open Wrangler's command documentation in your browser

				  wrangler init [name]            📥 Initialize a basic Worker
				  wrangler dev [script]           👂 Start a local server for developing your Worker
<<<<<<< HEAD
				  wrangler deploy [script]        🆙 Deploy a Worker to Cloudflare. Capture deployment output (ND-JSON) via WRANGLER_OUTPUT_FILE_PATH or WRANGLER_OUTPUT_FILE_DIRECTORY. Docs: https://developers.cloudflare.com/workers/wrangler/system-environment-variables/
=======
				  wrangler deploy [script]        🆙 Deploy a Worker to Cloudflare
				  wrangler setup                  🪄 Setup a project to work on Cloudflare [experimental]
>>>>>>> 16749585
				  wrangler deployments            🚢 List and view the current and past deployments for your Worker
				  wrangler rollback [version-id]  🔙 Rollback a deployment for a Worker
				  wrangler versions               🫧 List, view, upload and deploy Versions of your Worker to Cloudflare
				  wrangler triggers               🎯 Updates the triggers of your current deployment [experimental]
				  wrangler delete [script]        🗑  Delete a Worker from Cloudflare
				  wrangler tail [worker]          🦚 Start a log tailing session for a Worker
				  wrangler secret                 🤫 Generate a secret that can be referenced in a Worker
				  wrangler types [path]           📝 Generate types from your Worker configuration

				  wrangler kv                     🗂️  Manage Workers KV Namespaces
				  wrangler queues                 📬 Manage Workers Queues
				  wrangler r2                     📦 Manage R2 buckets & objects
				  wrangler d1                     🗄  Manage Workers D1 databases
				  wrangler vectorize              🧮 Manage Vectorize indexes
				  wrangler hyperdrive             🚀 Manage Hyperdrive databases
				  wrangler cert                   🪪 Manage client mTLS certificates and CA certificate chains used for secured connections [open-beta]
				  wrangler pages                  ⚡️ Configure Cloudflare Pages
				  wrangler mtls-certificate       🪪 Manage certificates used for mTLS connections
				  wrangler containers             📦 Manage Containers [open-beta]
				  wrangler pubsub                 📮 Manage Pub/Sub brokers [private beta]
				  wrangler dispatch-namespace     🏗️  Manage dispatch namespaces
				  wrangler ai                     🤖 Manage AI models
				  wrangler secrets-store          🔐 Manage the Secrets Store [open-beta]
				  wrangler workflows              🔁 Manage Workflows
				  wrangler pipelines              🚰 Manage Cloudflare Pipelines [open-beta]
				  wrangler vpc                    🌐 Manage VPC [open-beta]
				  wrangler login                  🔓 Login to Cloudflare
				  wrangler logout                 🚪 Logout from Cloudflare
				  wrangler whoami                 🕵️  Retrieve your user information

				GLOBAL FLAGS
				  -c, --config    Path to Wrangler configuration file  [string]
				      --cwd       Run as if Wrangler was started in the specified directory instead of the current working directory  [string]
				  -e, --env       Environment to use for operations, and for selecting .env and .dev.vars files  [string]
				      --env-file  Path to an .env file to load - can be specified multiple times - values from earlier files are overridden by values in later files  [array]
				  -h, --help      Show help  [boolean]
				  -v, --version   Show version number  [boolean]

				Please report any issues to https://github.com/cloudflare/workers-sdk/issues/new/choose"
			`);
			expect(std.err).toMatchInlineSnapshot(`
			        "[31mX [41;31m[[41;97mERROR[41;31m][0m [1mUnknown argument: invalid-command[0m

			        "
		      `);
		});
	});

	describe("global options", () => {
		it("should display an error if duplicated --env or --config arguments are provided", async () => {
			await expect(
				runWrangler("--env prod -e prod")
			).rejects.toThrowErrorMatchingInlineSnapshot(
				`[Error: The argument "--env" expects a single value, but received multiple: ["prod","prod"].]`
			);

			await expect(
				runWrangler("--config=wrangler.toml -c example")
			).rejects.toThrowErrorMatchingInlineSnapshot(
				`[Error: The argument "--config" expects a single value, but received multiple: ["wrangler.toml","example"].]`
			);
		});

		it("should change cwd with --cwd", async () => {
			const spy = vi.spyOn(process, "chdir").mockImplementation(() => {});
			await runWrangler("--cwd /path");
			expect(process.chdir).toHaveBeenCalledTimes(1);
			expect(process.chdir).toHaveBeenCalledWith("/path");
			spy.mockRestore();
		});
	});

	describe("preview", () => {
		it("should throw an error if the deprecated command is used with positional arguments", async () => {
			await expect(
				runWrangler("preview GET")
			).rejects.toThrowErrorMatchingInlineSnapshot(
				`[Error: Unknown arguments: preview, GET]`
			);
			await expect(
				runWrangler(`preview GET "SomeBody"`)
			).rejects.toThrowErrorMatchingInlineSnapshot(
				`[Error: Unknown arguments: preview, GET, SomeBody]`
			);
		});
	});

	describe("subcommand implicit help ran on incomplete command execution", () => {
		it("no subcommand for 'secret' should display a list of available subcommands", async () => {
			await runWrangler("secret");
			await endEventLoop();
			expect(std.out).toMatchInlineSnapshot(`
				"wrangler secret

				🤫 Generate a secret that can be referenced in a Worker

				COMMANDS
				  wrangler secret put <key>     Create or update a secret variable for a Worker
				  wrangler secret delete <key>  Delete a secret variable from a Worker
				  wrangler secret list          List all secrets for a Worker
				  wrangler secret bulk [file]   Bulk upload secrets for a Worker

				GLOBAL FLAGS
				  -c, --config    Path to Wrangler configuration file  [string]
				      --cwd       Run as if Wrangler was started in the specified directory instead of the current working directory  [string]
				  -e, --env       Environment to use for operations, and for selecting .env and .dev.vars files  [string]
				      --env-file  Path to an .env file to load - can be specified multiple times - values from earlier files are overridden by values in later files  [array]
				  -h, --help      Show help  [boolean]
				  -v, --version   Show version number  [boolean]"
			`);
		});

		it("no subcommand 'kv namespace' should display a list of available subcommands", async () => {
			await runWrangler("kv namespace");
			await endEventLoop();
			expect(std.out).toMatchInlineSnapshot(`
				"wrangler kv namespace

				Interact with your Workers KV Namespaces

				COMMANDS
				  wrangler kv namespace create <namespace>  Create a new namespace
				  wrangler kv namespace list                Output a list of all KV namespaces associated with your account id
				  wrangler kv namespace delete              Delete a given namespace.
				  wrangler kv namespace rename [old-name]   Rename a KV namespace

				GLOBAL FLAGS
				  -c, --config    Path to Wrangler configuration file  [string]
				      --cwd       Run as if Wrangler was started in the specified directory instead of the current working directory  [string]
				  -e, --env       Environment to use for operations, and for selecting .env and .dev.vars files  [string]
				      --env-file  Path to an .env file to load - can be specified multiple times - values from earlier files are overridden by values in later files  [array]
				  -h, --help      Show help  [boolean]
				  -v, --version   Show version number  [boolean]"
			`);
		});

		it("no subcommand 'kv key' should display a list of available subcommands", async () => {
			await runWrangler("kv key");
			await endEventLoop();
			expect(std.out).toMatchInlineSnapshot(`
				"wrangler kv key

				Individually manage Workers KV key-value pairs

				COMMANDS
				  wrangler kv key put <key> [value]  Write a single key/value pair to the given namespace
				  wrangler kv key list               Output a list of all keys in a given namespace
				  wrangler kv key get <key>          Read a single value by key from the given namespace
				  wrangler kv key delete <key>       Remove a single key value pair from the given namespace

				GLOBAL FLAGS
				  -c, --config    Path to Wrangler configuration file  [string]
				      --cwd       Run as if Wrangler was started in the specified directory instead of the current working directory  [string]
				  -e, --env       Environment to use for operations, and for selecting .env and .dev.vars files  [string]
				      --env-file  Path to an .env file to load - can be specified multiple times - values from earlier files are overridden by values in later files  [array]
				  -h, --help      Show help  [boolean]
				  -v, --version   Show version number  [boolean]"
			`);
		});

		it("no subcommand 'kv bulk' should display a list of available subcommands", async () => {
			await runWrangler("kv bulk");
			await endEventLoop();
			expect(std.out).toMatchInlineSnapshot(`
				"wrangler kv bulk

				Interact with multiple Workers KV key-value pairs at once

				COMMANDS
				  wrangler kv bulk get <filename>     Gets multiple key-value pairs from a namespace [open-beta]
				  wrangler kv bulk put <filename>     Upload multiple key-value pairs to a namespace
				  wrangler kv bulk delete <filename>  Delete multiple key-value pairs from a namespace

				GLOBAL FLAGS
				  -c, --config    Path to Wrangler configuration file  [string]
				      --cwd       Run as if Wrangler was started in the specified directory instead of the current working directory  [string]
				  -e, --env       Environment to use for operations, and for selecting .env and .dev.vars files  [string]
				      --env-file  Path to an .env file to load - can be specified multiple times - values from earlier files are overridden by values in later files  [array]
				  -h, --help      Show help  [boolean]
				  -v, --version   Show version number  [boolean]"
			`);
		});

		it("no subcommand 'r2' should display a list of available subcommands", async () => {
			await runWrangler("r2");
			await endEventLoop();
			expect(std.out).toMatchInlineSnapshot(`
				"wrangler r2

				📦 Manage R2 buckets & objects

				COMMANDS
				  wrangler r2 object  Manage R2 objects
				  wrangler r2 bucket  Manage R2 buckets
				  wrangler r2 sql     Send queries and manage R2 SQL [open-beta]

				GLOBAL FLAGS
				  -c, --config    Path to Wrangler configuration file  [string]
				      --cwd       Run as if Wrangler was started in the specified directory instead of the current working directory  [string]
				  -e, --env       Environment to use for operations, and for selecting .env and .dev.vars files  [string]
				      --env-file  Path to an .env file to load - can be specified multiple times - values from earlier files are overridden by values in later files  [array]
				  -h, --help      Show help  [boolean]
				  -v, --version   Show version number  [boolean]"
			`);
		});
	});

	it("build should run `deploy --dry-run --outdir`", async () => {
		writeWranglerConfig({
			main: "index.js",
		});
		writeWorkerSource();
		await runWrangler("build");
		await endEventLoop();
		expect(std.out).toMatchInlineSnapshot(`
			"
			 ⛅️ wrangler x.x.x
			──────────────────
			Total Upload: xx KiB / gzip: xx KiB
			No bindings found.
			--dry-run: exiting now."
		`);
	});

	describe("logPossibleBugMessage()", () => {
		it("should display a 'possible bug' message", async () => {
			await logPossibleBugMessage();
			expect(std.out).toMatchInlineSnapshot(
				`"[32mIf you think this is a bug then please create an issue at https://github.com/cloudflare/workers-sdk/issues/new/choose[0m"`
			);
		});

		it("should display a 'try updating' message if there is one available", async () => {
			(updateCheck as Mock).mockImplementation(async () => "123.123.123");
			await logPossibleBugMessage();
			expect(std.out).toMatchInlineSnapshot(`
			"[32mIf you think this is a bug then please create an issue at https://github.com/cloudflare/workers-sdk/issues/new/choose[0m
			Note that there is a newer version of Wrangler available (123.123.123). Consider checking whether upgrading resolves this error."
		`);
		});

		it("should display a warning if Bun is in use", async () => {
			const original = process.versions.bun;
			process.versions.bun = "v1";
			await logPossibleBugMessage();
			expect(std.warn).toMatchInlineSnapshot(`
				"[33m▲ [43;33m[[43;30mWARNING[43;33m][0m [1mWrangler does not support the Bun runtime. Please try this command again using Node.js via \`npm\` or \`pnpm\`. Alternatively, make sure you're not passing the \`--bun\` flag when running \`bun run wrangler ...\`[0m

				"
			`);
			process.versions.bun = original;
		});
	});
});<|MERGE_RESOLUTION|>--- conflicted
+++ resolved
@@ -40,12 +40,8 @@
 
 				  wrangler init [name]            📥 Initialize a basic Worker
 				  wrangler dev [script]           👂 Start a local server for developing your Worker
-<<<<<<< HEAD
 				  wrangler deploy [script]        🆙 Deploy a Worker to Cloudflare. Capture deployment output (ND-JSON) via WRANGLER_OUTPUT_FILE_PATH or WRANGLER_OUTPUT_FILE_DIRECTORY. Docs: https://developers.cloudflare.com/workers/wrangler/system-environment-variables/
-=======
-				  wrangler deploy [script]        🆙 Deploy a Worker to Cloudflare
 				  wrangler setup                  🪄 Setup a project to work on Cloudflare [experimental]
->>>>>>> 16749585
 				  wrangler deployments            🚢 List and view the current and past deployments for your Worker
 				  wrangler rollback [version-id]  🔙 Rollback a deployment for a Worker
 				  wrangler versions               🫧 List, view, upload and deploy Versions of your Worker to Cloudflare
@@ -108,12 +104,8 @@
 
 				  wrangler init [name]            📥 Initialize a basic Worker
 				  wrangler dev [script]           👂 Start a local server for developing your Worker
-<<<<<<< HEAD
 				  wrangler deploy [script]        🆙 Deploy a Worker to Cloudflare. Capture deployment output (ND-JSON) via WRANGLER_OUTPUT_FILE_PATH or WRANGLER_OUTPUT_FILE_DIRECTORY. Docs: https://developers.cloudflare.com/workers/wrangler/system-environment-variables/
-=======
-				  wrangler deploy [script]        🆙 Deploy a Worker to Cloudflare
 				  wrangler setup                  🪄 Setup a project to work on Cloudflare [experimental]
->>>>>>> 16749585
 				  wrangler deployments            🚢 List and view the current and past deployments for your Worker
 				  wrangler rollback [version-id]  🔙 Rollback a deployment for a Worker
 				  wrangler versions               🫧 List, view, upload and deploy Versions of your Worker to Cloudflare
