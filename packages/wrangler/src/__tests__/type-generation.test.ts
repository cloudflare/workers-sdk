--- conflicted
+++ resolved
@@ -6,20 +6,12 @@
 import { runWrangler } from "./helpers/run-wrangler";
 import type { EnvironmentNonInheritable } from "../config/environment";
 
-<<<<<<< HEAD
-const bindingsConfigMock: Partial<Config> = {
-	kv_namespaces: [
-		{ binding: "TEST_KV_NAMESPACE", id: "1234" },
-		{ binding: "TEST-KV-NAMESPACE2", id: "12345" },
-	],
-=======
 const bindingsConfigMock: Omit<
 	EnvironmentNonInheritable,
 	"define" | "tail_consumers" | "constellation" | "cloudchamber"
 > &
 	Record<string, unknown> = {
 	kv_namespaces: [{ binding: "TEST_KV_NAMESPACE", id: "1234" }],
->>>>>>> 7d160c7f
 	vars: {
 		SOMETHING: "asdasdfasdf",
 		ANOTHER: "thing",
@@ -239,38 +231,6 @@
 		await runWrangler("types");
 		expect(std.out).toMatchInlineSnapshot(`
 		"interface Env {
-<<<<<<< HEAD
-			"TEST_KV_NAMESPACE": KVNamespace;
-			"TEST-KV-NAMESPACE2": KVNamespace;
-			"SOMETHING": \\"asdasdfasdf\\";
-			"ANOTHER": \\"thing\\";
-			"some-dash-var": \\"foo\\";
-			"OBJECT_VAR": {\\"enterprise\\":\\"1701-D\\",\\"activeDuty\\":true,\\"captian\\":\\"Picard\\"};
-			"DURABLE_TEST1": DurableObjectNamespace;
-			"DURABLE_TEST2": DurableObjectNamespace;
-			"DURABLE-TEST3": DurableObjectNamespace;
-			"R2_BUCKET_BINDING": R2Bucket;
-			"R2-BUCKET-BINDING": R2Bucket;
-			"D1_TESTING_SOMETHING": D1Database;
-			"D1-TESTING-SOMETHING": D1Database;
-			"SERVICE_BINDING": Fetcher;
-			"SERVICE-BINDING2": Fetcher;
-			"AE_DATASET_BINDING": AnalyticsEngineDataset;
-			"AE-DATASET-BINDING": AnalyticsEngineDataset;
-			"NAMESPACE_BINDING": DispatchNamespace;
-			"NAMESPACE-BINDING2": DispatchNamespace;
-			"LOGFWDR_SCHEMA": any;
-			"SOME_DATA_BLOB1": ArrayBuffer;
-			"SOME_DATA_BLOB2": ArrayBuffer;
-			"SOME-OTHER-DATA-BLOB": ArrayBuffer;
-			"SOME_TEXT_BLOB1": string;
-			"SOME_TEXT_BLOB2": string;
-			"SOME-OTHER-TEXT-BLOB": string;
-			"testing_unsafe": any;
-			"testing_unsafe2": any;
-			"TEST_QUEUE_BINDING": Queue;
-			"TEST-QUEUE-BINDING2": Queue;
-=======
 			TEST_KV_NAMESPACE: KVNamespace;
 			SOMETHING: \\"asdasdfasdf\\";
 			ANOTHER: \\"thing\\";
@@ -295,7 +255,6 @@
 			MTLS_BINDING: Fetcher;
 			BROWSER_BINDING: Fetcher;
 			AI_BINDING: unknown;
->>>>>>> 7d160c7f
 		}
 		declare module \\"*.txt\\" {
 			const value: string;
