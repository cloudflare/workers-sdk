<<<<<<< HEAD
import { DeploymentType, NodeGroup } from "../../cloudchamber/client";
import type { DeploymentV2 } from "../../cloudchamber/client";
=======
import {
	DeploymentType,
	NodeGroup,
	PlacementStatusHealth,
} from "../../cloudchamber/client";
import type {
	DeploymentV2,
	PlacementWithEvents,
} from "../../cloudchamber/client";

export const MOCK_DEPLOYMENTS: DeploymentV2[] = [
	{
		id: "1",
		type: DeploymentType.DEFAULT,
		created_at: "123",
		account_id: "123",
		vcpu: 4,
		memory: "400MB",
		version: 1,
		image: "hello",
		location: {
			name: "sfo06",
			enabled: true,
		},
		network: {
			ipv4: "1.1.1.1",
		},
		placements_ref: "http://ref",
		node_group: NodeGroup.METAL,
	},
	{
		id: "2",
		type: DeploymentType.DEFAULT,
		created_at: "1234",
		account_id: "123",
		vcpu: 4,
		memory: "400MB",
		version: 2,
		image: "hello",
		location: {
			name: "sfo06",
			enabled: true,
		},
		network: {
			ipv4: "1.1.1.2",
		},
		current_placement: {
			deployment_version: 2,
			status: { health: PlacementStatusHealth.RUNNING },
			deployment_id: "2",
			terminate: false,
			created_at: "123",
			id: "1",
		},
		placements_ref: "http://ref",
		node_group: NodeGroup.METAL,
	},
];
>>>>>>> 1b195bd0

export const MOCK_DEPLOYMENTS_COMPLEX: DeploymentV2[] = [
	{
		id: "1",
		type: DeploymentType.DEFAULT,
		created_at: "123",
		account_id: "123",
		vcpu: 4,
		memory: "400MB",
		version: 1,
		image: "hello",
		location: {
			name: "sfo06",
			enabled: true,
		},
		network: {
			ipv4: "1.1.1.1",
		},
		placements_ref: "http://ref",
		node_group: NodeGroup.METAL,
	},
	{
		id: "2",
		type: DeploymentType.DEFAULT,
		created_at: "1234",
		account_id: "123",
		vcpu: 4,
		memory: "400MB",
		version: 2,
		image: "hello",
		location: {
			name: "sfo06",
			enabled: true,
		},
		network: {
			ipv4: "1.1.1.2",
		},
		current_placement: {
			deployment_version: 2,
			status: { health: PlacementStatusHealth.RUNNING },
			deployment_id: "2",
			terminate: false,
			created_at: "123",
			id: "1",
		},
		placements_ref: "http://ref",
		node_group: NodeGroup.METAL,
	},
	{
		id: "3",
		type: DeploymentType.DEFAULT,
		created_at: "123",
		account_id: "123",
		vcpu: 4,
		memory: "400MB",
		version: 1,
		image: "hello",
		location: {
			name: "sfo06",
			enabled: true,
		},
		network: {
			ipv4: "1.1.1.1",
		},
		placements_ref: "http://ref",
		node_group: NodeGroup.METAL,
	},
	{
		id: "4",
		type: DeploymentType.DEFAULT,
		created_at: "1234",
		account_id: "123",
		vcpu: 4,
		memory: "400MB",
		version: 2,
		image: "hello",
		location: {
			name: "sfo06",
			enabled: true,
		},
		network: {
			ipv4: "1.1.1.2",
		},
		current_placement: {
			deployment_version: 2,
			status: { health: PlacementStatusHealth.RUNNING },
			deployment_id: "2",
			terminate: false,
			created_at: "123",
			id: "1",
		},
		placements_ref: "http://ref",
		node_group: NodeGroup.METAL,
	},
<<<<<<< HEAD
=======
];

export const MOCK_PLACEMENTS: PlacementWithEvents[] = [
	{
		id: "2",
		created_at: "123",
		deployment_id: "1",
		deployment_version: 2,
		terminate: false,
		events: [],
		status: { health: PlacementStatusHealth.STOPPED },
	},
	{
		id: "3",
		created_at: "123",
		deployment_id: "1",
		deployment_version: 3,
		terminate: false,
		events: [],
		status: { health: PlacementStatusHealth.FAILED },
	},
	{
		id: "1",
		created_at: "123",
		deployment_id: "1",
		deployment_version: 4,
		terminate: false,
		events: [],
		status: { health: PlacementStatusHealth.RUNNING },
	},
>>>>>>> 1b195bd0
];<|MERGE_RESOLUTION|>--- conflicted
+++ resolved
@@ -1,7 +1,3 @@
-<<<<<<< HEAD
-import { DeploymentType, NodeGroup } from "../../cloudchamber/client";
-import type { DeploymentV2 } from "../../cloudchamber/client";
-=======
 import {
 	DeploymentType,
 	NodeGroup,
@@ -60,7 +56,6 @@
 		node_group: NodeGroup.METAL,
 	},
 ];
->>>>>>> 1b195bd0
 
 export const MOCK_DEPLOYMENTS_COMPLEX: DeploymentV2[] = [
 	{
@@ -155,8 +150,6 @@
 		placements_ref: "http://ref",
 		node_group: NodeGroup.METAL,
 	},
-<<<<<<< HEAD
-=======
 ];
 
 export const MOCK_PLACEMENTS: PlacementWithEvents[] = [
@@ -187,5 +180,4 @@
 		events: [],
 		status: { health: PlacementStatusHealth.RUNNING },
 	},
->>>>>>> 1b195bd0
 ];