--- conflicted
+++ resolved
@@ -53,14 +53,24 @@
 		);
 	};
 
-<<<<<<< HEAD
 	const mockDeleteWorkflowRequest = async (workflowName: string) => {
 		msw.use(
 			http.delete(
 				`*/accounts/:accountId/workflows/:workflowName`,
 				async ({ params }) => {
 					expect(params.workflowName).toEqual(workflowName);
-=======
+					return HttpResponse.json({
+						success: true,
+						errors: [],
+						messages: [],
+						result: {},
+					});
+				},
+				{ once: true }
+			)
+		);
+	};
+
 	const mockInstancesTerminateAll = async (
 		expectedWorkflow: string,
 		responseStatus: "ok" | "already_running",
@@ -73,18 +83,13 @@
 					const maybeStatus = new URL(request.url).searchParams.get("status");
 					expect(maybeStatus).toStrictEqual(queryStatus);
 					expect(params.workflowName).toEqual(expectedWorkflow);
->>>>>>> 5f151fc9
 					return HttpResponse.json({
 						success: true,
 						errors: [],
 						messages: [],
-<<<<<<< HEAD
-						result: {},
-=======
 						result: {
 							status: responseStatus,
 						},
->>>>>>> 5f151fc9
 					});
 				},
 				{ once: true }
