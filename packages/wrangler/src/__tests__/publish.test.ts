import * as fs from "node:fs";
import * as path from "node:path";
import * as TOML from "@iarna/toml";
import * as esbuild from "esbuild";
import { type PutConsumerBody } from "../queues/client";
import { writeAuthConfigFile } from "../user";
import { mockAccountId, mockApiToken } from "./helpers/mock-account-id";
import {
	createFetchResult,
	setMockRawResponse,
	setMockResponse,
	unsetAllMocks,
	unsetSpecialMockFns,
} from "./helpers/mock-cfetch";
import {
	mockConsoleMethods,
	normalizeSlashes,
	normalizeTempDirs,
} from "./helpers/mock-console";
import { mockConfirm } from "./helpers/mock-dialogs";
import { mockGetZoneFromHostRequest } from "./helpers/mock-get-zone-from-host";
import { useMockIsTTY } from "./helpers/mock-istty";
import { mockCollectKnownRoutesRequest } from "./helpers/mock-known-routes";
import { mockKeyListRequest } from "./helpers/mock-kv";
import { mockGetMemberships, mockOAuthFlow } from "./helpers/mock-oauth-flow";
import { runInTempDir } from "./helpers/run-in-tmp";
import { runWrangler } from "./helpers/run-wrangler";
import { writeWorkerSource } from "./helpers/write-worker-source";
import writeWranglerToml from "./helpers/write-wrangler-toml";
import type { Config } from "../config";
import type { WorkerMetadata } from "../create-worker-upload-form";
import type { KVNamespaceInfo } from "../kv";
import type { CustomDomainChangeset, CustomDomain } from "../publish";
import type { CfWorkerInit } from "../worker";
import type { FormData, File } from "undici";

describe("publish", () => {
	mockAccountId();
	mockApiToken();
	runInTempDir();
	const { setIsTTY } = useMockIsTTY();
	const std = mockConsoleMethods();
	const {
		mockOAuthServerCallback,
		mockGrantAccessToken,
		mockGrantAuthorization,
	} = mockOAuthFlow();

	beforeEach(() => {
		// @ts-expect-error we're using a very simple setTimeout mock here
		jest.spyOn(global, "setTimeout").mockImplementation((fn, _period) => {
			setImmediate(fn);
		});
		setIsTTY(true);
		setMockResponse(
			"/accounts/:accountId/workers/services/:scriptName",
			() => ({
				default_environment: { script: { last_deployed_from: "dash" } },
			})
		);
	});

	afterEach(() => {
		unsetAllMocks();
		unsetSpecialMockFns();
	});

	describe("output additional script information", () => {
		mockApiToken();

		it("for first party workers, it should print worker information at log level", async () => {
			setIsTTY(false);
			fs.writeFileSync(
				"./wrangler.toml",
				TOML.stringify({
					compatibility_date: "2022-01-12",
					name: "test-name",
					first_party_worker: true,
				}),

				"utf-8"
			);
			writeWorkerSource();
			mockSubDomainRequest();
			mockUploadWorkerRequest({ expectedType: "esm", sendScriptIds: true });
			mockOAuthServerCallback();

			await runWrangler("publish ./index");

			expect(std.out).toMatchInlineSnapshot(`
			"Total Upload: xx KiB / gzip: xx KiB
			Worker ID:  abc12345
			Worker ETag:  etag98765
			Worker PipelineHash:  hash9999
			Uploaded test-name (TIMINGS)
			Published test-name (TIMINGS)
			  https://test-name.test-sub-domain.workers.dev"
		`);
		});
	});

	describe("authentication", () => {
		mockApiToken({ apiToken: null });
		beforeEach(() => {
			// @ts-expect-error disable the mock we'd setup earlier
			// or else our server won't bother listening for oauth requests
			// and will timeout and fail
			global.setTimeout.mockRestore();
		});

		it("drops a user into the login flow if they're unauthenticated", async () => {
			writeWranglerToml();
			writeWorkerSource();
			mockSubDomainRequest();
			mockUploadWorkerRequest();
			mockOAuthServerCallback();
			const accessTokenRequest = mockGrantAccessToken({ respondWith: "ok" });
			mockGrantAuthorization({ respondWith: "success" });

			await expect(runWrangler("publish index.js")).resolves.toBeUndefined();

			expect(accessTokenRequest.actual.url).toEqual(
				accessTokenRequest.expected.url
			);

			expect(std.out).toMatchInlineSnapshot(`
			"Attempting to login via OAuth...
			Opening a link in your default browser: https://dash.cloudflare.com/oauth2/auth?response_type=code&client_id=54d11594-84e4-41aa-b438-e81b8fa78ee7&redirect_uri=http%3A%2F%2Flocalhost%3A8976%2Foauth%2Fcallback&scope=account%3Aread%20user%3Aread%20workers%3Awrite%20workers_kv%3Awrite%20workers_routes%3Awrite%20workers_scripts%3Awrite%20workers_tail%3Aread%20d1%3Awrite%20pages%3Awrite%20zone%3Aread%20offline_access&state=MOCK_STATE_PARAM&code_challenge=MOCK_CODE_CHALLENGE&code_challenge_method=S256
			Successfully logged in.
			Total Upload: xx KiB / gzip: xx KiB
			Uploaded test-name (TIMINGS)
			Published test-name (TIMINGS)
			  https://test-name.test-sub-domain.workers.dev"
		`);
			expect(std.warn).toMatchInlineSnapshot(`""`);
			expect(std.err).toMatchInlineSnapshot(`""`);
		});

		it("warns a user when they're authenticated with an API token in wrangler config file", async () => {
			writeWranglerToml();
			writeWorkerSource();
			mockSubDomainRequest();
			mockUploadWorkerRequest();
			writeAuthConfigFile({
				api_token: "some-api-token",
			});

			await expect(runWrangler("publish index.js")).resolves.toBeUndefined();

			expect(std.out).toMatchInlineSnapshot(`
			"Total Upload: xx KiB / gzip: xx KiB
			Uploaded test-name (TIMINGS)
			Published test-name (TIMINGS)
			  https://test-name.test-sub-domain.workers.dev"
		`);
			expect(std.warn).toMatchInlineSnapshot(`
			"[33m▲ [43;33m[[43;30mWARNING[43;33m][0m [1mIt looks like you have used Wrangler 1's \`config\` command to login with an API token.[0m

			  This is no longer supported in the current version of Wrangler.
			  If you wish to authenticate via an API token then please set the \`CLOUDFLARE_API_TOKEN\`
			  environment variable.

			"
		`);
			expect(std.err).toMatchInlineSnapshot(`""`);
		});

		describe("non-TTY", () => {
			const ENV_COPY = process.env;

			afterEach(() => {
				process.env = ENV_COPY;
			});

			it("should not throw an error in non-TTY if 'CLOUDFLARE_API_TOKEN' & 'account_id' are in scope", async () => {
				process.env = {
					CLOUDFLARE_API_TOKEN: "123456789",
				};
				setIsTTY(false);
				writeWranglerToml({
					account_id: "some-account-id",
				});
				writeWorkerSource();
				mockSubDomainRequest();
				mockUploadWorkerRequest();
				mockOAuthServerCallback();

				await runWrangler("publish index.js");

				expect(std.out).toMatchInlineSnapshot(`
			          "Total Upload: xx KiB / gzip: xx KiB
			          Uploaded test-name (TIMINGS)
			          Published test-name (TIMINGS)
			            https://test-name.test-sub-domain.workers.dev"
		        `);
				expect(std.err).toMatchInlineSnapshot(`""`);
			});

			it("should not throw an error if 'CLOUDFLARE_ACCOUNT_ID' & 'CLOUDFLARE_API_TOKEN' are in scope", async () => {
				process.env = {
					CLOUDFLARE_API_TOKEN: "hunter2",
					CLOUDFLARE_ACCOUNT_ID: "some-account-id",
				};
				setIsTTY(false);
				writeWranglerToml();
				writeWorkerSource();
				mockSubDomainRequest();
				mockUploadWorkerRequest();
				mockOAuthServerCallback();
				mockGetMemberships([]);

				await runWrangler("publish index.js");

				expect(std.out).toMatchInlineSnapshot(`
			          "Total Upload: xx KiB / gzip: xx KiB
			          Uploaded test-name (TIMINGS)
			          Published test-name (TIMINGS)
			            https://test-name.test-sub-domain.workers.dev"
		        `);
				expect(std.err).toMatchInlineSnapshot(`""`);
			});

			it("should throw an error in non-TTY & there is more than one account associated with API token", async () => {
				setIsTTY(false);
				process.env = {
					CLOUDFLARE_API_TOKEN: "hunter2",
					CLOUDFLARE_ACCOUNT_ID: undefined,
				};
				writeWranglerToml({
					account_id: undefined,
				});
				writeWorkerSource();
				mockSubDomainRequest();
				mockUploadWorkerRequest();
				mockOAuthServerCallback();
				mockGetMemberships([
					{ id: "IG-88", account: { id: "1701", name: "enterprise" } },
					{ id: "R2-D2", account: { id: "nx01", name: "enterprise-nx" } },
				]);

				await expect(runWrangler("publish index.js")).rejects
					.toMatchInlineSnapshot(`
						                [Error: More than one account available but unable to select one in non-interactive mode.
						                Please set the appropriate \`account_id\` in your \`wrangler.toml\` file.
						                Available accounts are ("<name>" - "<id>"):
						                  "enterprise" - "1701")
						                  "enterprise-nx" - "nx01")]
					              `);
			});

			it("should throw error in non-TTY if 'CLOUDFLARE_API_TOKEN' is missing", async () => {
				setIsTTY(false);
				writeWranglerToml({
					account_id: undefined,
				});
				process.env = {
					CLOUDFLARE_API_TOKEN: undefined,
					CLOUDFLARE_ACCOUNT_ID: "badwolf",
				};
				writeWorkerSource();
				mockSubDomainRequest();
				mockUploadWorkerRequest();
				mockOAuthServerCallback();
				mockGetMemberships([
					{ id: "IG-88", account: { id: "1701", name: "enterprise" } },
					{ id: "R2-D2", account: { id: "nx01", name: "enterprise-nx" } },
				]);

				await expect(runWrangler("publish index.js")).rejects.toThrowError();

				expect(std.err).toMatchInlineSnapshot(`
			          "[31mX [41;31m[[41;97mERROR[41;31m][0m [1mIn a non-interactive environment, it's necessary to set a CLOUDFLARE_API_TOKEN environment variable for wrangler to work. Please go to https://developers.cloudflare.com/api/tokens/create/ for instructions on how to create an api token, and assign its value to CLOUDFLARE_API_TOKEN.[0m

			          "
		        `);
			});
			it("should throw error with no account ID provided and no members retrieved", async () => {
				setIsTTY(false);
				writeWranglerToml({
					account_id: undefined,
				});
				process.env = {
					CLOUDFLARE_API_TOKEN: "picard",
					CLOUDFLARE_ACCOUNT_ID: undefined,
				};
				writeWorkerSource();
				mockSubDomainRequest();
				mockUploadWorkerRequest();
				mockOAuthServerCallback();
				mockGetMemberships([]);

				await expect(runWrangler("publish index.js")).rejects.toThrowError();

				expect(std.err).toMatchInlineSnapshot(`
			          "[31mX [41;31m[[41;97mERROR[41;31m][0m [1mFailed to automatically retrieve account IDs for the logged in user.[0m

			            In a non-interactive environment, it is mandatory to specify an account ID, either by assigning
			            its value to CLOUDFLARE_ACCOUNT_ID, or as \`account_id\` in your \`wrangler.toml\` file.

			          "
		        `);
			});
		});
	});

	describe("environments", () => {
		it("should use legacy environments by default", async () => {
			writeWranglerToml({ env: { "some-env": {} } });
			writeWorkerSource();
			mockSubDomainRequest();
			mockUploadWorkerRequest({
				env: "some-env",
				legacyEnv: true,
			});
			await runWrangler("publish index.js --env some-env");
			expect(std.out).toMatchInlineSnapshot(`
			        "Total Upload: xx KiB / gzip: xx KiB
			        Uploaded test-name-some-env (TIMINGS)
			        Published test-name-some-env (TIMINGS)
			          https://test-name-some-env.test-sub-domain.workers.dev"
		      `);
			expect(std.err).toMatchInlineSnapshot(`""`);
			expect(std.warn).toMatchInlineSnapshot(`""`);
		});

		describe("legacy", () => {
			it("uses the script name when no environment is specified", async () => {
				writeWranglerToml();
				writeWorkerSource();
				mockSubDomainRequest();
				mockUploadWorkerRequest({
					legacyEnv: true,
				});
				await runWrangler("publish index.js --legacy-env true");
				expect(std.out).toMatchInlineSnapshot(`
			          "Total Upload: xx KiB / gzip: xx KiB
			          Uploaded test-name (TIMINGS)
			          Published test-name (TIMINGS)
			            https://test-name.test-sub-domain.workers.dev"
		        `);
				expect(std.err).toMatchInlineSnapshot(`""`);
				expect(std.warn).toMatchInlineSnapshot(`""`);
			});

			it("appends the environment name when provided, and there is associated config", async () => {
				writeWranglerToml({ env: { "some-env": {} } });
				writeWorkerSource();
				mockSubDomainRequest();
				mockUploadWorkerRequest({
					env: "some-env",
					legacyEnv: true,
				});
				await runWrangler("publish index.js --env some-env --legacy-env true");
				expect(std.out).toMatchInlineSnapshot(`
			          "Total Upload: xx KiB / gzip: xx KiB
			          Uploaded test-name-some-env (TIMINGS)
			          Published test-name-some-env (TIMINGS)
			            https://test-name-some-env.test-sub-domain.workers.dev"
		        `);
				expect(std.err).toMatchInlineSnapshot(`""`);
				expect(std.warn).toMatchInlineSnapshot(`""`);
			});

			it("appends the environment name when provided (with a warning), if there are no configured environments", async () => {
				writeWranglerToml({});
				writeWorkerSource();
				mockSubDomainRequest();
				mockUploadWorkerRequest({
					env: "some-env",
					legacyEnv: true,
				});
				await runWrangler("publish index.js --env some-env --legacy-env true");
				expect(std.out).toMatchInlineSnapshot(`
			          "Total Upload: xx KiB / gzip: xx KiB
			          Uploaded test-name-some-env (TIMINGS)
			          Published test-name-some-env (TIMINGS)
			            https://test-name-some-env.test-sub-domain.workers.dev"
		        `);
				expect(std.err).toMatchInlineSnapshot(`""`);
				expect(std.warn).toMatchInlineSnapshot(`
			          "[33m▲ [43;33m[[43;30mWARNING[43;33m][0m [1mProcessing wrangler.toml configuration:[0m

			              - No environment found in configuration with name \\"some-env\\".
			                Before using \`--env=some-env\` there should be an equivalent environment section in the
			            configuration.

			                Consider adding an environment configuration section to the wrangler.toml file:
			                \`\`\`
			                [env.some-env]
			                \`\`\`


			          "
		        `);
			});

			it("should throw an error when an environment name when provided, which doesn't match those in the config", async () => {
				writeWranglerToml({ env: { "other-env": {} } });
				writeWorkerSource();
				mockSubDomainRequest();
				await expect(
					runWrangler("publish index.js --env some-env --legacy-env true")
				).rejects.toThrowErrorMatchingInlineSnapshot(`
                "Processing wrangler.toml configuration:
                  - No environment found in configuration with name \\"some-env\\".
                    Before using \`--env=some-env\` there should be an equivalent environment section in the configuration.
                    The available configured environment names are: [\\"other-env\\"]

                    Consider adding an environment configuration section to the wrangler.toml file:
                    \`\`\`
                    [env.some-env]
                    \`\`\`
                "
              `);
			});

			it("should throw an error w/ helpful message when using --env --name", async () => {
				writeWranglerToml({ env: { "some-env": {} } });
				writeWorkerSource();
				mockSubDomainRequest();
				await runWrangler(
					"publish index.js --name voyager --env some-env --legacy-env true"
				).catch((err) =>
					expect(err).toMatchInlineSnapshot(`
				            [Error: In legacy environment mode you cannot use --name and --env together. If you want to specify a Worker name for a specific environment you can add the following to your wrangler.toml config:
				                [env.some-env]
				                name = "voyager"
				                ]
			          `)
				);
			});
		});

		describe("services", () => {
			it("uses the script name when no environment is specified", async () => {
				writeWranglerToml();
				writeWorkerSource();
				mockSubDomainRequest();
				mockUploadWorkerRequest({
					legacyEnv: false,
				});
				await runWrangler("publish index.js --legacy-env false");
				expect(std.out).toMatchInlineSnapshot(`
			          "Total Upload: xx KiB / gzip: xx KiB
			          Uploaded test-name (TIMINGS)
			          Published test-name (TIMINGS)
			            https://test-name.test-sub-domain.workers.dev"
		        `);
				expect(std.err).toMatchInlineSnapshot(`""`);
				expect(std.warn).toMatchInlineSnapshot(`
			          "[33m▲ [43;33m[[43;30mWARNING[43;33m][0m [1mProcessing wrangler.toml configuration:[0m

			              - Experimental: Service environments are in beta, and their behaviour is guaranteed to change in
			            the future. DO NOT USE IN PRODUCTION.

			          "
		        `);
			});

			it("publishes as an environment when provided", async () => {
				writeWranglerToml({ env: { "some-env": {} } });
				writeWorkerSource();
				mockSubDomainRequest();
				mockUploadWorkerRequest({
					env: "some-env",
					legacyEnv: false,
				});
				await runWrangler("publish index.js --env some-env --legacy-env false");
				expect(std.out).toMatchInlineSnapshot(`
			          "Total Upload: xx KiB / gzip: xx KiB
			          Uploaded test-name (some-env) (TIMINGS)
			          Published test-name (some-env) (TIMINGS)
			            https://some-env.test-name.test-sub-domain.workers.dev"
		        `);
				expect(std.err).toMatchInlineSnapshot(`""`);
				expect(std.warn).toMatchInlineSnapshot(`
			          "[33m▲ [43;33m[[43;30mWARNING[43;33m][0m [1mProcessing wrangler.toml configuration:[0m

			              - Experimental: Service environments are in beta, and their behaviour is guaranteed to change in
			            the future. DO NOT USE IN PRODUCTION.

			          "
		        `);
			});
		});
	});

	it("should resolve wrangler.toml relative to the entrypoint", async () => {
		fs.mkdirSync("./some-path/worker", { recursive: true });
		fs.writeFileSync(
			"./some-path/wrangler.toml",
			TOML.stringify({
				name: "test-name",
				compatibility_date: "2022-01-12",
				vars: { xyz: 123 },
			}),
			"utf-8"
		);
		writeWorkerSource({ basePath: "./some-path/worker" });
		mockUploadWorkerRequest({
			expectedBindings: [
				{
					json: 123,
					name: "xyz",
					type: "json",
				},
			],
			expectedCompatibilityDate: "2022-01-12",
		});
		mockSubDomainRequest();
		await runWrangler("publish ./some-path/worker/index.js");
		expect(std.out).toMatchInlineSnapshot(`
		"Total Upload: xx KiB / gzip: xx KiB
		Your worker has access to the following bindings:
		- Vars:
		  - xyz: 123
		Uploaded test-name (TIMINGS)
		Published test-name (TIMINGS)
		  https://test-name.test-sub-domain.workers.dev"
	`);
		expect(std.err).toMatchInlineSnapshot(`""`);
	});

	describe("routes", () => {
		it("should publish the worker to a route", async () => {
			writeWranglerToml({
				routes: ["example.com/some-route/*"],
			});
			writeWorkerSource();
			mockUpdateWorkerRequest({ enabled: false });
			mockUploadWorkerRequest({ expectedType: "esm" });
			mockPublishRoutesRequest({ routes: ["example.com/some-route/*"] });
			await runWrangler("publish ./index");
		});

		it("should publish with an empty string route", async () => {
			writeWranglerToml({
				route: "",
			});
			writeWorkerSource();
			mockUpdateWorkerRequest({ enabled: false });
			mockUploadWorkerRequest({ expectedType: "esm" });
			mockSubDomainRequest();
			mockPublishRoutesRequest({ routes: [] });
			await runWrangler("publish ./index");
			expect(std).toMatchInlineSnapshot(`
			Object {
			  "debug": "",
			  "err": "",
			  "out": "Total Upload: xx KiB / gzip: xx KiB
			Uploaded test-name (TIMINGS)
			Published test-name (TIMINGS)
			  https://test-name.test-sub-domain.workers.dev",
			  "warn": "[33m▲ [43;33m[[43;30mWARNING[43;33m][0m [1mProcessing wrangler.toml configuration:[0m

			    - The \\"route\\" field in your configuration is an empty string and will be ignored.
			      Please remove the \\"route\\" field from your configuration.

			",
			}
		`);
		});
		it("should publish to a route with a pattern/{zone_id|zone_name} combo", async () => {
			writeWranglerToml({
				routes: [
					"some-example.com/some-route/*",
					{ pattern: "*a-boring-website.com", zone_id: "54sdf7fsda" },
					{
						pattern: "*another-boring-website.com",
						zone_name: "some-zone.com",
					},
					{ pattern: "example.com/some-route/*", zone_id: "JGHFHG654gjcj" },
					"more-examples.com/*",
				],
			});
			writeWorkerSource();
			mockUpdateWorkerRequest({ enabled: false });
			mockUploadWorkerRequest({ expectedType: "esm" });
			mockPublishRoutesRequest({
				routes: [
					"some-example.com/some-route/*",
					{ pattern: "*a-boring-website.com", zone_id: "54sdf7fsda" },
					{
						pattern: "*another-boring-website.com",
						zone_name: "some-zone.com",
					},
					{ pattern: "example.com/some-route/*", zone_id: "JGHFHG654gjcj" },
					"more-examples.com/*",
				],
			});
			await runWrangler("publish ./index");
			expect(std).toMatchInlineSnapshot(`
			        Object {
			          "debug": "",
			          "err": "",
			          "out": "Total Upload: xx KiB / gzip: xx KiB
			        Uploaded test-name (TIMINGS)
			        Published test-name (TIMINGS)
			          some-example.com/some-route/*
			          *a-boring-website.com (zone id: 54sdf7fsda)
			          *another-boring-website.com (zone name: some-zone.com)
			          example.com/some-route/* (zone id: JGHFHG654gjcj)
			          more-examples.com/*",
			          "warn": "",
			        }
		      `);
		});

		it("should publish to a route with a pattern/{zone_id|zone_name} combo (service environments)", async () => {
			writeWranglerToml({
				env: {
					staging: {
						routes: [
							"some-example.com/some-route/*",
							{ pattern: "*a-boring-website.com", zone_id: "54sdf7fsda" },
							{
								pattern: "*another-boring-website.com",
								zone_name: "some-zone.com",
							},
							{ pattern: "example.com/some-route/*", zone_id: "JGHFHG654gjcj" },
							"more-examples.com/*",
						],
					},
				},
			});
			mockSubDomainRequest();
			writeWorkerSource();
			mockUpdateWorkerRequest({
				enabled: false,
				env: "staging",
				legacyEnv: false,
			});
			mockUploadWorkerRequest({
				expectedType: "esm",
				env: "staging",
				legacyEnv: false,
			});
			mockPublishRoutesRequest({
				routes: [
					"some-example.com/some-route/*",
					{ pattern: "*a-boring-website.com", zone_id: "54sdf7fsda" },
					{
						pattern: "*another-boring-website.com",
						zone_name: "some-zone.com",
					},
					{ pattern: "example.com/some-route/*", zone_id: "JGHFHG654gjcj" },
					"more-examples.com/*",
				],
				env: "staging",
				legacyEnv: false,
			});
			await runWrangler("publish ./index --legacy-env false --env staging");
			expect(std).toMatchInlineSnapshot(`
			        Object {
			          "debug": "",
			          "err": "",
			          "out": "Total Upload: xx KiB / gzip: xx KiB
			        Uploaded test-name (staging) (TIMINGS)
			        Published test-name (staging) (TIMINGS)
			          some-example.com/some-route/*
			          *a-boring-website.com (zone id: 54sdf7fsda)
			          *another-boring-website.com (zone name: some-zone.com)
			          example.com/some-route/* (zone id: JGHFHG654gjcj)
			          more-examples.com/*",
			          "warn": "[33m▲ [43;33m[[43;30mWARNING[43;33m][0m [1mProcessing wrangler.toml configuration:[0m

			            - Experimental: Service environments are in beta, and their behaviour is guaranteed to change in
			          the future. DO NOT USE IN PRODUCTION.

			        ",
			        }
		      `);
		});

		it("should publish to legacy environment specific routes", async () => {
			writeWranglerToml({
				routes: ["example.com/some-route/*"],
				env: {
					dev: {
						routes: ["dev-example.com/some-route/*"],
					},
				},
			});
			writeWorkerSource();
			mockUpdateWorkerRequest({ enabled: false, legacyEnv: true, env: "dev" });
			mockUploadWorkerRequest({
				expectedType: "esm",
				legacyEnv: true,
				env: "dev",
			});
			mockPublishRoutesRequest({
				routes: ["dev-example.com/some-route/*"],
				legacyEnv: true,
				env: "dev",
			});
			await runWrangler("publish ./index --env dev --legacy-env true");
		});

		it("services: should publish to service environment specific routes", async () => {
			writeWranglerToml({
				routes: ["example.com/some-route/*"],
				env: {
					dev: {
						routes: ["dev-example.com/some-route/*"],
					},
				},
			});
			writeWorkerSource();
			mockUpdateWorkerRequest({ enabled: false, env: "dev" });
			mockUploadWorkerRequest({
				expectedType: "esm",
				env: "dev",
			});
			mockPublishRoutesRequest({
				routes: ["dev-example.com/some-route/*"],
				env: "dev",
			});
			await runWrangler("publish ./index --env dev --legacy-env false");
		});

		it("should fallback to the Wrangler 1 zone-based API if the bulk-routes API fails", async () => {
			writeWranglerToml({
				routes: ["example.com/some-route/*"],
			});
			writeWorkerSource();
			mockUpdateWorkerRequest({ enabled: false });
			mockUploadWorkerRequest({ expectedType: "esm" });
			// Simulate the bulk-routes API failing with a not authorized error.
			mockUnauthorizedPublishRoutesRequest();
			// Simulate that the worker has already been deployed to another route in this zone.
			mockCollectKnownRoutesRequest([
				{
					pattern: "foo.example.com/other-route",
					script: "test-name",
				},
			]);
			mockGetZoneFromHostRequest("example.com", "some-zone-id");
			mockPublishRoutesFallbackRequest({
				pattern: "example.com/some-route/*",
				script: "test-name",
			});
			await runWrangler("publish ./index");

			expect(std.err).toMatchInlineSnapshot(`""`);
			expect(std.warn).toMatchInlineSnapshot(`
			        "[33m▲ [43;33m[[43;30mWARNING[43;33m][0m [1mThe current authentication token does not have 'All Zones' permissions.[0m

			          Falling back to using the zone-based API endpoint to update each route individually.
			          Note that there is no access to routes associated with zones that the API token does not have
			          permission for.
			          Existing routes for this Worker in such zones will not be deleted.


			        [33m▲ [43;33m[[43;30mWARNING[43;33m][0m [1mPreviously deployed routes:[0m

			          The following routes were already associated with this worker, and have not been deleted:
			           - \\"foo.example.com/other-route\\"
			          If these routes are not wanted then you can remove them in the dashboard.

			        "
		      `);
			expect(std.out).toMatchInlineSnapshot(`
			        "Total Upload: xx KiB / gzip: xx KiB
			        Uploaded test-name (TIMINGS)
			        Published test-name (TIMINGS)
			          example.com/some-route/*"
		      `);
		});

		it("should error if the bulk-routes API fails and trying to push to a non-production environment", async () => {
			writeWranglerToml({
				routes: ["example.com/some-route/*"],
				legacy_env: false,
			});
			writeWorkerSource();
			mockUpdateWorkerRequest({ env: "staging", enabled: false });
			mockUploadWorkerRequest({ env: "staging", expectedType: "esm" });
			// Simulate the bulk-routes API failing with a not authorized error.
			mockUnauthorizedPublishRoutesRequest({ env: "staging" });
			// Simulate that the worker has already been deployed to another route in this zone.
			mockCollectKnownRoutesRequest([
				{
					pattern: "foo.example.com/other-route",
					script: "test-name",
				},
			]);
			mockGetZoneFromHostRequest("example.com", "some-zone-id");
			mockPublishRoutesFallbackRequest({
				pattern: "example.com/some-route/*",
				script: "test-name",
			});
			await expect(runWrangler("publish ./index --env=staging")).rejects
				.toThrowErrorMatchingInlineSnapshot(`
              "Service environments combined with an API token that doesn't have 'All Zones' permissions is not supported.
              Either turn off service environments by setting \`legacy_env = true\`, creating an API token with 'All Zones' permissions, or logging in via OAuth"
            `);
		});

		describe("custom domains", () => {
			it("should publish routes marked with 'custom_domain' as separate custom domains", async () => {
				writeWranglerToml({
					routes: [{ pattern: "api.example.com", custom_domain: true }],
				});
				writeWorkerSource();
				mockUpdateWorkerRequest({ enabled: false });
				mockUploadWorkerRequest({ expectedType: "esm" });
				mockCustomDomainsChangesetRequest({});
				mockPublishCustomDomainsRequest({
					publishFlags: {
						override_scope: true,
						override_existing_origin: false,
						override_existing_dns_record: false,
					},
					domains: [{ hostname: "api.example.com" }],
				});
				await runWrangler("publish ./index");
				expect(std.out).toContain("api.example.com (custom domain)");
			});

			it("should confirm override if custom domain publish would override an existing domain", async () => {
				writeWranglerToml({
					routes: [{ pattern: "api.example.com", custom_domain: true }],
				});
				writeWorkerSource();
				mockUpdateWorkerRequest({ enabled: false });
				mockUploadWorkerRequest({ expectedType: "esm" });
				mockCustomDomainsChangesetRequest({
					originConflicts: [
						{
							id: "101",
							zone_id: "",
							zone_name: "",
							hostname: "api.example.com",
							service: "test-name",
							environment: "",
						},
					],
				});
				mockCustomDomainLookup({
					id: "101",
					zone_id: "",
					zone_name: "",
					hostname: "api.example.com",
					service: "other-script",
					environment: "",
				});
				mockPublishCustomDomainsRequest({
					publishFlags: {
						override_scope: true,
						override_existing_origin: true,
						override_existing_dns_record: false,
					},
					domains: [{ hostname: "api.example.com" }],
				});
				mockConfirm({
					text: `Custom Domains already exist for these domains:
\t• api.example.com (used as a domain for "other-script")
Update them to point to this script instead?`,
					result: true,
				});
				await runWrangler("publish ./index");
				expect(std.out).toContain("api.example.com (custom domain)");
			});

			it("should confirm override if custom domain publish contains a conflicting DNS record", async () => {
				writeWranglerToml({
					routes: [{ pattern: "api.example.com", custom_domain: true }],
				});
				writeWorkerSource();
				mockUpdateWorkerRequest({ enabled: false });
				mockUploadWorkerRequest({ expectedType: "esm" });
				mockCustomDomainsChangesetRequest({
					dnsRecordConflicts: [
						{
							id: "",
							zone_id: "",
							zone_name: "",
							hostname: "api.example.com",
							service: "test-name",
							environment: "",
						},
					],
				});
				mockPublishCustomDomainsRequest({
					publishFlags: {
						override_scope: true,
						override_existing_origin: false,
						override_existing_dns_record: true,
					},
					domains: [{ hostname: "api.example.com" }],
				});
				mockConfirm({
					text: `You already have DNS records that conflict for these Custom Domains:
\t• api.example.com
Update them to point to this script instead?`,
					result: true,
				});
				await runWrangler("publish ./index");
				expect(std.out).toContain("api.example.com (custom domain)");
			});

			it("should confirm for conflicting custom domains and then again for conflicting dns", async () => {
				writeWranglerToml({
					routes: [{ pattern: "api.example.com", custom_domain: true }],
				});
				writeWorkerSource();
				mockUpdateWorkerRequest({ enabled: false });
				mockUploadWorkerRequest({ expectedType: "esm" });
				mockCustomDomainsChangesetRequest({
					originConflicts: [
						{
							id: "101",
							zone_id: "",
							zone_name: "",
							hostname: "api.example.com",
							service: "test-name",
							environment: "",
						},
					],
					dnsRecordConflicts: [
						{
							id: "",
							zone_id: "",
							zone_name: "",
							hostname: "api.example.com",
							service: "test-name",
							environment: "",
						},
					],
				});
				mockCustomDomainLookup({
					id: "101",
					zone_id: "",
					zone_name: "",
					hostname: "api.example.com",
					service: "other-script",
					environment: "",
				});
				mockPublishCustomDomainsRequest({
					publishFlags: {
						override_scope: true,
						override_existing_origin: true,
						override_existing_dns_record: true,
					},
					domains: [{ hostname: "api.example.com" }],
				});
				mockConfirm(
					{
						text: `Custom Domains already exist for these domains:
\t• api.example.com (used as a domain for "other-script")
Update them to point to this script instead?`,
						result: true,
					},
					{
						text: `You already have DNS records that conflict for these Custom Domains:
\t• api.example.com
Update them to point to this script instead?`,

						result: true,
					}
				);
				await runWrangler("publish ./index");
				expect(std.out).toContain("api.example.com (custom domain)");
			});

			it("should throw if an invalid custom domain is requested", async () => {
				writeWranglerToml({
					routes: [{ pattern: "*.example.com", custom_domain: true }],
				});
				writeWorkerSource();
				await expect(
					runWrangler("publish ./index")
				).rejects.toThrowErrorMatchingInlineSnapshot(
					`"Cannot use \\"*.example.com\\" as a Custom Domain; wildcard operators (*) are not allowed"`
				);

				writeWranglerToml({
					routes: [
						{ pattern: "api.example.com/at/a/path", custom_domain: true },
					],
				});
				writeWorkerSource();
				await expect(
					runWrangler("publish ./index")
				).rejects.toThrowErrorMatchingInlineSnapshot(
					`"Cannot use \\"api.example.com/at/a/path\\" as a Custom Domain; paths are not allowed"`
				);
			});

			it("should not continue with publishing an override if user does not confirm", async () => {
				writeWranglerToml({
					routes: [{ pattern: "api.example.com", custom_domain: true }],
				});
				writeWorkerSource();
				mockUpdateWorkerRequest({ enabled: false });
				mockUploadWorkerRequest({ expectedType: "esm" });
				mockCustomDomainsChangesetRequest({
					originConflicts: [
						{
							id: "101",
							zone_id: "",
							zone_name: "",
							hostname: "api.example.com",
							service: "test-name",
							environment: "",
						},
					],
				});
				mockCustomDomainLookup({
					id: "101",
					zone_id: "",
					zone_name: "",
					hostname: "api.example.com",
					service: "other-script",
					environment: "",
				});
				mockConfirm({
					text: `Custom Domains already exist for these domains:
\t• api.example.com (used as a domain for "other-script")
Update them to point to this script instead?`,
					result: false,
				});
				await runWrangler("publish ./index");
				expect(std.out).toContain(
					'Publishing to Custom Domain "api.example.com" was skipped, fix conflict and try again'
				);
			});
		});

		it.todo("should error if it's a workers.dev route");
	});

	describe("entry-points", () => {
		it("should be able to use `index` with no extension as the entry-point (esm)", async () => {
			writeWranglerToml();
			writeWorkerSource();
			mockUploadWorkerRequest({ expectedType: "esm" });
			mockSubDomainRequest();

			await runWrangler("publish ./index");

			expect(std.out).toMatchInlineSnapshot(`
			        "Total Upload: xx KiB / gzip: xx KiB
			        Uploaded test-name (TIMINGS)
			        Published test-name (TIMINGS)
			          https://test-name.test-sub-domain.workers.dev"
		      `);
			expect(std.err).toMatchInlineSnapshot(`""`);
		});

		it("should be able to use `index` with no extension as the entry-point (sw)", async () => {
			writeWranglerToml();
			writeWorkerSource({ type: "sw" });
			mockUploadWorkerRequest({ expectedType: "sw" });
			mockSubDomainRequest();

			await runWrangler("publish ./index");

			expect(std.out).toMatchInlineSnapshot(`
			        "Total Upload: xx KiB / gzip: xx KiB
			        Uploaded test-name (TIMINGS)
			        Published test-name (TIMINGS)
			          https://test-name.test-sub-domain.workers.dev"
		      `);
			expect(std.err).toMatchInlineSnapshot(`""`);
		});

		it("should be able to use the `main` config as the entry-point for ESM sources", async () => {
			writeWranglerToml({ main: "./index.js" });
			writeWorkerSource();
			mockUploadWorkerRequest();
			mockSubDomainRequest();

			await runWrangler("publish");

			expect(std.out).toMatchInlineSnapshot(`
			        "Total Upload: xx KiB / gzip: xx KiB
			        Uploaded test-name (TIMINGS)
			        Published test-name (TIMINGS)
			          https://test-name.test-sub-domain.workers.dev"
		      `);
			expect(std.err).toMatchInlineSnapshot(`""`);
		});

		it("should use `main` relative to the wrangler.toml not cwd", async () => {
			writeWranglerToml({
				main: "./foo/index.js",
			});
			writeWorkerSource({ basePath: "foo" });
			mockUploadWorkerRequest({ expectedEntry: "var foo = 100;" });
			mockSubDomainRequest();
			process.chdir("foo");
			await runWrangler("publish");

			expect(std.out).toMatchInlineSnapshot(`
			        "Total Upload: xx KiB / gzip: xx KiB
			        Uploaded test-name (TIMINGS)
			        Published test-name (TIMINGS)
			          https://test-name.test-sub-domain.workers.dev"
		      `);
			expect(std.err).toMatchInlineSnapshot(`""`);
		});

		it('should use `build.upload.main` as an entry point, where `build.upload.dir` defaults to "./dist", and log a deprecation warning', async () => {
			writeWranglerToml({ build: { upload: { main: "./index.js" } } });
			writeWorkerSource({ basePath: "./dist" });
			mockUploadWorkerRequest();
			mockSubDomainRequest();

			await runWrangler("publish");

			expect(std.out).toMatchInlineSnapshot(`
			        "Total Upload: xx KiB / gzip: xx KiB
			        Uploaded test-name (TIMINGS)
			        Published test-name (TIMINGS)
			          https://test-name.test-sub-domain.workers.dev"
		      `);
			expect(std.err).toMatchInlineSnapshot(`""`);
			expect(std.warn).toMatchInlineSnapshot(`
			        "[33m▲ [43;33m[[43;30mWARNING[43;33m][0m [1mProcessing wrangler.toml configuration:[0m

			            - [1mDeprecation[0m: \\"build.upload.main\\":
			              Delete the \`build.upload.main\` and \`build.upload.dir\` fields.
			              Then add the top level \`main\` field to your configuration file:
			              \`\`\`
			              main = \\"dist/index.js\\"
			              \`\`\`

			        "
		      `);
		});

		it("should use `build.upload.main` relative to `build.upload.dir`", async () => {
			writeWranglerToml({
				build: {
					upload: {
						main: "./index.js",
						dir: "./foo",
					},
				},
			});
			writeWorkerSource({ basePath: "./foo" });
			mockUploadWorkerRequest({ expectedEntry: "var foo = 100;" });
			mockSubDomainRequest();
			process.chdir("foo");
			await runWrangler("publish");

			expect(std.out).toMatchInlineSnapshot(`
			        "Total Upload: xx KiB / gzip: xx KiB
			        Uploaded test-name (TIMINGS)
			        Published test-name (TIMINGS)
			          https://test-name.test-sub-domain.workers.dev"
		      `);
			expect(std.err).toMatchInlineSnapshot(`""`);
			expect(std.warn).toMatchInlineSnapshot(`
			        "[33m▲ [43;33m[[43;30mWARNING[43;33m][0m [1mProcessing ../wrangler.toml configuration:[0m

			            - [1mDeprecation[0m: \\"build.upload.main\\":
			              Delete the \`build.upload.main\` and \`build.upload.dir\` fields.
			              Then add the top level \`main\` field to your configuration file:
			              \`\`\`
			              main = \\"foo/index.js\\"
			              \`\`\`
			            - [1mDeprecation[0m: \\"build.upload.dir\\":
			              Use the top level \\"main\\" field or a command-line argument to specify the entry-point for the
			          Worker.

			        "
		      `);
		});

		it("should error when both `main` and `build.upload.main` are used", async () => {
			writeWranglerToml({
				main: "./index.js",
				build: {
					upload: {
						main: "./index.js",
						dir: "./foo",
					},
				},
			});
			await expect(runWrangler("publish")).rejects
				.toThrowErrorMatchingInlineSnapshot(`
              "Processing wrangler.toml configuration:
                - Don't define both the \`main\` and \`build.upload.main\` fields in your configuration.
                  They serve the same purpose: to point to the entry-point of your worker.
                  Delete the \`build.upload.main\` and \`build.upload.dir\` field from your config."
            `);
		});

		it("should be able to transpile TypeScript (esm)", async () => {
			writeWranglerToml();
			writeWorkerSource({ format: "ts" });
			mockUploadWorkerRequest({ expectedEntry: "var foo = 100;" });
			mockSubDomainRequest();
			await runWrangler("publish index.ts");

			expect(std.out).toMatchInlineSnapshot(`
			        "Total Upload: xx KiB / gzip: xx KiB
			        Uploaded test-name (TIMINGS)
			        Published test-name (TIMINGS)
			          https://test-name.test-sub-domain.workers.dev"
		      `);
			expect(std.err).toMatchInlineSnapshot(`""`);
		});

		it("should be able to transpile TypeScript (sw)", async () => {
			writeWranglerToml();
			writeWorkerSource({ format: "ts", type: "sw" });
			mockUploadWorkerRequest({
				expectedEntry: "var foo = 100;",
				expectedType: "sw",
			});
			mockSubDomainRequest();
			await runWrangler("publish index.ts");

			expect(std.out).toMatchInlineSnapshot(`
			        "Total Upload: xx KiB / gzip: xx KiB
			        Uploaded test-name (TIMINGS)
			        Published test-name (TIMINGS)
			          https://test-name.test-sub-domain.workers.dev"
		      `);
			expect(std.err).toMatchInlineSnapshot(`""`);
		});

		it("should add referenced text modules into the form upload", async () => {
			writeWranglerToml();
			fs.writeFileSync(
				"./index.js",
				`
import txt from './textfile.txt';
export default{
  fetch(){
    return new Response(txt);
  }
}
`
			);
			fs.writeFileSync("./textfile.txt", "Hello, World!");
			mockUploadWorkerRequest({
				expectedModules: {
					"./0a0a9f2a6772942557ab5355d76af442f8f65e01-textfile.txt":
						"Hello, World!",
				},
			});
			mockSubDomainRequest();
			await runWrangler("publish index.js");
			expect(std.out).toMatchInlineSnapshot(`
			        "Total Upload: xx KiB / gzip: xx KiB
			        Uploaded test-name (TIMINGS)
			        Published test-name (TIMINGS)
			          https://test-name.test-sub-domain.workers.dev"
		      `);
			expect(std.err).toMatchInlineSnapshot(`""`);
		});

		it("should be able to transpile entry-points in sub-directories (esm)", async () => {
			writeWranglerToml();
			writeWorkerSource({ basePath: "./src" });
			mockUploadWorkerRequest({ expectedEntry: "var foo = 100;" });
			mockSubDomainRequest();

			await runWrangler("publish ./src/index.js");

			expect(std.out).toMatchInlineSnapshot(`
			        "Total Upload: xx KiB / gzip: xx KiB
			        Uploaded test-name (TIMINGS)
			        Published test-name (TIMINGS)
			          https://test-name.test-sub-domain.workers.dev"
		      `);
			expect(std.err).toMatchInlineSnapshot(`""`);
		});

		it("should preserve exports on a module format worker", async () => {
			writeWranglerToml();
			fs.writeFileSync(
				"index.js",
				`
export const abc = 123;
export const def = "show me the money";
export default {};`
			);

			await runWrangler("publish index.js --dry-run --outdir out");

			expect(
				(
					await esbuild.build({
						entryPoints: [path.resolve("./out/index.js")],
						metafile: true,
						write: false,
					})
				).metafile?.outputs["index.js"].exports
			).toMatchInlineSnapshot(`
			        Array [
			          "abc",
			          "def",
			          "default",
			        ]
		      `);

			expect(std).toMatchInlineSnapshot(`
			Object {
			  "debug": "",
			  "err": "",
			  "out": "Total Upload: xx KiB / gzip: xx KiB
			--dry-run: exiting now.",
			  "warn": "",
			}
		`);
		});

		it("should not preserve exports on a service-worker format worker", async () => {
			writeWranglerToml();
			fs.writeFileSync(
				"index.js",
				`
export const abc = 123;
export const def = "show me the money";
addEventListener('fetch', event => {});`
			);

			await runWrangler("publish index.js --dry-run --outdir out");

			expect(
				(
					await esbuild.build({
						entryPoints: [path.resolve("./out/index.js")],
						metafile: true,
						write: false,
					})
				).metafile?.outputs["index.js"].exports
			).toMatchInlineSnapshot(`Array []`);

			expect(std).toMatchInlineSnapshot(`
			Object {
			  "debug": "",
			  "err": "",
			  "out": "Total Upload: xx KiB / gzip: xx KiB
			--dry-run: exiting now.",
			  "warn": "[33m▲ [43;33m[[43;30mWARNING[43;33m][0m [1mThe entrypoint index.js has exports like an ES Module, but hasn't defined a default export like a module worker normally would. Building the worker using \\"service-worker\\" format...[0m

			",
			}
		`);
		});

		it("should be able to transpile entry-points in sub-directories (sw)", async () => {
			writeWranglerToml();
			writeWorkerSource({ basePath: "./src", type: "sw" });
			mockUploadWorkerRequest({
				expectedEntry: "var foo = 100;",
				expectedType: "sw",
			});
			mockSubDomainRequest();

			await runWrangler("publish ./src/index.js");

			expect(std.out).toMatchInlineSnapshot(`
			        "Total Upload: xx KiB / gzip: xx KiB
			        Uploaded test-name (TIMINGS)
			        Published test-name (TIMINGS)
			          https://test-name.test-sub-domain.workers.dev"
		      `);
			expect(std.err).toMatchInlineSnapshot(`""`);
		});

		it('should error if a site definition doesn\'t have a "bucket" field', async () => {
			writeWranglerToml({
				// @ts-expect-error we're intentionally setting an invalid config
				site: {},
			});
			writeWorkerSource();
			mockUploadWorkerRequest();
			mockSubDomainRequest();

			await expect(runWrangler("publish ./index.js")).rejects
				.toThrowErrorMatchingInlineSnapshot(`
              "Processing wrangler.toml configuration:
                - \\"site.bucket\\" is a required field."
            `);

			expect(std.out).toMatchInlineSnapshot(`
			        "
			        [32mIf you think this is a bug then please create an issue at https://github.com/cloudflare/wrangler2/issues/new/choose[0m"
		      `);
			expect(std.err).toMatchInlineSnapshot(`
			        "[31mX [41;31m[[41;97mERROR[41;31m][0m [1mProcessing wrangler.toml configuration:[0m

			            - \\"site.bucket\\" is a required field.

			        "
		      `);
			expect(normalizeSlashes(std.warn)).toMatchInlineSnapshot(`
			        "[33m▲ [43;33m[[43;30mWARNING[43;33m][0m [1mProcessing wrangler.toml configuration:[0m

			            - Because you've defined a [site] configuration, we're defaulting to \\"workers-site\\" for the
			          deprecated \`site.entry-point\`field.
			              Add the top level \`main\` field to your configuration file:
			              \`\`\`
			              main = \\"workers-site/index.js\\"
			              \`\`\`

			        "
		      `);
		});

		it("should warn if there is a `site.entry-point` configuration", async () => {
			const assets = [
				{ filePath: "file-1.txt", content: "Content of file-1" },
				{ filePath: "file-2.txt", content: "Content of file-2" },
			];
			const kvNamespace = {
				title: "__test-name-workers_sites_assets",
				id: "__test-name-workers_sites_assets-id",
			};

			writeWranglerToml({
				site: {
					"entry-point": "./index.js",
					bucket: "assets",
				},
			});
			writeWorkerSource();
			writeAssets(assets);
			mockUploadWorkerRequest();
			mockSubDomainRequest();
			mockListKVNamespacesRequest(kvNamespace);
			mockKeyListRequest(kvNamespace.id, []);
			mockUploadAssetsToKVRequest(kvNamespace.id, assets);
			await runWrangler("publish ./index.js");

			expect(std).toMatchInlineSnapshot(`
			        Object {
			          "debug": "",
			          "err": "",
			          "out": "Reading file-1.txt...
			        Uploading as file-1.2ca234f380.txt...
			        Reading file-2.txt...
			        Uploading as file-2.5938485188.txt...
			        ↗️  Done syncing assets
			        Total Upload: xx KiB / gzip: xx KiB
			        Uploaded test-name (TIMINGS)
			        Published test-name (TIMINGS)
			          https://test-name.test-sub-domain.workers.dev",
			          "warn": "[33m▲ [43;33m[[43;30mWARNING[43;33m][0m [1mProcessing wrangler.toml configuration:[0m

			            - [1mDeprecation[0m: \\"site.entry-point\\":
			              Delete the \`site.entry-point\` field, then add the top level \`main\` field to your configuration
			          file:
			              \`\`\`
			              main = \\"index.js\\"
			              \`\`\`

			        ",
			        }
		      `);
		});

		it("should resolve site.entry-point relative to wrangler.toml", async () => {
			const assets = [
				{ filePath: "file-1.txt", content: "Content of file-1" },
				{ filePath: "file-2.txt", content: "Content of file-2" },
			];
			const kvNamespace = {
				title: "__test-name-workers_sites_assets",
				id: "__test-name-workers_sites_assets-id",
			};
			fs.mkdirSync("my-site");
			process.chdir("my-site");
			writeWranglerToml({
				site: {
					bucket: "assets",
					"entry-point": "my-entry",
				},
			});
			fs.mkdirSync("my-entry");
			fs.writeFileSync("my-entry/index.js", "export default {}");
			writeAssets(assets);
			process.chdir("..");
			mockUploadWorkerRequest();
			mockSubDomainRequest();
			mockListKVNamespacesRequest(kvNamespace);
			mockKeyListRequest(kvNamespace.id, []);
			mockUploadAssetsToKVRequest(kvNamespace.id, assets);
			await runWrangler("publish --config ./my-site/wrangler.toml");

			expect(std.out).toMatchInlineSnapshot(`
			        "Reading file-1.txt...
			        Uploading as file-1.2ca234f380.txt...
			        Reading file-2.txt...
			        Uploading as file-2.5938485188.txt...
			        ↗️  Done syncing assets
			        Total Upload: xx KiB / gzip: xx KiB
			        Uploaded test-name (TIMINGS)
			        Published test-name (TIMINGS)
			          https://test-name.test-sub-domain.workers.dev"
		      `);
			expect(std.err).toMatchInlineSnapshot(`""`);
			expect(normalizeSlashes(std.warn)).toMatchInlineSnapshot(`
			        "[33m▲ [43;33m[[43;30mWARNING[43;33m][0m [1mProcessing my-site/wrangler.toml configuration:[0m

			            - [1mDeprecation[0m: \\"site.entry-point\\":
			              Delete the \`site.entry-point\` field, then add the top level \`main\` field to your configuration
			          file:
			              \`\`\`
			              main = \\"my-entry/index.js\\"
			              \`\`\`

			        "
		      `);
		});

		it("should error if both main and site.entry-point are specified", async () => {
			writeWranglerToml({
				main: "some-entry",
				site: {
					bucket: "some-bucket",
					"entry-point": "./index.js",
				},
			});

			await expect(runWrangler("publish")).rejects
				.toThrowErrorMatchingInlineSnapshot(`
              "Processing wrangler.toml configuration:
                - Don't define both the \`main\` and \`site.entry-point\` fields in your configuration.
                  They serve the same purpose: to point to the entry-point of your worker.
                  Delete the deprecated \`site.entry-point\` field from your config."
            `);
		});

		it("should error if there is no entry-point specified", async () => {
			writeWranglerToml();
			writeWorkerSource();
			mockUploadWorkerRequest();
			mockSubDomainRequest();
			await expect(
				runWrangler("publish")
			).rejects.toThrowErrorMatchingInlineSnapshot(
				`"Missing entry-point: The entry-point should be specified via the command line (e.g. \`wrangler publish path/to/script\`) or the \`main\` config field."`
			);

			expect(std.out).toMatchInlineSnapshot(`
			        "
			        [32mIf you think this is a bug then please create an issue at https://github.com/cloudflare/wrangler2/issues/new/choose[0m"
		      `);
			expect(std.err).toMatchInlineSnapshot(`
			        "[31mX [41;31m[[41;97mERROR[41;31m][0m [1mMissing entry-point: The entry-point should be specified via the command line (e.g. \`wrangler publish path/to/script\`) or the \`main\` config field.[0m

			        "
		      `);
		});

		it("should not require an explicit entry point when using --assets", async () => {
			const assets = [
				{ filePath: "file-1.txt", content: "Content of file-1" },
				{ filePath: "file-2.txt", content: "Content of file-2" },
			];
			const kvNamespace = {
				title: "__test-name-workers_sites_assets",
				id: "__test-name-workers_sites_assets-id",
			};
			writeAssets(assets);
			mockUploadWorkerRequest({
				expectedMainModule: "serve-static-assets.entry.js",
			});
			mockSubDomainRequest();
			mockListKVNamespacesRequest(kvNamespace);
			mockKeyListRequest(kvNamespace.id, []);
			mockUploadAssetsToKVRequest(kvNamespace.id, assets);

			await runWrangler("publish --assets assets --latest --name test-name");

			expect(std).toMatchInlineSnapshot(`
			Object {
			  "debug": "",
			  "err": "",
			  "out": "Reading file-1.txt...
			Uploading as file-1.2ca234f380.txt...
			Reading file-2.txt...
			Uploading as file-2.5938485188.txt...
			↗️  Done syncing assets
			Total Upload: xx KiB / gzip: xx KiB
			Uploaded test-name (TIMINGS)
			Published test-name (TIMINGS)
			  https://test-name.test-sub-domain.workers.dev",
			  "warn": "[33m▲ [43;33m[[43;30mWARNING[43;33m][0m [1mThe --assets argument is experimental and may change or break at any time[0m


			[33m▲ [43;33m[[43;30mWARNING[43;33m][0m [1mUsing the latest version of the Workers runtime. To silence this warning, please choose a specific version of the runtime with --compatibility-date, or add a compatibility_date to your wrangler.toml.[0m



			",
			}
		`);
		});
	});

	describe("asset upload", () => {
		it("should upload all the files in the directory specified by `config.site.bucket`", async () => {
			const assets = [
				{ filePath: "file-1.txt", content: "Content of file-1" },
				{ filePath: "file-2.txt", content: "Content of file-2" },
			];
			const kvNamespace = {
				title: "__test-name-workers_sites_assets",
				id: "__test-name-workers_sites_assets-id",
			};
			writeWranglerToml({
				main: "./index.js",
				site: {
					bucket: "assets",
				},
			});
			writeWorkerSource();
			writeAssets(assets);
			mockUploadWorkerRequest();
			mockSubDomainRequest();
			mockListKVNamespacesRequest(kvNamespace);
			mockKeyListRequest(kvNamespace.id, []);
			mockUploadAssetsToKVRequest(kvNamespace.id, assets);
			await runWrangler("publish");

			expect(std.out).toMatchInlineSnapshot(`
			        "Reading file-1.txt...
			        Uploading as file-1.2ca234f380.txt...
			        Reading file-2.txt...
			        Uploading as file-2.5938485188.txt...
			        ↗️  Done syncing assets
			        Total Upload: xx KiB / gzip: xx KiB
			        Uploaded test-name (TIMINGS)
			        Published test-name (TIMINGS)
			          https://test-name.test-sub-domain.workers.dev"
		      `);
			expect(std.err).toMatchInlineSnapshot(`""`);
		});

		it("should upload all the files in the directory specified by `--assets`", async () => {
			const assets = [
				{ filePath: "file-1.txt", content: "Content of file-1" },
				{ filePath: "file-2.txt", content: "Content of file-2" },
			];
			const kvNamespace = {
				title: "__test-name-workers_sites_assets",
				id: "__test-name-workers_sites_assets-id",
			};
			writeWranglerToml({
				main: "./index.js",
			});
			writeWorkerSource();
			writeAssets(assets);
			mockUploadWorkerRequest({
				expectedMainModule: "serve-static-assets.entry.js",
			});
			mockSubDomainRequest();
			mockListKVNamespacesRequest(kvNamespace);
			mockKeyListRequest(kvNamespace.id, []);
			mockUploadAssetsToKVRequest(kvNamespace.id, assets);
			await runWrangler("publish --assets assets");

			expect(std).toMatchInlineSnapshot(`
			Object {
			  "debug": "",
			  "err": "",
			  "out": "Reading file-1.txt...
			Uploading as file-1.2ca234f380.txt...
			Reading file-2.txt...
			Uploading as file-2.5938485188.txt...
			↗️  Done syncing assets
			Total Upload: xx KiB / gzip: xx KiB
			Uploaded test-name (TIMINGS)
			Published test-name (TIMINGS)
			  https://test-name.test-sub-domain.workers.dev",
			  "warn": "[33m▲ [43;33m[[43;30mWARNING[43;33m][0m [1mThe --assets argument is experimental and may change or break at any time[0m

			",
			}
		`);
		});

		it("should error when trying to use --assets with a service-worker Worker", async () => {
			writeWranglerToml({
				main: "./index.js",
			});
			writeWorkerSource({ type: "sw" });
			await expect(
				runWrangler("publish --assets abc")
			).rejects.toThrowErrorMatchingInlineSnapshot(
				`"You cannot use the service-worker format with an \`assets\` directory yet. For information on how to migrate to the module-worker format, see: https://developers.cloudflare.com/workers/learning/migrating-to-module-workers/"`
			);

			expect(std).toMatchInlineSnapshot(`
			        Object {
			          "debug": "",
			          "err": "[31mX [41;31m[[41;97mERROR[41;31m][0m [1mYou cannot use the service-worker format with an \`assets\` directory yet. For information on how to migrate to the module-worker format, see: https://developers.cloudflare.com/workers/learning/migrating-to-module-workers/[0m

			        ",
			          "out": "
			        [32mIf you think this is a bug then please create an issue at https://github.com/cloudflare/wrangler2/issues/new/choose[0m",
			          "warn": "[33m▲ [43;33m[[43;30mWARNING[43;33m][0m [1mThe --assets argument is experimental and may change or break at any time[0m

			        ",
			        }
		      `);
		});

		it("should error if --assets and --site are used together", async () => {
			writeWranglerToml({
				main: "./index.js",
			});
			writeWorkerSource();
			await expect(
				runWrangler("publish --assets abc --site xyz")
			).rejects.toThrowErrorMatchingInlineSnapshot(
				`"Cannot use Assets and Workers Sites in the same Worker."`
			);

			expect(std).toMatchInlineSnapshot(`
			        Object {
			          "debug": "",
			          "err": "[31mX [41;31m[[41;97mERROR[41;31m][0m [1mCannot use Assets and Workers Sites in the same Worker.[0m

			        ",
			          "out": "
			        [32mIf you think this is a bug then please create an issue at https://github.com/cloudflare/wrangler2/issues/new/choose[0m",
			          "warn": "",
			        }
		      `);
		});

		it("should error if --assets and config.site are used together", async () => {
			writeWranglerToml({
				main: "./index.js",
				site: {
					bucket: "xyz",
				},
			});
			writeWorkerSource();
			await expect(
				runWrangler("publish --assets abc")
			).rejects.toThrowErrorMatchingInlineSnapshot(
				`"Cannot use Assets and Workers Sites in the same Worker."`
			);

			expect(std).toMatchInlineSnapshot(`
			        Object {
			          "debug": "",
			          "err": "[31mX [41;31m[[41;97mERROR[41;31m][0m [1mCannot use Assets and Workers Sites in the same Worker.[0m

			        ",
			          "out": "
			        [32mIf you think this is a bug then please create an issue at https://github.com/cloudflare/wrangler2/issues/new/choose[0m",
			          "warn": "",
			        }
		      `);
		});

		it("should error if config.assets and --site are used together", async () => {
			writeWranglerToml({
				main: "./index.js",
				// @ts-expect-error we allow string inputs here
				assets: "abc",
			});
			writeWorkerSource();
			await expect(
				runWrangler("publish --site xyz")
			).rejects.toThrowErrorMatchingInlineSnapshot(
				`"Cannot use Assets and Workers Sites in the same Worker."`
			);

			expect(std).toMatchInlineSnapshot(`
			        Object {
			          "debug": "",
			          "err": "[31mX [41;31m[[41;97mERROR[41;31m][0m [1mCannot use Assets and Workers Sites in the same Worker.[0m

			        ",
			          "out": "
			        [32mIf you think this is a bug then please create an issue at https://github.com/cloudflare/wrangler2/issues/new/choose[0m",
			          "warn": "[33m▲ [43;33m[[43;30mWARNING[43;33m][0m [1mProcessing wrangler.toml configuration:[0m

			            - \\"assets\\" fields are experimental and may change or break at any time.

			        ",
			        }
		      `);
		});

		it("should error if config.assets and config.site are used together", async () => {
			writeWranglerToml({
				main: "./index.js",
				// @ts-expect-error we allow string inputs here
				assets: "abc",
				site: {
					bucket: "xyz",
				},
			});
			writeWorkerSource();
			await expect(
				runWrangler("publish")
			).rejects.toThrowErrorMatchingInlineSnapshot(
				`"Cannot use Assets and Workers Sites in the same Worker."`
			);

			expect(std).toMatchInlineSnapshot(`
			        Object {
			          "debug": "",
			          "err": "[31mX [41;31m[[41;97mERROR[41;31m][0m [1mCannot use Assets and Workers Sites in the same Worker.[0m

			        ",
			          "out": "
			        [32mIf you think this is a bug then please create an issue at https://github.com/cloudflare/wrangler2/issues/new/choose[0m",
			          "warn": "[33m▲ [43;33m[[43;30mWARNING[43;33m][0m [1mProcessing wrangler.toml configuration:[0m

			            - \\"assets\\" fields are experimental and may change or break at any time.

			        ",
			        }
		      `);
		});

		it("should warn if --assets is used", async () => {
			writeWranglerToml({
				main: "./index.js",
			});
			const assets = [
				{ filePath: "subdir/file-1.txt", content: "Content of file-1" },
				{ filePath: "subdir/file-2.txt", content: "Content of file-2" },
			];
			const kvNamespace = {
				title: "__test-name-workers_sites_assets",
				id: "__test-name-workers_sites_assets-id",
			};
			fs.writeFileSync("index.js", `export default {};`);
			writeWorkerSource();
			writeAssets(assets);
			mockUploadWorkerRequest({
				expectedMainModule: "serve-static-assets.entry.js",
			});
			mockSubDomainRequest();
			mockListKVNamespacesRequest(kvNamespace);
			mockKeyListRequest(kvNamespace.id, []);
			mockUploadAssetsToKVRequest(kvNamespace.id, assets);

			await runWrangler("publish --assets ./assets");
			expect(std).toMatchInlineSnapshot(`
			Object {
			  "debug": "",
			  "err": "",
			  "out": "Reading subdir/file-1.txt...
			Uploading as subdir/file-1.2ca234f380.txt...
			Reading subdir/file-2.txt...
			Uploading as subdir/file-2.5938485188.txt...
			↗️  Done syncing assets
			Total Upload: xx KiB / gzip: xx KiB
			Uploaded test-name (TIMINGS)
			Published test-name (TIMINGS)
			  https://test-name.test-sub-domain.workers.dev",
			  "warn": "[33m▲ [43;33m[[43;30mWARNING[43;33m][0m [1mThe --assets argument is experimental and may change or break at any time[0m

			",
			}
		`);
		});

		it("should warn if config.assets is used", async () => {
			writeWranglerToml({
				main: "./index.js",
				// @ts-expect-error we allow string inputs here
				assets: "./assets",
			});
			const assets = [
				{ filePath: "subdir/file-1.txt", content: "Content of file-1" },
				{ filePath: "subdir/file-2.txt", content: "Content of file-2" },
			];
			const kvNamespace = {
				title: "__test-name-workers_sites_assets",
				id: "__test-name-workers_sites_assets-id",
			};
			fs.writeFileSync("index.js", `export default {};`);
			writeWorkerSource();
			writeAssets(assets);
			mockUploadWorkerRequest({
				expectedMainModule: "serve-static-assets.entry.js",
			});
			mockSubDomainRequest();
			mockListKVNamespacesRequest(kvNamespace);
			mockKeyListRequest(kvNamespace.id, []);
			mockUploadAssetsToKVRequest(kvNamespace.id, assets);

			await runWrangler("publish");
			expect(std).toMatchInlineSnapshot(`
			Object {
			  "debug": "",
			  "err": "",
			  "out": "Reading subdir/file-1.txt...
			Uploading as subdir/file-1.2ca234f380.txt...
			Reading subdir/file-2.txt...
			Uploading as subdir/file-2.5938485188.txt...
			↗️  Done syncing assets
			Total Upload: xx KiB / gzip: xx KiB
			Uploaded test-name (TIMINGS)
			Published test-name (TIMINGS)
			  https://test-name.test-sub-domain.workers.dev",
			  "warn": "[33m▲ [43;33m[[43;30mWARNING[43;33m][0m [1mProcessing wrangler.toml configuration:[0m

			    - \\"assets\\" fields are experimental and may change or break at any time.

			",
			}
		`);
		});

		it("should not contain backslash for assets with nested directories", async () => {
			const assets = [
				{ filePath: "subdir/file-1.txt", content: "Content of file-1" },
				{ filePath: "subdir/file-2.txt", content: "Content of file-2" },
			];
			const kvNamespace = {
				title: "__test-name-workers_sites_assets",
				id: "__test-name-workers_sites_assets-id",
			};
			writeWranglerToml({
				main: "./index.js",
				site: {
					bucket: "assets",
				},
			});
			writeWorkerSource();
			writeAssets(assets);
			mockUploadWorkerRequest({
				expectedBindings: [
					{
						name: "__STATIC_CONTENT",
						namespace_id: "__test-name-workers_sites_assets-id",
						type: "kv_namespace",
					},
				],
				expectedModules: {
					__STATIC_CONTENT_MANIFEST:
						'{"subdir/file-1.txt":"subdir/file-1.2ca234f380.txt","subdir/file-2.txt":"subdir/file-2.5938485188.txt"}',
				},
			});
			mockSubDomainRequest();
			mockListKVNamespacesRequest(kvNamespace);
			mockKeyListRequest(kvNamespace.id, []);
			mockUploadAssetsToKVRequest(kvNamespace.id, assets);

			await runWrangler("publish");

			expect(std.out).toMatchInlineSnapshot(`
			        "Reading subdir/file-1.txt...
			        Uploading as subdir/file-1.2ca234f380.txt...
			        Reading subdir/file-2.txt...
			        Uploading as subdir/file-2.5938485188.txt...
			        ↗️  Done syncing assets
			        Total Upload: xx KiB / gzip: xx KiB
			        Uploaded test-name (TIMINGS)
			        Published test-name (TIMINGS)
			          https://test-name.test-sub-domain.workers.dev"
		      `);
			expect(std.err).toMatchInlineSnapshot(`""`);
		});

		it("when using a service-worker type, it should add an asset manifest as a text_blob, and bind to a namespace", async () => {
			const assets = [
				{ filePath: "file-1.txt", content: "Content of file-1" },
				{ filePath: "file-2.txt", content: "Content of file-2" },
			];
			const kvNamespace = {
				title: "__test-name-workers_sites_assets",
				id: "__test-name-workers_sites_assets-id",
			};
			writeWranglerToml({
				main: "./index.js",
				site: {
					bucket: "assets",
				},
			});
			writeWorkerSource({ type: "sw" });
			writeAssets(assets);
			mockUploadWorkerRequest({
				expectedType: "sw",
				expectedModules: {
					__STATIC_CONTENT_MANIFEST:
						'{"file-1.txt":"file-1.2ca234f380.txt","file-2.txt":"file-2.5938485188.txt"}',
				},
				expectedBindings: [
					{
						name: "__STATIC_CONTENT",
						namespace_id: "__test-name-workers_sites_assets-id",
						type: "kv_namespace",
					},
					{
						name: "__STATIC_CONTENT_MANIFEST",
						part: "__STATIC_CONTENT_MANIFEST",
						type: "text_blob",
					},
				],
			});
			mockSubDomainRequest();
			mockListKVNamespacesRequest(kvNamespace);
			mockKeyListRequest(kvNamespace.id, []);
			mockUploadAssetsToKVRequest(kvNamespace.id, assets);

			await runWrangler("publish");

			expect(std.out).toMatchInlineSnapshot(`
			        "Reading file-1.txt...
			        Uploading as file-1.2ca234f380.txt...
			        Reading file-2.txt...
			        Uploading as file-2.5938485188.txt...
			        ↗️  Done syncing assets
			        Total Upload: xx KiB / gzip: xx KiB
			        Uploaded test-name (TIMINGS)
			        Published test-name (TIMINGS)
			          https://test-name.test-sub-domain.workers.dev"
		      `);
			expect(std.err).toMatchInlineSnapshot(`""`);
		});

		it("when using a module worker type, it should add an asset manifest module, and bind to a namespace", async () => {
			const assets = [
				{ filePath: "file-1.txt", content: "Content of file-1" },
				{ filePath: "file-2.txt", content: "Content of file-2" },
			];
			const kvNamespace = {
				title: "__test-name-workers_sites_assets",
				id: "__test-name-workers_sites_assets-id",
			};
			writeWranglerToml({
				main: "./index.js",
				site: {
					bucket: "assets",
				},
			});
			writeWorkerSource({ type: "esm" });
			writeAssets(assets);
			mockUploadWorkerRequest({
				expectedBindings: [
					{
						name: "__STATIC_CONTENT",
						namespace_id: "__test-name-workers_sites_assets-id",
						type: "kv_namespace",
					},
				],
				expectedModules: {
					__STATIC_CONTENT_MANIFEST:
						'{"file-1.txt":"file-1.2ca234f380.txt","file-2.txt":"file-2.5938485188.txt"}',
				},
			});
			mockSubDomainRequest();
			mockListKVNamespacesRequest(kvNamespace);
			mockKeyListRequest(kvNamespace.id, []);
			mockUploadAssetsToKVRequest(kvNamespace.id, assets);

			await runWrangler("publish");

			expect(std.out).toMatchInlineSnapshot(`
			        "Reading file-1.txt...
			        Uploading as file-1.2ca234f380.txt...
			        Reading file-2.txt...
			        Uploading as file-2.5938485188.txt...
			        ↗️  Done syncing assets
			        Total Upload: xx KiB / gzip: xx KiB
			        Uploaded test-name (TIMINGS)
			        Published test-name (TIMINGS)
			          https://test-name.test-sub-domain.workers.dev"
		      `);
			expect(std.err).toMatchInlineSnapshot(`""`);
		});

		it("should make environment specific kv namespace for assets, even for service envs", async () => {
			// This is the same test as the one before this, but with an env arg
			const assets = [
				{ filePath: "file-1.txt", content: "Content of file-1" },
				{ filePath: "file-2.txt", content: "Content of file-2" },
			];
			const kvNamespace = {
				title: "__test-name-some-env-workers_sites_assets",
				id: "__test-name-some-env-workers_sites_assets-id",
			};
			writeWranglerToml({
				main: "./index.js",
				site: {
					bucket: "assets",
				},
				env: { "some-env": {} },
			});
			writeWorkerSource();
			writeAssets(assets);
			mockUploadWorkerRequest({
				env: "some-env",
				expectedBindings: [
					{
						name: "__STATIC_CONTENT",
						namespace_id: "__test-name-some-env-workers_sites_assets-id",
						type: "kv_namespace",
					},
				],
			});
			mockSubDomainRequest();
			mockListKVNamespacesRequest(kvNamespace);
			mockKeyListRequest(kvNamespace.id, []);
			mockUploadAssetsToKVRequest(kvNamespace.id, assets);
			await runWrangler("publish --env some-env --legacy-env false");

			expect(std.out).toMatchInlineSnapshot(`
			        "Reading file-1.txt...
			        Uploading as file-1.2ca234f380.txt...
			        Reading file-2.txt...
			        Uploading as file-2.5938485188.txt...
			        ↗️  Done syncing assets
			        Total Upload: xx KiB / gzip: xx KiB
			        Uploaded test-name (some-env) (TIMINGS)
			        Published test-name (some-env) (TIMINGS)
			          https://some-env.test-name.test-sub-domain.workers.dev"
		      `);
			expect(std.err).toMatchInlineSnapshot(`""`);
		});

		it("should make environment specific kv namespace for assets, even for legacy envs", async () => {
			// And this is the same test as the one before this, but with legacyEnv:true
			const assets = [
				{ filePath: "file-1.txt", content: "Content of file-1" },
				{ filePath: "file-2.txt", content: "Content of file-2" },
			];
			const kvNamespace = {
				title: "__test-name-some-env-workers_sites_assets",
				id: "__test-name-some-env-workers_sites_assets-id",
			};
			writeWranglerToml({
				main: "./index.js",
				site: {
					bucket: "assets",
				},
				env: { "some-env": {} },
			});
			writeWorkerSource();
			writeAssets(assets);
			mockUploadWorkerRequest({
				legacyEnv: true,
				env: "some-env",
				expectedBindings: [
					{
						name: "__STATIC_CONTENT",
						namespace_id: "__test-name-some-env-workers_sites_assets-id",
						type: "kv_namespace",
					},
				],
			});
			mockSubDomainRequest();
			mockListKVNamespacesRequest(kvNamespace);
			mockKeyListRequest(kvNamespace.id, []);
			mockUploadAssetsToKVRequest(kvNamespace.id, assets);
			await runWrangler("publish --env some-env --legacy-env true");

			expect(std.out).toMatchInlineSnapshot(`
			        "Reading file-1.txt...
			        Uploading as file-1.2ca234f380.txt...
			        Reading file-2.txt...
			        Uploading as file-2.5938485188.txt...
			        ↗️  Done syncing assets
			        Total Upload: xx KiB / gzip: xx KiB
			        Uploaded test-name-some-env (TIMINGS)
			        Published test-name-some-env (TIMINGS)
			          https://test-name-some-env.test-sub-domain.workers.dev"
		      `);
			expect(std.err).toMatchInlineSnapshot(`""`);
		});

		it("should only upload files that are not already in the KV namespace", async () => {
			const assets = [
				{ filePath: "file-1.txt", content: "Content of file-1" },
				{ filePath: "file-2.txt", content: "Content of file-2" },
			];
			const kvNamespace = {
				title: "__test-name-workers_sites_assets",
				id: "__test-name-workers_sites_assets-id",
			};
			writeWranglerToml({
				main: "./index.js",
				site: {
					bucket: "assets",
				},
			});
			writeWorkerSource();
			writeAssets(assets);
			mockUploadWorkerRequest();
			mockSubDomainRequest();
			mockListKVNamespacesRequest(kvNamespace);
			// Put file-1 in the KV namespace
			mockKeyListRequest(kvNamespace.id, [{ name: "file-1.2ca234f380.txt" }]);
			// Check we do not upload file-1
			mockUploadAssetsToKVRequest(
				kvNamespace.id,
				assets.filter((a) => a.filePath !== "file-1.txt")
			);
			await runWrangler("publish");

			expect(std.out).toMatchInlineSnapshot(`
			        "Reading file-1.txt...
			        Skipping - already uploaded.
			        Reading file-2.txt...
			        Uploading as file-2.5938485188.txt...
			        ↗️  Done syncing assets
			        Total Upload: xx KiB / gzip: xx KiB
			        Uploaded test-name (TIMINGS)
			        Published test-name (TIMINGS)
			          https://test-name.test-sub-domain.workers.dev"
		      `);
			expect(std.err).toMatchInlineSnapshot(`""`);
		});

		it("should only upload files that match the `site-include` arg", async () => {
			const assets = [
				{ filePath: "file-1.txt", content: "Content of file-1" },
				{ filePath: "file-2.txt", content: "Content of file-2" },
			];
			const kvNamespace = {
				title: "__test-name-workers_sites_assets",
				id: "__test-name-workers_sites_assets-id",
			};
			writeWranglerToml({
				main: "./index.js",
				site: {
					bucket: "assets",
				},
			});
			writeWorkerSource();
			writeAssets(assets);
			mockUploadWorkerRequest();
			mockSubDomainRequest();
			mockListKVNamespacesRequest(kvNamespace);
			mockKeyListRequest(kvNamespace.id, []);
			// Check we only upload file-1
			mockUploadAssetsToKVRequest(
				kvNamespace.id,
				assets.filter((a) => a.filePath === "file-1.txt")
			);
			await runWrangler("publish --site-include file-1.txt");

			expect(std.out).toMatchInlineSnapshot(`
			        "Reading file-1.txt...
			        Uploading as file-1.2ca234f380.txt...
			        ↗️  Done syncing assets
			        Total Upload: xx KiB / gzip: xx KiB
			        Uploaded test-name (TIMINGS)
			        Published test-name (TIMINGS)
			          https://test-name.test-sub-domain.workers.dev"
		      `);
			expect(std.err).toMatchInlineSnapshot(`""`);
		});

		it("should not upload files that match the `site-exclude` arg", async () => {
			const assets = [
				{ filePath: "file-1.txt", content: "Content of file-1" },
				{ filePath: "file-2.txt", content: "Content of file-2" },
			];
			const kvNamespace = {
				title: "__test-name-workers_sites_assets",
				id: "__test-name-workers_sites_assets-id",
			};
			writeWranglerToml({
				main: "./index.js",
				site: {
					bucket: "assets",
				},
			});
			writeWorkerSource();
			writeAssets(assets);
			mockUploadWorkerRequest();
			mockSubDomainRequest();
			mockListKVNamespacesRequest(kvNamespace);
			mockKeyListRequest(kvNamespace.id, []);
			// Check we only upload file-1
			mockUploadAssetsToKVRequest(
				kvNamespace.id,
				assets.filter((a) => a.filePath === "file-1.txt")
			);
			await runWrangler("publish --site-exclude file-2.txt");

			expect(std.out).toMatchInlineSnapshot(`
			        "Reading file-1.txt...
			        Uploading as file-1.2ca234f380.txt...
			        ↗️  Done syncing assets
			        Total Upload: xx KiB / gzip: xx KiB
			        Uploaded test-name (TIMINGS)
			        Published test-name (TIMINGS)
			          https://test-name.test-sub-domain.workers.dev"
		      `);
			expect(std.err).toMatchInlineSnapshot(`""`);
		});

		it("should only upload files that match the `site.include` config", async () => {
			const assets = [
				{ filePath: "file-1.txt", content: "Content of file-1" },
				{ filePath: "file-2.txt", content: "Content of file-2" },
			];
			const kvNamespace = {
				title: "__test-name-workers_sites_assets",
				id: "__test-name-workers_sites_assets-id",
			};
			writeWranglerToml({
				main: "./index.js",
				site: {
					bucket: "assets",
					include: ["file-1.txt"],
				},
			});
			writeWorkerSource();
			writeAssets(assets);
			mockUploadWorkerRequest();
			mockSubDomainRequest();
			mockListKVNamespacesRequest(kvNamespace);
			mockKeyListRequest(kvNamespace.id, []);
			// Check we only upload file-1
			mockUploadAssetsToKVRequest(
				kvNamespace.id,
				assets.filter((a) => a.filePath === "file-1.txt")
			);
			await runWrangler("publish");

			expect(std.out).toMatchInlineSnapshot(`
			        "Reading file-1.txt...
			        Uploading as file-1.2ca234f380.txt...
			        ↗️  Done syncing assets
			        Total Upload: xx KiB / gzip: xx KiB
			        Uploaded test-name (TIMINGS)
			        Published test-name (TIMINGS)
			          https://test-name.test-sub-domain.workers.dev"
		      `);
			expect(std.err).toMatchInlineSnapshot(`""`);
		});

		it("should not upload files that match the `site.exclude` config", async () => {
			const assets = [
				{ filePath: "file-1.txt", content: "Content of file-1" },
				{ filePath: "file-2.txt", content: "Content of file-2" },
			];
			const kvNamespace = {
				title: "__test-name-workers_sites_assets",
				id: "__test-name-workers_sites_assets-id",
			};
			writeWranglerToml({
				main: "./index.js",
				site: {
					bucket: "assets",
					exclude: ["file-2.txt"],
				},
			});
			writeWorkerSource();
			writeAssets(assets);
			mockUploadWorkerRequest();
			mockSubDomainRequest();
			mockListKVNamespacesRequest(kvNamespace);
			mockKeyListRequest(kvNamespace.id, []);
			// Check we only upload file-1
			mockUploadAssetsToKVRequest(
				kvNamespace.id,
				assets.filter((a) => a.filePath === "file-1.txt")
			);
			await runWrangler("publish");

			expect(std.out).toMatchInlineSnapshot(`
			        "Reading file-1.txt...
			        Uploading as file-1.2ca234f380.txt...
			        ↗️  Done syncing assets
			        Total Upload: xx KiB / gzip: xx KiB
			        Uploaded test-name (TIMINGS)
			        Published test-name (TIMINGS)
			          https://test-name.test-sub-domain.workers.dev"
		      `);
			expect(std.err).toMatchInlineSnapshot(`""`);
		});

		it("should use `site-include` arg over `site.include` config", async () => {
			const assets = [
				{ filePath: "file-1.txt", content: "Content of file-1" },
				{ filePath: "file-2.txt", content: "Content of file-2" },
			];
			const kvNamespace = {
				title: "__test-name-workers_sites_assets",
				id: "__test-name-workers_sites_assets-id",
			};
			writeWranglerToml({
				main: "./index.js",
				site: {
					bucket: "assets",
					include: ["file-2.txt"],
				},
			});
			writeWorkerSource();
			writeAssets(assets);
			mockUploadWorkerRequest();
			mockSubDomainRequest();
			mockListKVNamespacesRequest(kvNamespace);
			mockKeyListRequest(kvNamespace.id, []);
			// Check we only upload file-1
			mockUploadAssetsToKVRequest(
				kvNamespace.id,
				assets.filter((a) => a.filePath === "file-1.txt")
			);
			await runWrangler("publish --site-include file-1.txt");

			expect(std.out).toMatchInlineSnapshot(`
			        "Reading file-1.txt...
			        Uploading as file-1.2ca234f380.txt...
			        ↗️  Done syncing assets
			        Total Upload: xx KiB / gzip: xx KiB
			        Uploaded test-name (TIMINGS)
			        Published test-name (TIMINGS)
			          https://test-name.test-sub-domain.workers.dev"
		      `);
			expect(std.err).toMatchInlineSnapshot(`""`);
		});

		it("should use `site-exclude` arg over `site.exclude` config", async () => {
			const assets = [
				{ filePath: "file-1.txt", content: "Content of file-1" },
				{ filePath: "file-2.txt", content: "Content of file-2" },
			];
			const kvNamespace = {
				title: "__test-name-workers_sites_assets",
				id: "__test-name-workers_sites_assets-id",
			};
			writeWranglerToml({
				main: "./index.js",
				site: {
					bucket: "assets",
					exclude: ["file-1.txt"],
				},
			});
			writeWorkerSource();
			writeAssets(assets);
			mockUploadWorkerRequest();
			mockSubDomainRequest();
			mockListKVNamespacesRequest(kvNamespace);
			mockKeyListRequest(kvNamespace.id, []);
			// Check we only upload file-1
			mockUploadAssetsToKVRequest(
				kvNamespace.id,
				assets.filter((a) => a.filePath.endsWith("file-1.txt"))
			);
			await runWrangler("publish --site-exclude file-2.txt");

			expect(std.out).toMatchInlineSnapshot(`
			        "Reading file-1.txt...
			        Uploading as file-1.2ca234f380.txt...
			        ↗️  Done syncing assets
			        Total Upload: xx KiB / gzip: xx KiB
			        Uploaded test-name (TIMINGS)
			        Published test-name (TIMINGS)
			          https://test-name.test-sub-domain.workers.dev"
		      `);
			expect(std.err).toMatchInlineSnapshot(`""`);
		});

		it("should walk directories except node_modules", async () => {
			const assets = [
				{
					filePath: "directory-1/file-1.txt",
					content: "Content of file-1",
				},
				{
					filePath: "node_modules/file-2.txt",
					content: "Content of file-2",
				},
			];
			const kvNamespace = {
				title: "__test-name-workers_sites_assets",
				id: "__test-name-workers_sites_assets-id",
			};
			writeWranglerToml({
				main: "./index.js",
				site: {
					bucket: "assets",
				},
			});
			writeWorkerSource();
			writeAssets(assets);
			mockUploadWorkerRequest();
			mockSubDomainRequest();
			mockListKVNamespacesRequest(kvNamespace);
			mockKeyListRequest(kvNamespace.id, []);
			// Only expect file-1 to be uploaded
			mockUploadAssetsToKVRequest(kvNamespace.id, assets.slice(0, 1));
			await runWrangler("publish");

			expect(std.out).toMatchInlineSnapshot(`
			        "Reading directory-1/file-1.txt...
			        Uploading as directory-1/file-1.2ca234f380.txt...
			        ↗️  Done syncing assets
			        Total Upload: xx KiB / gzip: xx KiB
			        Uploaded test-name (TIMINGS)
			        Published test-name (TIMINGS)
			          https://test-name.test-sub-domain.workers.dev"
		      `);
			expect(std.err).toMatchInlineSnapshot(`""`);
		});

		it("should skip hidden files and directories except `.well-known`", async () => {
			const assets = [
				{
					filePath: ".hidden-file.txt",
					content: "Content of hidden-file",
				},
				{
					filePath: ".hidden/file-1.txt",
					content: "Content of file-1",
				},
				{
					filePath: ".well-known/file-2.txt",
					content: "Content of file-2",
				},
			];
			const kvNamespace = {
				title: "__test-name-workers_sites_assets",
				id: "__test-name-workers_sites_assets-id",
			};
			writeWranglerToml({
				main: "./index.js",
				site: {
					bucket: "assets",
				},
			});
			writeWorkerSource();
			writeAssets(assets);
			mockUploadWorkerRequest();
			mockSubDomainRequest();
			mockListKVNamespacesRequest(kvNamespace);
			mockKeyListRequest(kvNamespace.id, []);
			// Only expect file-2 to be uploaded
			mockUploadAssetsToKVRequest(kvNamespace.id, assets.slice(2));
			await runWrangler("publish");

			expect(std.out).toMatchInlineSnapshot(`
			        "Reading .well-known/file-2.txt...
			        Uploading as .well-known/file-2.5938485188.txt...
			        ↗️  Done syncing assets
			        Total Upload: xx KiB / gzip: xx KiB
			        Uploaded test-name (TIMINGS)
			        Published test-name (TIMINGS)
			          https://test-name.test-sub-domain.workers.dev"
		      `);
			expect(std.err).toMatchInlineSnapshot(`""`);
		});

		it("should error if the asset is over 25Mb", async () => {
			const assets = [
				{
					filePath: "large-file.txt",
					// This file is greater than 25MiB when base64 encoded but small enough to be uploaded.
					content: "X".repeat(25 * 1024 * 1024 * 0.8 + 1),
				},
				{
					filePath: "too-large-file.txt",
					content: "X".repeat(25 * 1024 * 1024 + 1),
				},
			];
			const kvNamespace = {
				title: "__test-name-workers_sites_assets",
				id: "__test-name-workers_sites_assets-id",
			};
			writeWranglerToml({
				main: "./index.js",
				site: {
					bucket: "assets",
					exclude: ["file-1.txt"],
				},
			});
			writeWorkerSource();
			writeAssets(assets);
			mockUploadWorkerRequest();
			mockSubDomainRequest();
			mockListKVNamespacesRequest(kvNamespace);
			mockKeyListRequest(kvNamespace.id, []);

			await expect(
				runWrangler("publish")
			).rejects.toThrowErrorMatchingInlineSnapshot(
				`"File too-large-file.txt is too big, it should be under 25 MiB. See https://developers.cloudflare.com/workers/platform/limits#kv-limits"`
			);

			expect(std.out).toMatchInlineSnapshot(`
			        "Reading large-file.txt...
			        Uploading as large-file.0ea0637a45.txt...
			        Reading too-large-file.txt...

			        [32mIf you think this is a bug then please create an issue at https://github.com/cloudflare/wrangler2/issues/new/choose[0m"
		      `);
			expect(std.err).toMatchInlineSnapshot(`
			        "[31mX [41;31m[[41;97mERROR[41;31m][0m [1mFile too-large-file.txt is too big, it should be under 25 MiB. See https://developers.cloudflare.com/workers/platform/limits#kv-limits[0m

			        "
		      `);
		});

		it("should batch assets in groups <100 mb", async () => {
			// Let's have 20 files, from size 1 - 20 mb
			const assets = Array.from({ length: 20 }, (_, index) => ({
				filePath: `file-${`${index}`.padStart(2, "0")}.txt`,
				content: "X".repeat(1024 * 1024 * (index + 1)),
			}));

			const kvNamespace = {
				title: "__test-name-workers_sites_assets",
				id: "__test-name-workers_sites_assets-id",
			};
			writeWranglerToml({
				main: "./index.js",
				site: {
					bucket: "assets",
				},
			});
			writeWorkerSource();
			writeAssets(assets);
			mockUploadWorkerRequest();
			mockSubDomainRequest();
			mockListKVNamespacesRequest(kvNamespace);
			mockKeyListRequest(kvNamespace.id, []);
			const requests = mockUploadAssetsToKVRequest(kvNamespace.id);

			await runWrangler("publish");

			// We expect this to be uploaded in 4 batches

			// The first batch has 11 files
			expect(requests[0].uploads.length).toEqual(11);
			// The next batch has 5 files
			expect(requests[1].uploads.length).toEqual(5);
			// And the next one has 3 files
			expect(requests[2].uploads.length).toEqual(3);
			// And just 1 in the last batch
			expect(requests[3].uploads.length).toEqual(1);

			let assetIndex = 0;
			for (const request of requests) {
				for (const upload of request.uploads) {
					checkAssetUpload(assets[assetIndex], upload);
					assetIndex++;
				}
			}

			expect(std).toMatchInlineSnapshot(`
			        Object {
			          "debug": "",
			          "err": "",
			          "out": "Reading file-00.txt...
			        Uploading as file-00.be5be5dd26.txt...
			        Reading file-01.txt...
			        Uploading as file-01.4842d35994.txt...
			        Reading file-02.txt...
			        Uploading as file-02.990572ec63.txt...
			        Reading file-03.txt...
			        Uploading as file-03.9d7dda9045.txt...
			        Reading file-04.txt...
			        Uploading as file-04.2b6fac6382.txt...
			        Reading file-05.txt...
			        Uploading as file-05.55762dc758.txt...
			        Reading file-06.txt...
			        Uploading as file-06.f408a6b020.txt...
			        Reading file-07.txt...
			        Uploading as file-07.64c051715b.txt...
			        Reading file-08.txt...
			        Uploading as file-08.d286789adb.txt...
			        Reading file-09.txt...
			        Uploading as file-09.6838c183a8.txt...
			        Reading file-10.txt...
			        Uploading as file-10.6e03221d2a.txt...
			        Reading file-11.txt...
			        Uploading as file-11.37d3fb2eff.txt...
			        Reading file-12.txt...
			        Uploading as file-12.b3556942f8.txt...
			        Reading file-13.txt...
			        Uploading as file-13.680caf51b1.txt...
			        Reading file-14.txt...
			        Uploading as file-14.51e88468f0.txt...
			        Reading file-15.txt...
			        Uploading as file-15.8e3fedb394.txt...
			        Reading file-16.txt...
			        Uploading as file-16.c81c5e426f.txt...
			        Reading file-17.txt...
			        Uploading as file-17.4b2ae3c47b.txt...
			        Reading file-18.txt...
			        Uploading as file-18.07f245e02b.txt...
			        Reading file-19.txt...
			        Uploading as file-19.f0d69f705d.txt...
			        ↗️  Done syncing assets
			        Total Upload: xx KiB / gzip: xx KiB
			        Uploaded test-name (TIMINGS)
			        Published test-name (TIMINGS)
			          https://test-name.test-sub-domain.workers.dev",
			          "warn": "",
			        }
		      `);
		});

		it("should error if the asset key is over 512 characters", async () => {
			const longFilePathAsset = {
				filePath: "folder/".repeat(100) + "file.txt",
				content: "content of file",
			};
			const kvNamespace = {
				title: "__test-name-workers_sites_assets",
				id: "__test-name-workers_sites_assets-id",
			};
			writeWranglerToml({
				main: "./index.js",
				site: {
					bucket: "assets",
				},
			});
			writeWorkerSource();
			writeAssets([longFilePathAsset]);
			mockUploadWorkerRequest();
			mockSubDomainRequest();
			mockListKVNamespacesRequest(kvNamespace);
			mockKeyListRequest(kvNamespace.id, []);

			await expect(
				runWrangler("publish")
			).rejects.toThrowErrorMatchingInlineSnapshot(
				`"The asset path key \\"folder/folder/folder/folder/folder/folder/folder/folder/folder/folder/folder/folder/folder/folder/folder/folder/folder/folder/folder/folder/folder/folder/folder/folder/folder/folder/folder/folder/folder/folder/folder/folder/folder/folder/folder/folder/folder/folder/folder/folder/folder/folder/folder/folder/folder/folder/folder/folder/folder/folder/folder/folder/folder/folder/folder/folder/folder/folder/folder/folder/folder/folder/folder/folder/folder/folder/folder/folder/folder/folder/folder/folder/folder/folder/folder/folder/folder/folder/folder/folder/folder/folder/folder/folder/folder/folder/folder/folder/folder/folder/folder/folder/folder/folder/folder/folder/folder/folder/folder/folder/file.3da0d0cd12.txt\\" exceeds the maximum key size limit of 512. See https://developers.cloudflare.com/workers/platform/limits#kv-limits\\","`
			);

			expect(std.out).toMatchInlineSnapshot(`
			        "Reading folder/folder/folder/folder/folder/folder/folder/folder/folder/folder/folder/folder/folder/folder/folder/folder/folder/folder/folder/folder/folder/folder/folder/folder/folder/folder/folder/folder/folder/folder/folder/folder/folder/folder/folder/folder/folder/folder/folder/folder/folder/folder/folder/folder/folder/folder/folder/folder/folder/folder/folder/folder/folder/folder/folder/folder/folder/folder/folder/folder/folder/folder/folder/folder/folder/folder/folder/folder/folder/folder/folder/folder/folder/folder/folder/folder/folder/folder/folder/folder/folder/folder/folder/folder/folder/folder/folder/folder/folder/folder/folder/folder/folder/folder/folder/folder/folder/folder/folder/folder/file.txt...

			        [32mIf you think this is a bug then please create an issue at https://github.com/cloudflare/wrangler2/issues/new/choose[0m"
		      `);
			expect(std.err).toMatchInlineSnapshot(`
			        "[31mX [41;31m[[41;97mERROR[41;31m][0m [1mThe asset path key \\"folder/folder/folder/folder/folder/folder/folder/folder/folder/folder/folder/folder/folder/folder/folder/folder/folder/folder/folder/folder/folder/folder/folder/folder/folder/folder/folder/folder/folder/folder/folder/folder/folder/folder/folder/folder/folder/folder/folder/folder/folder/folder/folder/folder/folder/folder/folder/folder/folder/folder/folder/folder/folder/folder/folder/folder/folder/folder/folder/folder/folder/folder/folder/folder/folder/folder/folder/folder/folder/folder/folder/folder/folder/folder/folder/folder/folder/folder/folder/folder/folder/folder/folder/folder/folder/folder/folder/folder/folder/folder/folder/folder/folder/folder/folder/folder/folder/folder/folder/folder/file.3da0d0cd12.txt\\" exceeds the maximum key size limit of 512. See https://developers.cloudflare.com/workers/platform/limits#kv-limits\\",[0m

			        "
		      `);
		});

		it("should delete uploaded assets that aren't included anymore", async () => {
			const assets = [
				{ filePath: "file-1.txt", content: "Content of file-1" },
				{ filePath: "file-2.txt", content: "Content of file-2" },
			];
			const kvNamespace = {
				title: "__test-name-workers_sites_assets",
				id: "__test-name-workers_sites_assets-id",
			};
			writeWranglerToml({
				main: "./index.js",
				site: {
					bucket: "assets",
				},
			});
			writeWorkerSource();
			writeAssets(assets);
			mockUploadWorkerRequest();
			mockSubDomainRequest();
			mockListKVNamespacesRequest(kvNamespace);
			mockKeyListRequest(kvNamespace.id, [
				// Put file-1 in the KV namespace
				{ name: "file-1.2ca234f380.txt" },
				// As well as a couple from a previous upload
				{ name: "file-3.somehash.txt" },
				{ name: "file-4.anotherhash.txt" },
			]);

			// we upload only file-1.txt
			mockUploadAssetsToKVRequest(
				kvNamespace.id,
				assets.filter((a) => a.filePath !== "file-1.txt")
			);

			// and mark file-3 and file-4 for deletion
			mockDeleteUnusedAssetsRequest(kvNamespace.id, [
				"file-3.somehash.txt",
				"file-4.anotherhash.txt",
			]);

			await runWrangler("publish");

			expect(std.out).toMatchInlineSnapshot(`
			        "Reading file-1.txt...
			        Skipping - already uploaded.
			        Reading file-2.txt...
			        Uploading as file-2.5938485188.txt...
			        Deleting file-3.somehash.txt from the asset store...
			        Deleting file-4.anotherhash.txt from the asset store...
			        ↗️  Done syncing assets
			        Total Upload: xx KiB / gzip: xx KiB
			        Uploaded test-name (TIMINGS)
			        Published test-name (TIMINGS)
			          https://test-name.test-sub-domain.workers.dev"
		      `);
			expect(std.err).toMatchInlineSnapshot(`""`);
		});

		it("should generate an asset manifest with keys relative to site.bucket", async () => {
			const assets = [
				{ filePath: "file-1.txt", content: "Content of file-1" },
				{ filePath: "file-2.txt", content: "Content of file-2" },
			];
			const kvNamespace = {
				title: "__test-name-workers_sites_assets",
				id: "__test-name-workers_sites_assets-id",
			};

			writeWranglerToml({
				main: "./src/index.js",
				site: {
					bucket: "assets",
				},
			});
			writeWorkerSource({ basePath: "src", type: "esm" });
			writeAssets(assets);
			mockUploadWorkerRequest({
				expectedBindings: [
					{
						name: "__STATIC_CONTENT",
						namespace_id: "__test-name-workers_sites_assets-id",
						type: "kv_namespace",
					},
				],
				expectedModules: {
					__STATIC_CONTENT_MANIFEST:
						'{"file-1.txt":"file-1.2ca234f380.txt","file-2.txt":"file-2.5938485188.txt"}',
				},
			});
			mockSubDomainRequest();
			mockListKVNamespacesRequest(kvNamespace);
			mockKeyListRequest(kvNamespace.id, []);
			mockUploadAssetsToKVRequest(kvNamespace.id, assets);

			process.chdir("./src");
			await runWrangler("publish");
			process.chdir("../");

			expect(std.out).toMatchInlineSnapshot(`
			        "Reading file-1.txt...
			        Uploading as file-1.2ca234f380.txt...
			        Reading file-2.txt...
			        Uploading as file-2.5938485188.txt...
			        ↗️  Done syncing assets
			        Total Upload: xx KiB / gzip: xx KiB
			        Uploaded test-name (TIMINGS)
			        Published test-name (TIMINGS)
			          https://test-name.test-sub-domain.workers.dev"
		      `);
			expect(std.err).toMatchInlineSnapshot(`""`);
		});

		it("should use the relative path from current working directory to Worker directory when using `--site`", async () => {
			writeWranglerToml({
				main: "./index.js",
			});
			const assets = [
				{ filePath: "file-1.txt", content: "Content of file-1" },
				{ filePath: "file-2.txt", content: "Content of file-2" },
			];
			writeAssets(assets, "my-assets");

			const kvNamespace = {
				title: "__test-name-workers_sites_assets",
				id: "__test-name-workers_sites_assets-id",
			};

			mockSubDomainRequest();
			writeWorkerSource();
			mockUploadWorkerRequest();
			mockListKVNamespacesRequest(kvNamespace);
			mockKeyListRequest(kvNamespace.id, []);
			mockUploadAssetsToKVRequest(kvNamespace.id, assets);
			process.chdir("./my-assets");
			await runWrangler("publish --site .");

			expect(std).toMatchInlineSnapshot(`
			        Object {
			          "debug": "",
			          "err": "",
			          "out": "Reading file-1.txt...
			        Uploading as file-1.2ca234f380.txt...
			        Reading file-2.txt...
			        Uploading as file-2.5938485188.txt...
			        ↗️  Done syncing assets
			        Total Upload: xx KiB / gzip: xx KiB
			        Uploaded test-name (TIMINGS)
			        Published test-name (TIMINGS)
			          https://test-name.test-sub-domain.workers.dev",
			          "warn": "",
			        }
		      `);
		});

		it("should use the relative path from current working directory to Worker directory when using `--assets`", async () => {
			const assets = [
				{ filePath: "file-1.txt", content: "Content of file-1" },
				{ filePath: "file-2.txt", content: "Content of file-2" },
			];
			const kvNamespace = {
				title: "__test-name-workers_sites_assets",
				id: "__test-name-workers_sites_assets-id",
			};
			writeWranglerToml({
				main: "./index.js",
			});
			writeWorkerSource();
			writeAssets(assets, "my-assets");
			mockUploadWorkerRequest({
				expectedMainModule: "serve-static-assets.entry.js",
			});
			mockSubDomainRequest();
			mockListKVNamespacesRequest(kvNamespace);
			mockKeyListRequest(kvNamespace.id, []);
			mockUploadAssetsToKVRequest(kvNamespace.id, assets);
			process.chdir("./my-assets");
			await runWrangler("publish --assets .");

			expect(std).toMatchInlineSnapshot(`
			Object {
			  "debug": "",
			  "err": "",
			  "out": "Reading file-1.txt...
			Uploading as file-1.2ca234f380.txt...
			Reading file-2.txt...
			Uploading as file-2.5938485188.txt...
			↗️  Done syncing assets
			Total Upload: xx KiB / gzip: xx KiB
			Uploaded test-name (TIMINGS)
			Published test-name (TIMINGS)
			  https://test-name.test-sub-domain.workers.dev",
			  "warn": "[33m▲ [43;33m[[43;30mWARNING[43;33m][0m [1mThe --assets argument is experimental and may change or break at any time[0m

			",
			}
		`);
		});
	});

	describe("workers_dev setting", () => {
		it("should publish to a workers.dev domain if workers_dev is undefined", async () => {
			writeWranglerToml();
			writeWorkerSource();
			mockUploadWorkerRequest();
			mockSubDomainRequest();

			await runWrangler("publish ./index");

			expect(std.out).toMatchInlineSnapshot(`
			        "Total Upload: xx KiB / gzip: xx KiB
			        Uploaded test-name (TIMINGS)
			        Published test-name (TIMINGS)
			          https://test-name.test-sub-domain.workers.dev"
		      `);
			expect(std.err).toMatchInlineSnapshot(`""`);
		});

		it("should publish to the workers.dev domain if workers_dev is `true`", async () => {
			writeWranglerToml({
				workers_dev: true,
			});
			writeWorkerSource();
			mockUploadWorkerRequest({ available_on_subdomain: false });
			mockSubDomainRequest();
			mockUpdateWorkerRequest({ enabled: true });

			await runWrangler("publish ./index");

			expect(std.out).toMatchInlineSnapshot(`
			        "Total Upload: xx KiB / gzip: xx KiB
			        Uploaded test-name (TIMINGS)
			        Published test-name (TIMINGS)
			          https://test-name.test-sub-domain.workers.dev"
		      `);
			expect(std.err).toMatchInlineSnapshot(`""`);
		});

		it("should not try to enable the workers.dev domain if it has been enabled before", async () => {
			writeWranglerToml({
				workers_dev: true,
			});
			writeWorkerSource();
			mockUploadWorkerRequest({ available_on_subdomain: true });
			mockSubDomainRequest();

			await runWrangler("publish ./index");

			expect(std.out).toMatchInlineSnapshot(`
			        "Total Upload: xx KiB / gzip: xx KiB
			        Uploaded test-name (TIMINGS)
			        Published test-name (TIMINGS)
			          https://test-name.test-sub-domain.workers.dev"
		      `);
			expect(std.err).toMatchInlineSnapshot(`""`);
		});

		it("should disable the workers.dev domain if workers_dev is `false`", async () => {
			writeWranglerToml({
				workers_dev: false,
			});
			writeWorkerSource();
			mockUploadWorkerRequest();
			mockUpdateWorkerRequest({ enabled: false });

			await runWrangler("publish ./index");

			expect(std.out).toMatchInlineSnapshot(`
			        "Total Upload: xx KiB / gzip: xx KiB
			        Uploaded test-name (TIMINGS)
			        No publish targets for test-name (TIMINGS)"
		      `);
			expect(std.err).toMatchInlineSnapshot(`""`);
		});

		it("should not try to disable the workers.dev domain if it is not already available", async () => {
			writeWranglerToml({
				workers_dev: false,
			});
			writeWorkerSource();
			mockSubDomainRequest("test-sub-domain", false);
			mockUploadWorkerRequest({ available_on_subdomain: false });

			// note the lack of a mock for the subdomain disable request

			await runWrangler("publish ./index");

			expect(std.out).toMatchInlineSnapshot(`
			        "Total Upload: xx KiB / gzip: xx KiB
			        Uploaded test-name (TIMINGS)
			        No publish targets for test-name (TIMINGS)"
		      `);
			expect(std.err).toMatchInlineSnapshot(`""`);
		});

		it("should disable the workers.dev domain if workers_dev is undefined but overwritten to `false` in environment", async () => {
			writeWranglerToml({
				env: {
					dev: {
						workers_dev: false,
					},
				},
			});
			writeWorkerSource();
			mockUploadWorkerRequest({
				env: "dev",
			});
			mockUpdateWorkerRequest({ enabled: false, env: "dev" });

			await runWrangler("publish ./index --env dev --legacy-env false");

			expect(std.out).toMatchInlineSnapshot(`
			        "Total Upload: xx KiB / gzip: xx KiB
			        Uploaded test-name (dev) (TIMINGS)
			        No publish targets for test-name (dev) (TIMINGS)"
		      `);
			expect(std.err).toMatchInlineSnapshot(`""`);
		});

		it("should disable the workers.dev domain if workers_dev is `true` but overwritten to `false` in environment", async () => {
			writeWranglerToml({
				workers_dev: true,
				env: {
					dev: {
						workers_dev: false,
					},
				},
			});
			writeWorkerSource();
			mockUploadWorkerRequest({
				env: "dev",
			});
			mockUpdateWorkerRequest({ enabled: false, env: "dev" });

			await runWrangler("publish ./index --env dev --legacy-env false");

			expect(std.out).toMatchInlineSnapshot(`
			        "Total Upload: xx KiB / gzip: xx KiB
			        Uploaded test-name (dev) (TIMINGS)
			        No publish targets for test-name (dev) (TIMINGS)"
		      `);
			expect(std.err).toMatchInlineSnapshot(`""`);
		});

		it("should publish to a workers.dev domain if workers_dev is undefined but overwritten to `true` in environment", async () => {
			writeWranglerToml({
				env: {
					dev: {
						workers_dev: true,
					},
				},
			});
			writeWorkerSource();
			mockUploadWorkerRequest({
				env: "dev",
			});
			mockSubDomainRequest();
			mockUpdateWorkerRequest({ enabled: true, env: "dev" });

			await runWrangler("publish ./index --env dev --legacy-env false");

			expect(std.out).toMatchInlineSnapshot(`
			        "Total Upload: xx KiB / gzip: xx KiB
			        Uploaded test-name (dev) (TIMINGS)
			        Published test-name (dev) (TIMINGS)
			          https://dev.test-name.test-sub-domain.workers.dev"
		      `);
			expect(std.err).toMatchInlineSnapshot(`""`);
		});

		it("should publish to a workers.dev domain if workers_dev is `false` but overwritten to `true` in environment", async () => {
			writeWranglerToml({
				workers_dev: false,
				env: {
					dev: {
						workers_dev: true,
					},
				},
			});
			writeWorkerSource();
			mockUploadWorkerRequest({
				env: "dev",
			});
			mockSubDomainRequest();
			mockUpdateWorkerRequest({ enabled: true, env: "dev" });

			await runWrangler("publish ./index --env dev --legacy-env false");

			expect(std.out).toMatchInlineSnapshot(`
			        "Total Upload: xx KiB / gzip: xx KiB
			        Uploaded test-name (dev) (TIMINGS)
			        Published test-name (dev) (TIMINGS)
			          https://dev.test-name.test-sub-domain.workers.dev"
		      `);
			expect(std.err).toMatchInlineSnapshot(`""`);
		});

		it("should use the global compatibility_date and compatibility_flags if they are not overwritten by the environment", async () => {
			writeWranglerToml({
				compatibility_date: "2022-01-12",
				compatibility_flags: ["no_global_navigator"],
				env: {
					dev: {},
				},
			});
			writeWorkerSource();
			mockUploadWorkerRequest({
				env: "dev",
				expectedCompatibilityDate: "2022-01-12",
				expectedCompatibilityFlags: ["no_global_navigator"],
			});
			mockSubDomainRequest();
			mockUpdateWorkerRequest({ enabled: true, env: "dev" });

			await runWrangler("publish ./index --env dev --legacy-env false");

			expect(std.out).toMatchInlineSnapshot(`
			        "Total Upload: xx KiB / gzip: xx KiB
			        Uploaded test-name (dev) (TIMINGS)
			        Published test-name (dev) (TIMINGS)
			          https://dev.test-name.test-sub-domain.workers.dev"
		      `);
			expect(std.err).toMatchInlineSnapshot(`""`);
		});

		it("should use the environment specific compatibility_date and compatibility_flags", async () => {
			writeWranglerToml({
				compatibility_date: "2022-01-12",
				compatibility_flags: ["no_global_navigator"],
				env: {
					dev: {
						compatibility_date: "2022-01-13",
						compatibility_flags: ["global_navigator"],
					},
				},
			});
			writeWorkerSource();
			mockUploadWorkerRequest({
				env: "dev",
				expectedCompatibilityDate: "2022-01-13",
				expectedCompatibilityFlags: ["global_navigator"],
			});
			mockSubDomainRequest();
			mockUpdateWorkerRequest({ enabled: true, env: "dev" });

			await runWrangler("publish ./index --env dev --legacy-env false");

			expect(std.out).toMatchInlineSnapshot(`
			        "Total Upload: xx KiB / gzip: xx KiB
			        Uploaded test-name (dev) (TIMINGS)
			        Published test-name (dev) (TIMINGS)
			          https://dev.test-name.test-sub-domain.workers.dev"
		      `);
			expect(std.err).toMatchInlineSnapshot(`""`);
		});

		it("should use the command line --compatibility-date and --compatibility-flags if they are specified", async () => {
			writeWranglerToml({
				compatibility_date: "2022-01-12",
				compatibility_flags: ["no_global_navigator"],
				env: {
					dev: {
						compatibility_date: "2022-01-13",
						compatibility_flags: ["global_navigator"],
					},
				},
			});
			writeWorkerSource();
			mockUploadWorkerRequest({
				env: "dev",
				expectedCompatibilityDate: "2022-01-14",
				expectedCompatibilityFlags: ["url_standard"],
			});
			mockSubDomainRequest();
			mockUpdateWorkerRequest({ enabled: true, env: "dev" });

			await runWrangler(
				"publish ./index --env dev --legacy-env false --compatibility-date 2022-01-14 --compatibility-flags url_standard"
			);

			expect(std.out).toMatchInlineSnapshot(`
			        "Total Upload: xx KiB / gzip: xx KiB
			        Uploaded test-name (dev) (TIMINGS)
			        Published test-name (dev) (TIMINGS)
			          https://dev.test-name.test-sub-domain.workers.dev"
		      `);
			expect(std.err).toMatchInlineSnapshot(`""`);
		});

		it("should error if a compatibility_date is not available in wrangler.toml or cli args", async () => {
			writeWorkerSource();
			let err: undefined | Error;
			try {
				await runWrangler("publish ./index.js");
			} catch (e) {
				err = e as Error;
			}

			expect(err?.message.replaceAll(/\d/g, "X")).toMatchInlineSnapshot(`
			        "A compatibility_date is required when publishing. Add the following to your wrangler.toml file:.
			            \`\`\`
			            compatibility_date = \\"XXXX-XX-XX\\"
			            \`\`\`
			            Or you could pass it in your terminal as \`--compatibility-date XXXX-XX-XX\`
			        See https://developers.cloudflare.com/workers/platform/compatibility-dates for more information."
		      `);
		});

		it("should error if a compatibility_date is missing and suggest the correct month", async () => {
			jest.spyOn(Date.prototype, "getMonth").mockImplementation(() => 11);
			jest.spyOn(Date.prototype, "getFullYear").mockImplementation(() => 2020);
			jest.spyOn(Date.prototype, "getDate").mockImplementation(() => 1);

			writeWorkerSource();
			let err: undefined | Error;
			try {
				await runWrangler("publish ./index.js");
			} catch (e) {
				err = e as Error;
			}

			expect(err?.message).toMatchInlineSnapshot(`
			"A compatibility_date is required when publishing. Add the following to your wrangler.toml file:.
			    \`\`\`
			    compatibility_date = \\"2020-12-01\\"
			    \`\`\`
			    Or you could pass it in your terminal as \`--compatibility-date 2020-12-01\`
			See https://developers.cloudflare.com/workers/platform/compatibility-dates for more information."
		`);
		});

		it("should enable the workers.dev domain if workers_dev is undefined and subdomain is not already available", async () => {
			writeWranglerToml();
			writeWorkerSource();
			mockUploadWorkerRequest({ available_on_subdomain: false });
			mockSubDomainRequest();
			mockUpdateWorkerRequest({ enabled: true });

			await runWrangler("publish ./index");

			expect(std.out).toMatchInlineSnapshot(`
			        "Total Upload: xx KiB / gzip: xx KiB
			        Uploaded test-name (TIMINGS)
			        Published test-name (TIMINGS)
			          https://test-name.test-sub-domain.workers.dev"
		      `);
			expect(std.err).toMatchInlineSnapshot(`""`);
		});

		it("should enable the workers.dev domain if workers_dev is true and subdomain is not already available", async () => {
			writeWranglerToml({ workers_dev: true });
			writeWorkerSource();
			mockUploadWorkerRequest({ available_on_subdomain: false });
			mockSubDomainRequest();
			mockUpdateWorkerRequest({ enabled: true });

			await runWrangler("publish ./index");

			expect(std.out).toMatchInlineSnapshot(`
			        "Total Upload: xx KiB / gzip: xx KiB
			        Uploaded test-name (TIMINGS)
			        Published test-name (TIMINGS)
			          https://test-name.test-sub-domain.workers.dev"
		      `);
			expect(std.err).toMatchInlineSnapshot(`""`);
		});

		it("should error politely when publishing to workers_dev when there is no workers.dev subdomain", async () => {
			writeWranglerToml({
				workers_dev: true,
			});
			writeWorkerSource();
			mockUploadWorkerRequest();
			mockSubDomainRequest("does-not-exist", false);

			await expect(runWrangler("publish ./index")).rejects
				.toThrowErrorMatchingInlineSnapshot(`
              "Error: You need to register a workers.dev subdomain before publishing to workers.dev
              You can either publish your worker to one or more routes by specifying them in wrangler.toml, or register a workers.dev subdomain here:
              https://dash.cloudflare.com/some-account-id/workers/onboarding"
            `);
		});

		it("should not deploy to workers.dev if there are any routes defined", async () => {
			writeWranglerToml({
				routes: ["http://example.com/*"],
			});
			writeWorkerSource();
			mockSubDomainRequest();
			mockUploadWorkerRequest();
			mockUpdateWorkerRequest({
				enabled: false,
			});
			mockPublishRoutesRequest({ routes: ["http://example.com/*"] });
			await runWrangler("publish index.js");

			expect(std.out).toMatchInlineSnapshot(`
			        "Total Upload: xx KiB / gzip: xx KiB
			        Uploaded test-name (TIMINGS)
			        Published test-name (TIMINGS)
			          http://example.com/*"
		      `);
			expect(std.err).toMatchInlineSnapshot(`""`);
			expect(std.warn).toMatchInlineSnapshot(`""`);
		});

		it("should not deploy to workers.dev if there are any routes defined (environments)", async () => {
			writeWranglerToml({
				routes: ["http://example.com/*"],
				env: {
					production: {
						routes: ["http://production.example.com/*"],
					},
				},
			});
			writeWorkerSource();
			mockSubDomainRequest();
			mockUploadWorkerRequest({ env: "production", legacyEnv: true });
			mockUpdateWorkerRequest({
				enabled: false,
				env: "production",
				legacyEnv: true,
			});
			mockPublishRoutesRequest({
				routes: ["http://production.example.com/*"],
				env: "production",
				legacyEnv: true,
			});
			await runWrangler("publish index.js --env production");

			expect(std.out).toMatchInlineSnapshot(`
			        "Total Upload: xx KiB / gzip: xx KiB
			        Uploaded test-name-production (TIMINGS)
			        Published test-name-production (TIMINGS)
			          http://production.example.com/*"
		      `);
			expect(std.err).toMatchInlineSnapshot(`""`);
			expect(std.warn).toMatchInlineSnapshot(`""`);
		});

		it("should not deploy to workers.dev if there are any routes defined (only in environments)", async () => {
			writeWranglerToml({
				env: {
					production: {
						routes: ["http://production.example.com/*"],
					},
				},
			});
			writeWorkerSource();
			mockSubDomainRequest();
			mockUploadWorkerRequest({ env: "production", legacyEnv: true });
			mockUpdateWorkerRequest({
				enabled: false,
				env: "production",
				legacyEnv: true,
			});
			mockPublishRoutesRequest({
				routes: ["http://production.example.com/*"],
				env: "production",
				legacyEnv: true,
			});
			await runWrangler("publish index.js --env production");

			expect(std.out).toMatchInlineSnapshot(`
			        "Total Upload: xx KiB / gzip: xx KiB
			        Uploaded test-name-production (TIMINGS)
			        Published test-name-production (TIMINGS)
			          http://production.example.com/*"
		      `);
			expect(std.err).toMatchInlineSnapshot(`""`);
			expect(std.warn).toMatchInlineSnapshot(`""`);
		});

		it("can deploy to both workers.dev and routes if both defined ", async () => {
			writeWranglerToml({
				workers_dev: true,
				routes: ["http://example.com/*"],
			});
			writeWorkerSource();
			mockSubDomainRequest();
			mockUploadWorkerRequest();
			mockUpdateWorkerRequest({
				enabled: false,
			});
			mockPublishRoutesRequest({
				routes: ["http://example.com/*"],
			});
			await runWrangler("publish index.js");

			expect(std.out).toMatchInlineSnapshot(`
			        "Total Upload: xx KiB / gzip: xx KiB
			        Uploaded test-name (TIMINGS)
			        Published test-name (TIMINGS)
			          https://test-name.test-sub-domain.workers.dev
			          http://example.com/*"
		      `);
			expect(std.err).toMatchInlineSnapshot(`""`);
			expect(std.warn).toMatchInlineSnapshot(`""`);
		});

		it("can deploy to both workers.dev and routes if both defined (environments: 1)", async () => {
			writeWranglerToml({
				workers_dev: true,
				env: {
					production: {
						routes: ["http://production.example.com/*"],
					},
				},
			});
			writeWorkerSource();
			mockSubDomainRequest();
			mockUploadWorkerRequest({ env: "production", legacyEnv: true });
			mockUpdateWorkerRequest({
				enabled: false,
				env: "production",
				legacyEnv: true,
			});
			mockPublishRoutesRequest({
				routes: ["http://production.example.com/*"],
				env: "production",
				legacyEnv: true,
			});
			await runWrangler("publish index.js --env production");

			expect(std.out).toMatchInlineSnapshot(`
			        "Total Upload: xx KiB / gzip: xx KiB
			        Uploaded test-name-production (TIMINGS)
			        Published test-name-production (TIMINGS)
			          https://test-name-production.test-sub-domain.workers.dev
			          http://production.example.com/*"
		      `);
			expect(std.err).toMatchInlineSnapshot(`""`);
			expect(std.warn).toMatchInlineSnapshot(`""`);
		});

		it("can deploy to both workers.dev and routes if both defined (environments: 2)", async () => {
			writeWranglerToml({
				env: {
					production: {
						workers_dev: true,
						routes: ["http://production.example.com/*"],
					},
				},
			});
			writeWorkerSource();
			mockSubDomainRequest();
			mockUploadWorkerRequest({ env: "production", legacyEnv: true });
			mockUpdateWorkerRequest({
				enabled: false,
				env: "production",
				legacyEnv: true,
			});
			mockPublishRoutesRequest({
				routes: ["http://production.example.com/*"],
				env: "production",
				legacyEnv: true,
			});
			await runWrangler("publish index.js --env production");

			expect(std.out).toMatchInlineSnapshot(`
			        "Total Upload: xx KiB / gzip: xx KiB
			        Uploaded test-name-production (TIMINGS)
			        Published test-name-production (TIMINGS)
			          https://test-name-production.test-sub-domain.workers.dev
			          http://production.example.com/*"
		      `);
			expect(std.err).toMatchInlineSnapshot(`""`);
			expect(std.warn).toMatchInlineSnapshot(`""`);
		});

		it("will deploy only to routes when workers_dev is false (environments 1) ", async () => {
			writeWranglerToml({
				workers_dev: false,
				env: {
					production: {
						routes: ["http://production.example.com/*"],
					},
				},
			});
			writeWorkerSource();
			mockSubDomainRequest();
			mockUploadWorkerRequest({ env: "production", legacyEnv: true });
			mockUpdateWorkerRequest({
				enabled: false,
				env: "production",
				legacyEnv: true,
			});
			mockPublishRoutesRequest({
				routes: ["http://production.example.com/*"],
				env: "production",
				legacyEnv: true,
			});
			await runWrangler("publish index.js --env production");

			expect(std.out).toMatchInlineSnapshot(`
			        "Total Upload: xx KiB / gzip: xx KiB
			        Uploaded test-name-production (TIMINGS)
			        Published test-name-production (TIMINGS)
			          http://production.example.com/*"
		      `);
			expect(std.err).toMatchInlineSnapshot(`""`);
			expect(std.warn).toMatchInlineSnapshot(`""`);
		});

		it("will deploy only to routes when workers_dev is false (environments 2) ", async () => {
			writeWranglerToml({
				env: {
					production: {
						workers_dev: false,
						routes: ["http://production.example.com/*"],
					},
				},
			});
			writeWorkerSource();
			mockSubDomainRequest();
			mockUploadWorkerRequest({ env: "production", legacyEnv: true });
			mockUpdateWorkerRequest({
				enabled: false,
				env: "production",
				legacyEnv: true,
			});
			mockPublishRoutesRequest({
				routes: ["http://production.example.com/*"],
				env: "production",
				legacyEnv: true,
			});
			await runWrangler("publish index.js --env production");

			expect(std.out).toMatchInlineSnapshot(`
			        "Total Upload: xx KiB / gzip: xx KiB
			        Uploaded test-name-production (TIMINGS)
			        Published test-name-production (TIMINGS)
			          http://production.example.com/*"
		      `);
			expect(std.err).toMatchInlineSnapshot(`""`);
			expect(std.warn).toMatchInlineSnapshot(`""`);
		});
	});

	describe("[define]", () => {
		it("should be able to define values that will be substituted into top-level identifiers", async () => {
			writeWranglerToml({
				main: "index.js",
				define: {
					abc: "123",
				},
			});
			fs.writeFileSync(
				"index.js",
				`
        // this should get replaced
        console.log(abc);
        // this should not get replaced
        console.log(globalThis.abc);

        function foo(){
          const abc = "a string";
          // this should not get replaced
          console.log(abc);
        }

        console.log(foo);
      `
			);
			mockSubDomainRequest();
			mockUploadWorkerRequest();
			await runWrangler("build");

			const outFile = normalizeSlashes(
				normalizeTempDirs(fs.readFileSync("dist/index.js", "utf-8"))
			);

			// We don't check against the whole file as there is middleware being injected
			expect(outFile).toContain("console.log(123);");
			expect(outFile).toContain("console.log(globalThis.abc);");
			expect(outFile).toContain(`const abc2 = "a string";`);
			expect(outFile).toContain("console.log(abc2);");
			expect(outFile).toContain("console.log(foo);");
		});

		it("can be overriden in environments", async () => {
			writeWranglerToml({
				main: "index.js",
				define: {
					abc: "123",
				},
				env: {
					staging: {
						define: {
							abc: "456",
						},
					},
				},
			});
			fs.writeFileSync(
				"index.js",
				`
        console.log(abc);
      `
			);
			mockSubDomainRequest();
			mockUploadWorkerRequest();
			await runWrangler("build --env staging");

			const outFile = normalizeSlashes(
				normalizeTempDirs(fs.readFileSync("dist/index.js", "utf-8"))
			);

			// We don't check against the whole file as there is middleware being injected
			expect(outFile).toContain("console.log(456);");
		});

		it("can be overridden with cli args", async () => {
			writeWranglerToml({
				main: "index.js",
				define: {
					abc: "123",
				},
			});
			fs.writeFileSync(
				"index.js",
				`
				console.log(abc);
			`
			);
			mockSubDomainRequest();
			mockUploadWorkerRequest();
			await runWrangler("publish --dry-run --outdir dist --define abc:789");

			expect(fs.readFileSync("dist/index.js", "utf-8")).toContain(
				`console.log(789);`
			);
		});
	});
	describe("custom builds", () => {
		beforeEach(() => {
			// @ts-expect-error disable the mock we'd setup earlier
			// or else custom builds will timeout immediately
			global.setTimeout.mockRestore();
		});
		it("should run a custom build before publishing", async () => {
			writeWranglerToml({
				build: {
					command: `node -e "console.log('custom build'); require('fs').writeFileSync('index.js', 'export default { fetch(){ return new Response(123) } }')"`,
				},
			});

			mockUploadWorkerRequest({
				expectedEntry: "return new Response(123)",
			});
			mockSubDomainRequest();

			await runWrangler("publish index.js");
			expect(std.out).toMatchInlineSnapshot(`
			"Running custom build: node -e \\"console.log('custom build'); require('fs').writeFileSync('index.js', 'export default { fetch(){ return new Response(123) } }')\\"
			Total Upload: xx KiB / gzip: xx KiB
			Uploaded test-name (TIMINGS)
			Published test-name (TIMINGS)
			  https://test-name.test-sub-domain.workers.dev"
		`);
			expect(std.err).toMatchInlineSnapshot(`""`);
			expect(std.warn).toMatchInlineSnapshot(`""`);
		});

		if (process.platform !== "win32") {
			it("should run a custom build of multiple steps combined by && before publishing", async () => {
				writeWranglerToml({
					build: {
						command: `echo "custom build" && echo "export default { fetch(){ return new Response(123) } }" > index.js`,
					},
				});

				mockUploadWorkerRequest({
					expectedEntry: "return new Response(123)",
				});
				mockSubDomainRequest();

				await runWrangler("publish index.js");
				expect(std.out).toMatchInlineSnapshot(`
			          "Running custom build: echo \\"custom build\\" && echo \\"export default { fetch(){ return new Response(123) } }\\" > index.js
			          Total Upload: xx KiB / gzip: xx KiB
			          Uploaded test-name (TIMINGS)
			          Published test-name (TIMINGS)
			            https://test-name.test-sub-domain.workers.dev"
		        `);
				expect(std.err).toMatchInlineSnapshot(`""`);
				expect(std.warn).toMatchInlineSnapshot(`""`);
			});
		}

		it("should throw an error if the entry doesn't exist after the build finishes", async () => {
			writeWranglerToml({
				main: "index.js",
				build: {
					command: `node -e "console.log('custom build');"`,
				},
			});

			await expect(runWrangler("publish index.js")).rejects
				.toThrowErrorMatchingInlineSnapshot(`
              "The expected output file at \\"index.js\\" was not found after running custom build: node -e \\"console.log('custom build');\\".
              The \`main\` property in wrangler.toml should point to the file generated by the custom build."
            `);
			expect(std.out).toMatchInlineSnapshot(`
			        "Running custom build: node -e \\"console.log('custom build');\\"

			        [32mIf you think this is a bug then please create an issue at https://github.com/cloudflare/wrangler2/issues/new/choose[0m"
		      `);
			expect(std.err).toMatchInlineSnapshot(`
			        "[31mX [41;31m[[41;97mERROR[41;31m][0m [1mThe expected output file at \\"index.js\\" was not found after running custom build: node -e \\"console.log('custom build');\\".[0m

			          The \`main\` property in wrangler.toml should point to the file generated by the custom build.

			        "
		      `);
			expect(std.warn).toMatchInlineSnapshot(`""`);
		});

		it("should throw an error if the entry is a directory after the build finishes", async () => {
			writeWranglerToml({
				main: "./",
				build: {
					command: `node -e "console.log('custom build');"`,
				},
			});

			fs.writeFileSync("./worker.js", "some content", "utf-8");
			fs.mkdirSync("./dist");
			fs.writeFileSync("./dist/index.ts", "some content", "utf-8");

			await expect(runWrangler("publish")).rejects
				.toThrowErrorMatchingInlineSnapshot(`
              "The expected output file at \\".\\" was not found after running custom build: node -e \\"console.log('custom build');\\".
              The \`main\` property in wrangler.toml should point to the file generated by the custom build.
              The provided entry-point path, \\".\\", points to a directory, rather than a file.

              Did you mean to set the main field to one of:
              \`\`\`
              main = \\"./worker.js\\"
              main = \\"./dist/index.ts\\"
              \`\`\`"
            `);
			expect(std.out).toMatchInlineSnapshot(`
			        "Running custom build: node -e \\"console.log('custom build');\\"

			        [32mIf you think this is a bug then please create an issue at https://github.com/cloudflare/wrangler2/issues/new/choose[0m"
		      `);
			expect(std.err).toMatchInlineSnapshot(`
			        "[31mX [41;31m[[41;97mERROR[41;31m][0m [1mThe expected output file at \\".\\" was not found after running custom build: node -e \\"console.log('custom build');\\".[0m

			          The \`main\` property in wrangler.toml should point to the file generated by the custom build.
			          The provided entry-point path, \\".\\", points to a directory, rather than a file.

			          Did you mean to set the main field to one of:
			          \`\`\`
			          main = \\"./worker.js\\"
			          main = \\"./dist/index.ts\\"
			          \`\`\`

			        "
		      `);
			expect(std.warn).toMatchInlineSnapshot(`""`);
		});

		it("should minify the script when `--minify` is true (sw)", async () => {
			writeWranglerToml({
				main: "./index.js",
			});
			fs.writeFileSync(
				"./index.js",
				`export
        default {
          fetch() {
            return new Response(     "hello Cpt Picard"     )
                  }
            }
        `
			);

			mockUploadWorkerRequest({
				expectedEntry: 'fetch(){return new Response("hello Cpt Picard")',
			});

			mockSubDomainRequest();
			await runWrangler("publish index.js --minify");
			expect(std.out).toMatchInlineSnapshot(`
			        "Total Upload: xx KiB / gzip: xx KiB
			        Uploaded test-name (TIMINGS)
			        Published test-name (TIMINGS)
			          https://test-name.test-sub-domain.workers.dev"
		      `);
			expect(std.err).toMatchInlineSnapshot(`""`);
		});

		it("should minify the script when `minify` in config is true (esm)", async () => {
			writeWranglerToml({
				main: "./index.js",
				legacy_env: false,
				env: {
					testEnv: {
						minify: true,
					},
				},
			});
			fs.writeFileSync(
				"./index.js",
				`export
        default {
          fetch() {
            return new Response(     "hello Cpt Picard"     )
                  }
            }
        `
			);

			mockUploadWorkerRequest({
				env: "testEnv",
				expectedType: "esm",
				legacyEnv: false,
				expectedEntry: `fetch(){return new Response("hello Cpt Picard")`,
			});

			mockSubDomainRequest();
			await runWrangler("publish -e testEnv index.js");
			expect(std.out).toMatchInlineSnapshot(`
			        "Total Upload: xx KiB / gzip: xx KiB
			        Uploaded test-name (testEnv) (TIMINGS)
			        Published test-name (testEnv) (TIMINGS)
			          https://testEnv.test-name.test-sub-domain.workers.dev"
		      `);
			expect(std.err).toMatchInlineSnapshot(`""`);
		});
	});

	describe("durable object migrations", () => {
		it("should warn when you try to publish durable objects without migrations", async () => {
			writeWranglerToml({
				durable_objects: {
					bindings: [{ name: "SOMENAME", class_name: "SomeClass" }],
				},
			});
			fs.writeFileSync(
				"index.js",
				`export class SomeClass{}; export default {};`
			);
			mockSubDomainRequest();
			mockUploadWorkerRequest();
			await runWrangler("publish index.js");
			expect(std.out).toMatchInlineSnapshot(`
			"Total Upload: xx KiB / gzip: xx KiB
			Your worker has access to the following bindings:
			- Durable Objects:
			  - SOMENAME: SomeClass
			Uploaded test-name (TIMINGS)
			Published test-name (TIMINGS)
			  https://test-name.test-sub-domain.workers.dev"
		`);
			expect(std.err).toMatchInlineSnapshot(`""`);
			expect(std.warn).toMatchInlineSnapshot(`
			        "[33m▲ [43;33m[[43;30mWARNING[43;33m][0m [1mProcessing wrangler.toml configuration:[0m

			            - In wrangler.toml, you have configured [durable_objects] exported by this Worker (SomeClass),
			          but no [migrations] for them. This may not work as expected until you add a [migrations] section
			          to your wrangler.toml. Add this configuration to your wrangler.toml:

			                \`\`\`
			                [[migrations]]
			                tag = \\"v1\\" # Should be unique for each entry
			                new_classes = [\\"SomeClass\\"]
			                \`\`\`

			              Refer to
			          [4mhttps://developers.cloudflare.com/workers/learning/using-durable-objects/#durable-object-migrations-in-wranglertoml[0m
			          for more details.

			        "
		      `);
		});

		it("does not warn if all the durable object bindings are to external classes", async () => {
			writeWranglerToml({
				durable_objects: {
					bindings: [
						{
							name: "SOMENAME",
							class_name: "SomeClass",
							script_name: "some-script",
						},
					],
				},
			});
			fs.writeFileSync(
				"index.js",
				`export class SomeClass{}; export default {};`
			);
			mockSubDomainRequest();
			mockUploadWorkerRequest();
			await runWrangler("publish index.js");
			expect(std.out).toMatchInlineSnapshot(`
			"Total Upload: xx KiB / gzip: xx KiB
			Your worker has access to the following bindings:
			- Durable Objects:
			  - SOMENAME: SomeClass (defined in some-script)
			Uploaded test-name (TIMINGS)
			Published test-name (TIMINGS)
			  https://test-name.test-sub-domain.workers.dev"
		`);
			expect(std.err).toMatchInlineSnapshot(`""`);
			expect(std.warn).toMatchInlineSnapshot(`""`);
		});

		it("should publish all migrations on first publish", async () => {
			writeWranglerToml({
				durable_objects: {
					bindings: [
						{ name: "SOMENAME", class_name: "SomeClass" },
						{ name: "SOMEOTHERNAME", class_name: "SomeOtherClass" },
					],
				},
				migrations: [
					{ tag: "v1", new_classes: ["SomeClass"] },
					{ tag: "v2", new_classes: ["SomeOtherClass"] },
				],
			});
			fs.writeFileSync(
				"index.js",
				`export class SomeClass{}; export class SomeOtherClass{}; export default {};`
			);
			mockSubDomainRequest();
			mockLegacyScriptData({ scripts: [] }); // no previously uploaded scripts at all
			mockUploadWorkerRequest({
				expectedMigrations: {
					new_tag: "v2",
					steps: [
						{ new_classes: ["SomeClass"] },
						{ new_classes: ["SomeOtherClass"] },
					],
				},
			});

			await runWrangler("publish index.js");
			expect(std.out).toMatchInlineSnapshot(`
			"Total Upload: xx KiB / gzip: xx KiB
			Your worker has access to the following bindings:
			- Durable Objects:
			  - SOMENAME: SomeClass
			  - SOMEOTHERNAME: SomeOtherClass
			Uploaded test-name (TIMINGS)
			Published test-name (TIMINGS)
			  https://test-name.test-sub-domain.workers.dev"
		`);
			expect(std.err).toMatchInlineSnapshot(`""`);
			expect(std.warn).toMatchInlineSnapshot(`""`);
		});

		it("should upload migrations past a previously uploaded tag", async () => {
			writeWranglerToml({
				durable_objects: {
					bindings: [
						{ name: "SOMENAME", class_name: "SomeClass" },
						{ name: "SOMEOTHERNAME", class_name: "SomeOtherClass" },
					],
				},
				migrations: [
					{ tag: "v1", new_classes: ["SomeClass"] },
					{ tag: "v2", new_classes: ["SomeOtherClass"] },
				],
			});
			fs.writeFileSync(
				"index.js",
				`export class SomeClass{}; export class SomeOtherClass{}; export default {};`
			);
			mockSubDomainRequest();
			mockLegacyScriptData({
				scripts: [{ id: "test-name", migration_tag: "v1" }],
			});
			mockUploadWorkerRequest({
				expectedMigrations: {
					old_tag: "v1",
					new_tag: "v2",
					steps: [
						{
							new_classes: ["SomeOtherClass"],
						},
					],
				},
			});

			await runWrangler("publish index.js");
			expect(std).toMatchInlineSnapshot(`
			Object {
			  "debug": "",
			  "err": "",
			  "out": "Total Upload: xx KiB / gzip: xx KiB
			Your worker has access to the following bindings:
			- Durable Objects:
			  - SOMENAME: SomeClass
			  - SOMEOTHERNAME: SomeOtherClass
			Uploaded test-name (TIMINGS)
			Published test-name (TIMINGS)
			  https://test-name.test-sub-domain.workers.dev",
			  "warn": "",
			}
		`);
		});

		it("should not send migrations if they've all already been sent", async () => {
			writeWranglerToml({
				durable_objects: {
					bindings: [
						{ name: "SOMENAME", class_name: "SomeClass" },
						{ name: "SOMEOTHERNAME", class_name: "SomeOtherClass" },
					],
				},
				migrations: [
					{ tag: "v1", new_classes: ["SomeClass"] },
					{ tag: "v2", new_classes: ["SomeOtherClass"] },
					{ tag: "v3", new_classes: ["YetAnotherClass"] },
				],
			});
			fs.writeFileSync(
				"index.js",
				`export class SomeClass{}; export class SomeOtherClass{}; export class YetAnotherClass{}; export default {};`
			);
			mockSubDomainRequest();
			mockLegacyScriptData({
				scripts: [{ id: "test-name", migration_tag: "v3" }],
			});
			mockUploadWorkerRequest({
				expectedMigrations: undefined,
			});

			await runWrangler("publish index.js");
			expect(std).toMatchInlineSnapshot(`
			Object {
			  "debug": "",
			  "err": "",
			  "out": "Total Upload: xx KiB / gzip: xx KiB
			Your worker has access to the following bindings:
			- Durable Objects:
			  - SOMENAME: SomeClass
			  - SOMEOTHERNAME: SomeOtherClass
			Uploaded test-name (TIMINGS)
			Published test-name (TIMINGS)
			  https://test-name.test-sub-domain.workers.dev",
			  "warn": "",
			}
		`);
		});

		describe("service environments", () => {
			it("should publish all migrations on first publish", async () => {
				writeWranglerToml({
					durable_objects: {
						bindings: [
							{ name: "SOMENAME", class_name: "SomeClass" },
							{ name: "SOMEOTHERNAME", class_name: "SomeOtherClass" },
						],
					},
					migrations: [
						{ tag: "v1", new_classes: ["SomeClass"] },
						{ tag: "v2", new_classes: ["SomeOtherClass"] },
					],
				});
				fs.writeFileSync(
					"index.js",
					`export class SomeClass{}; export class SomeOtherClass{}; export default {};`
				);
				mockSubDomainRequest();
				mockServiceScriptData({}); // no scripts at all
				mockUploadWorkerRequest({
					legacyEnv: false,
					expectedMigrations: {
						new_tag: "v2",
						steps: [
							{ new_classes: ["SomeClass"] },
							{ new_classes: ["SomeOtherClass"] },
						],
					},
				});

				await runWrangler("publish index.js --legacy-env false");
				expect(std.out).toMatchInlineSnapshot(`
			"Total Upload: xx KiB / gzip: xx KiB
			Your worker has access to the following bindings:
			- Durable Objects:
			  - SOMENAME: SomeClass
			  - SOMEOTHERNAME: SomeOtherClass
			Uploaded test-name (TIMINGS)
			Published test-name (TIMINGS)
			  https://test-name.test-sub-domain.workers.dev"
		`);
				expect(std.err).toMatchInlineSnapshot(`""`);
				expect(std.warn).toMatchInlineSnapshot(`
			          "[33m▲ [43;33m[[43;30mWARNING[43;33m][0m [1mProcessing wrangler.toml configuration:[0m

			              - Experimental: Service environments are in beta, and their behaviour is guaranteed to change in
			            the future. DO NOT USE IN PRODUCTION.

			          "
		        `);
			});

			it("should publish all migrations on first publish (--env)", async () => {
				writeWranglerToml({
					durable_objects: {
						bindings: [
							{ name: "SOMENAME", class_name: "SomeClass" },
							{ name: "SOMEOTHERNAME", class_name: "SomeOtherClass" },
						],
					},
					env: {
						xyz: {
							durable_objects: {
								bindings: [
									{ name: "SOMENAME", class_name: "SomeClass" },
									{ name: "SOMEOTHERNAME", class_name: "SomeOtherClass" },
								],
							},
						},
					},
					migrations: [
						{ tag: "v1", new_classes: ["SomeClass"] },
						{ tag: "v2", new_classes: ["SomeOtherClass"] },
					],
				});
				fs.writeFileSync(
					"index.js",
					`export class SomeClass{}; export class SomeOtherClass{}; export default {};`
				);
				mockSubDomainRequest();
				mockServiceScriptData({ env: "xyz" }); // no scripts at all
				mockUploadWorkerRequest({
					legacyEnv: false,
					env: "xyz",
					expectedMigrations: {
						new_tag: "v2",
						steps: [
							{ new_classes: ["SomeClass"] },
							{ new_classes: ["SomeOtherClass"] },
						],
					},
				});

				await runWrangler("publish index.js --legacy-env false --env xyz");
				expect(std.out).toMatchInlineSnapshot(`
			"Total Upload: xx KiB / gzip: xx KiB
			Your worker has access to the following bindings:
			- Durable Objects:
			  - SOMENAME: SomeClass
			  - SOMEOTHERNAME: SomeOtherClass
			Uploaded test-name (xyz) (TIMINGS)
			Published test-name (xyz) (TIMINGS)
			  https://xyz.test-name.test-sub-domain.workers.dev"
		`);
				expect(std.err).toMatchInlineSnapshot(`""`);
				expect(std.warn).toMatchInlineSnapshot(`
			          "[33m▲ [43;33m[[43;30mWARNING[43;33m][0m [1mProcessing wrangler.toml configuration:[0m

			              - Experimental: Service environments are in beta, and their behaviour is guaranteed to change in
			            the future. DO NOT USE IN PRODUCTION.

			          "
		        `);
			});

			it("should use a script's current migration tag when publishing migrations", async () => {
				unsetAllMocks();
				writeWranglerToml({
					durable_objects: {
						bindings: [
							{ name: "SOMENAME", class_name: "SomeClass" },
							{ name: "SOMEOTHERNAME", class_name: "SomeOtherClass" },
						],
					},
					migrations: [
						{ tag: "v1", new_classes: ["SomeClass"] },
						{ tag: "v2", new_classes: ["SomeOtherClass"] },
					],
				});
				fs.writeFileSync(
					"index.js",
					`export class SomeClass{}; export class SomeOtherClass{}; export default {};`
				);
				mockSubDomainRequest();
				mockServiceScriptData({
					script: { id: "test-name", migration_tag: "v1" },
				});
				mockUploadWorkerRequest({
					legacyEnv: false,
					expectedMigrations: {
						old_tag: "v1",
						new_tag: "v2",
						steps: [
							{
								new_classes: ["SomeOtherClass"],
							},
						],
					},
				});

				await runWrangler("publish index.js --legacy-env false");
				expect(std).toMatchInlineSnapshot(`
			Object {
			  "debug": "",
			  "err": "",
			  "out": "Total Upload: xx KiB / gzip: xx KiB
			Your worker has access to the following bindings:
			- Durable Objects:
			  - SOMENAME: SomeClass
			  - SOMEOTHERNAME: SomeOtherClass
			Uploaded test-name (TIMINGS)
			Published test-name (TIMINGS)
			  https://test-name.test-sub-domain.workers.dev",
			  "warn": "[33m▲ [43;33m[[43;30mWARNING[43;33m][0m [1mProcessing wrangler.toml configuration:[0m

			    - Experimental: Service environments are in beta, and their behaviour is guaranteed to change in
			  the future. DO NOT USE IN PRODUCTION.

			",
			}
		`);
			});

			it("should use an environment's current migration tag when publishing migrations", async () => {
				writeWranglerToml({
					durable_objects: {
						bindings: [
							{ name: "SOMENAME", class_name: "SomeClass" },
							{ name: "SOMEOTHERNAME", class_name: "SomeOtherClass" },
						],
					},
					env: {
						xyz: {
							durable_objects: {
								bindings: [
									{ name: "SOMENAME", class_name: "SomeClass" },
									{ name: "SOMEOTHERNAME", class_name: "SomeOtherClass" },
								],
							},
						},
					},
					migrations: [
						{ tag: "v1", new_classes: ["SomeClass"] },
						{ tag: "v2", new_classes: ["SomeOtherClass"] },
					],
				});
				fs.writeFileSync(
					"index.js",
					`export class SomeClass{}; export class SomeOtherClass{}; export default {};`
				);
				mockSubDomainRequest();
				mockServiceScriptData({
					script: { id: "test-name", migration_tag: "v1" },
					env: "xyz",
				});
				mockUploadWorkerRequest({
					legacyEnv: false,
					env: "xyz",
					expectedMigrations: {
						old_tag: "v1",
						new_tag: "v2",
						steps: [
							{
								new_classes: ["SomeOtherClass"],
							},
						],
					},
				});

				await runWrangler("publish index.js --legacy-env false --env xyz");
				expect(std).toMatchInlineSnapshot(`
			Object {
			  "debug": "",
			  "err": "",
			  "out": "Total Upload: xx KiB / gzip: xx KiB
			Your worker has access to the following bindings:
			- Durable Objects:
			  - SOMENAME: SomeClass
			  - SOMEOTHERNAME: SomeOtherClass
			Uploaded test-name (xyz) (TIMINGS)
			Published test-name (xyz) (TIMINGS)
			  https://xyz.test-name.test-sub-domain.workers.dev",
			  "warn": "[33m▲ [43;33m[[43;30mWARNING[43;33m][0m [1mProcessing wrangler.toml configuration:[0m

			    - Experimental: Service environments are in beta, and their behaviour is guaranteed to change in
			  the future. DO NOT USE IN PRODUCTION.

			",
			}
		`);
			});
		});
	});

	describe("bindings", () => {
		it("should allow bindings with different names", async () => {
			writeWranglerToml({
				migrations: [
					{
						tag: "v1",
						new_classes: ["SomeDurableObject", "AnotherDurableObject"],
					},
				],
				durable_objects: {
					bindings: [
						{
							name: "DURABLE_OBJECT_ONE",
							class_name: "SomeDurableObject",
							script_name: "some-durable-object-worker",
						},
						{
							name: "DURABLE_OBJECT_TWO",
							class_name: "AnotherDurableObject",
							script_name: "another-durable-object-worker",
							environment: "staging",
						},
					],
				},
				kv_namespaces: [
					{ binding: "KV_NAMESPACE_ONE", id: "kv-ns-one-id" },
					{ binding: "KV_NAMESPACE_TWO", id: "kv-ns-two-id" },
				],
				r2_buckets: [
					{ binding: "R2_BUCKET_ONE", bucket_name: "r2-bucket-one-name" },
					{ binding: "R2_BUCKET_TWO", bucket_name: "r2-bucket-two-name" },
				],
				text_blobs: {
					TEXT_BLOB_ONE: "./my-entire-app-depends-on-this.cfg",
					TEXT_BLOB_TWO: "./the-entirety-of-human-knowledge.txt",
				},
				unsafe: {
					bindings: [
						{
							name: "UNSAFE_BINDING_ONE",
							type: "some unsafe thing",
							data: { some: { unsafe: "thing" } },
						},
						{
							name: "UNSAFE_BINDING_TWO",
							type: "another unsafe thing",
							data: 1337,
						},
					],
				},
				vars: {
					ENV_VAR_ONE: 123,
					ENV_VAR_TWO: "Hello, I'm an environment variable",
				},
				wasm_modules: {
					WASM_MODULE_ONE: "./some_wasm.wasm",
					WASM_MODULE_TWO: "./more_wasm.wasm",
				},
				data_blobs: {
					DATA_BLOB_ONE: "./some-data-blob.bin",
					DATA_BLOB_TWO: "./more-data-blob.bin",
				},
				logfwdr: {
					schema: "./message.capnp.compiled",
					bindings: [
						{
							name: "httplogs",
							destination: "httplogs",
						},
						{
							name: "trace",
							destination: "trace",
						},
					],
				},
			});

			writeWorkerSource({ type: "sw" });
			fs.writeFileSync("./my-entire-app-depends-on-this.cfg", "config = value");
			fs.writeFileSync(
				"./the-entirety-of-human-knowledge.txt",
				"Everything's bigger in Texas"
			);
			fs.writeFileSync("./some_wasm.wasm", "some wasm");
			fs.writeFileSync("./more_wasm.wasm", "more wasm");

			fs.writeFileSync("./some-data-blob.bin", "some data");
			fs.writeFileSync("./more-data-blob.bin", "more data");

			fs.writeFileSync("./message.capnp.compiled", "compiled capnp messages");

			mockUploadWorkerRequest({
				expectedType: "sw",
				expectedBindings: [
					{ json: 123, name: "ENV_VAR_ONE", type: "json" },
					{
						name: "ENV_VAR_TWO",
						text: "Hello, I'm an environment variable",
						type: "plain_text",
					},
					{
						name: "KV_NAMESPACE_ONE",
						namespace_id: "kv-ns-one-id",
						type: "kv_namespace",
					},
					{
						name: "KV_NAMESPACE_TWO",
						namespace_id: "kv-ns-two-id",
						type: "kv_namespace",
					},
					{
						class_name: "SomeDurableObject",
						name: "DURABLE_OBJECT_ONE",
						script_name: "some-durable-object-worker",
						type: "durable_object_namespace",
					},
					{
						class_name: "AnotherDurableObject",
						environment: "staging",
						name: "DURABLE_OBJECT_TWO",
						script_name: "another-durable-object-worker",
						type: "durable_object_namespace",
					},
					{
						bucket_name: "r2-bucket-one-name",
						name: "R2_BUCKET_ONE",
						type: "r2_bucket",
					},
					{
						bucket_name: "r2-bucket-two-name",
						name: "R2_BUCKET_TWO",
						type: "r2_bucket",
					},
					{
						name: "httplogs",
						type: "logfwdr",
						destination: "httplogs",
					},
					{
						name: "trace",
						type: "logfwdr",
						destination: "trace",
					},
					{
						name: "WASM_MODULE_ONE",
						part: "WASM_MODULE_ONE",
						type: "wasm_module",
					},
					{
						name: "WASM_MODULE_TWO",
						part: "WASM_MODULE_TWO",
						type: "wasm_module",
					},
					{ name: "TEXT_BLOB_ONE", part: "TEXT_BLOB_ONE", type: "text_blob" },
					{ name: "TEXT_BLOB_TWO", part: "TEXT_BLOB_TWO", type: "text_blob" },
					{ name: "DATA_BLOB_ONE", part: "DATA_BLOB_ONE", type: "data_blob" },
					{ name: "DATA_BLOB_TWO", part: "DATA_BLOB_TWO", type: "data_blob" },
					{
						data: { some: { unsafe: "thing" } },
						name: "UNSAFE_BINDING_ONE",
						type: "some unsafe thing",
					},
					{
						data: 1337,
						name: "UNSAFE_BINDING_TWO",
						type: "another unsafe thing",
					},
				],
			});
			mockSubDomainRequest();
			mockLegacyScriptData({ scripts: [] });

			await expect(runWrangler("publish index.js")).resolves.toBeUndefined();
			expect(std.out).toMatchInlineSnapshot(`
			"Total Upload: xx KiB / gzip: xx KiB
			Your worker has access to the following bindings:
			- Data Blobs:
			  - DATA_BLOB_ONE: some-data-blob.bin
			  - DATA_BLOB_TWO: more-data-blob.bin
			- Durable Objects:
			  - DURABLE_OBJECT_ONE: SomeDurableObject (defined in some-durable-object-worker)
			  - DURABLE_OBJECT_TWO: AnotherDurableObject (defined in another-durable-object-worker) - staging
			- KV Namespaces:
			  - KV_NAMESPACE_ONE: kv-ns-one-id
			  - KV_NAMESPACE_TWO: kv-ns-two-id
			- R2 Buckets:
			  - R2_BUCKET_ONE: r2-bucket-one-name
			  - R2_BUCKET_TWO: r2-bucket-two-name
			- logfwdr:
			  - httplogs: httplogs
			  - trace: trace
			- Text Blobs:
			  - TEXT_BLOB_ONE: my-entire-app-depends-on-this.cfg
			  - TEXT_BLOB_TWO: the-entirety-of-human-knowledge.txt
			- Unsafe:
			  - some unsafe thing: UNSAFE_BINDING_ONE
			  - another unsafe thing: UNSAFE_BINDING_TWO
			- Vars:
			  - ENV_VAR_ONE: 123
			  - ENV_VAR_TWO: \\"Hello, I'm an environment variable\\"
			- Wasm Modules:
			  - WASM_MODULE_ONE: some_wasm.wasm
			  - WASM_MODULE_TWO: more_wasm.wasm
			Uploaded test-name (TIMINGS)
			Published test-name (TIMINGS)
			  https://test-name.test-sub-domain.workers.dev"
		`);
			expect(std.err).toMatchInlineSnapshot(`""`);
			expect(std.warn).toMatchInlineSnapshot(`
			        "[33m▲ [43;33m[[43;30mWARNING[43;33m][0m [1mProcessing wrangler.toml configuration:[0m

			            - \\"unsafe\\" fields are experimental and may change or break at any time.

			        "
		      `);
		});

		it("should error when bindings of different types have the same name", async () => {
			writeWranglerToml({
				durable_objects: {
					bindings: [
						{
							name: "CONFLICTING_NAME_ONE",
							class_name: "SomeDurableObject",
							script_name: "some-durable-object-worker",
						},
						{
							name: "CONFLICTING_NAME_TWO",
							class_name: "AnotherDurableObject",
							script_name: "another-durable-object-worker",
						},
					],
				},
				kv_namespaces: [
					{ binding: "CONFLICTING_NAME_ONE", id: "kv-ns-one-id" },
					{ binding: "CONFLICTING_NAME_TWO", id: "kv-ns-two-id" },
				],
				r2_buckets: [
					{
						binding: "CONFLICTING_NAME_ONE",
						bucket_name: "r2-bucket-one-name",
					},
					{
						binding: "CONFLICTING_NAME_THREE",
						bucket_name: "r2-bucket-two-name",
					},
				],
				text_blobs: {
					CONFLICTING_NAME_THREE: "./my-entire-app-depends-on-this.cfg",
					CONFLICTING_NAME_FOUR: "./the-entirety-of-human-knowledge.txt",
				},
				unsafe: {
					bindings: [
						{
							name: "CONFLICTING_NAME_THREE",
							type: "some unsafe thing",
							data: { some: { unsafe: "thing" } },
						},
						{
							name: "CONFLICTING_NAME_FOUR",
							type: "another unsafe thing",
							data: 1337,
						},
					],
				},
				vars: {
					ENV_VAR_ONE: 123,
					CONFLICTING_NAME_THREE: "Hello, I'm an environment variable",
				},
				wasm_modules: {
					WASM_MODULE_ONE: "./some_wasm.wasm",
					CONFLICTING_NAME_THREE: "./more_wasm.wasm",
				},
				data_blobs: {
					DATA_BLOB_ONE: "./some_data.bin",
					CONFLICTING_NAME_THREE: "./more_data.bin",
				},
			});

			writeWorkerSource({ type: "sw" });
			fs.writeFileSync("./my-entire-app-depends-on-this.cfg", "config = value");
			fs.writeFileSync(
				"./the-entirety-of-human-knowledge.txt",
				"Everything's bigger in Texas"
			);
			fs.writeFileSync("./some_wasm.wasm", "some wasm");
			fs.writeFileSync("./more_wasm.wasm", "more wasm");

			await expect(runWrangler("publish index.js")).rejects
				.toMatchInlineSnapshot(`
						              [Error: Processing wrangler.toml configuration:
						                - CONFLICTING_NAME_ONE assigned to Durable Object, KV Namespace, and R2 Bucket bindings.
						                - CONFLICTING_NAME_TWO assigned to Durable Object and KV Namespace bindings.
						                - CONFLICTING_NAME_THREE assigned to R2 Bucket, Text Blob, Unsafe, Environment Variable, WASM Module, and Data Blob bindings.
						                - CONFLICTING_NAME_FOUR assigned to Text Blob and Unsafe bindings.
						                - Bindings must have unique names, so that they can all be referenced in the worker.
						                  Please change your bindings to have unique names.]
					            `);
			expect(std.out).toMatchInlineSnapshot(`
			        "
			        [32mIf you think this is a bug then please create an issue at https://github.com/cloudflare/wrangler2/issues/new/choose[0m"
		      `);
			expect(std.err).toMatchInlineSnapshot(`
			        "[31mX [41;31m[[41;97mERROR[41;31m][0m [1mProcessing wrangler.toml configuration:[0m

			            - CONFLICTING_NAME_ONE assigned to Durable Object, KV Namespace, and R2 Bucket bindings.
			            - CONFLICTING_NAME_TWO assigned to Durable Object and KV Namespace bindings.
			            - CONFLICTING_NAME_THREE assigned to R2 Bucket, Text Blob, Unsafe, Environment Variable, WASM
			          Module, and Data Blob bindings.
			            - CONFLICTING_NAME_FOUR assigned to Text Blob and Unsafe bindings.
			            - Bindings must have unique names, so that they can all be referenced in the worker.
			              Please change your bindings to have unique names.

			        "
		      `);
			expect(std.warn).toMatchInlineSnapshot(`
			        "[33m▲ [43;33m[[43;30mWARNING[43;33m][0m [1mProcessing wrangler.toml configuration:[0m

			            - \\"unsafe\\" fields are experimental and may change or break at any time.

			        "
		      `);
		});

		it("should error when bindings of the same type have the same name", async () => {
			writeWranglerToml({
				durable_objects: {
					bindings: [
						{
							name: "CONFLICTING_DURABLE_OBJECT_NAME",
							class_name: "SomeDurableObject",
							script_name: "some-durable-object-worker",
						},
						{
							name: "CONFLICTING_DURABLE_OBJECT_NAME",
							class_name: "AnotherDurableObject",
							script_name: "another-durable-object-worker",
						},
					],
				},
				kv_namespaces: [
					{ binding: "CONFLICTING_KV_NAMESPACE_NAME", id: "kv-ns-one-id" },
					{ binding: "CONFLICTING_KV_NAMESPACE_NAME", id: "kv-ns-two-id" },
				],
				r2_buckets: [
					{
						binding: "CONFLICTING_R2_BUCKET_NAME",
						bucket_name: "r2-bucket-one-name",
					},
					{
						binding: "CONFLICTING_R2_BUCKET_NAME",
						bucket_name: "r2-bucket-two-name",
					},
				],
				unsafe: {
					bindings: [
						{
							name: "CONFLICTING_UNSAFE_NAME",
							type: "some unsafe thing",
							data: { some: { unsafe: "thing" } },
						},
						{
							name: "CONFLICTING_UNSAFE_NAME",
							type: "another unsafe thing",
							data: 1337,
						},
					],
				},
				// text_blobs, vars, wasm_modules and data_blobs are fine because they're object literals,
				// and by definition cannot have two keys of the same name
				//
				// text_blobs: {
				//   CONFLICTING_TEXT_BLOB_NAME: "./my-entire-app-depends-on-this.cfg",
				//   CONFLICTING_TEXT_BLOB_NAME: "./the-entirety-of-human-knowledge.txt",
				// },
				// vars: {
				//   CONFLICTING_VARS_NAME: 123,
				//   CONFLICTING_VARS_NAME: "Hello, I'm an environment variable",
				// },
				// wasm_modules: {
				//   CONFLICTING_WASM_MODULE_NAME: "./some_wasm.wasm",
				//   CONFLICTING_WASM_MODULE_NAME: "./more_wasm.wasm",
				// },
			});

			writeWorkerSource({ type: "sw" });

			await expect(runWrangler("publish index.js")).rejects
				.toMatchInlineSnapshot(`
						              [Error: Processing wrangler.toml configuration:
						                - CONFLICTING_DURABLE_OBJECT_NAME assigned to multiple Durable Object bindings.
						                - CONFLICTING_KV_NAMESPACE_NAME assigned to multiple KV Namespace bindings.
						                - CONFLICTING_R2_BUCKET_NAME assigned to multiple R2 Bucket bindings.
						                - CONFLICTING_UNSAFE_NAME assigned to multiple Unsafe bindings.
						                - Bindings must have unique names, so that they can all be referenced in the worker.
						                  Please change your bindings to have unique names.]
					            `);
			expect(std.out).toMatchInlineSnapshot(`
			        "
			        [32mIf you think this is a bug then please create an issue at https://github.com/cloudflare/wrangler2/issues/new/choose[0m"
		      `);
			expect(std.err).toMatchInlineSnapshot(`
			        "[31mX [41;31m[[41;97mERROR[41;31m][0m [1mProcessing wrangler.toml configuration:[0m

			            - CONFLICTING_DURABLE_OBJECT_NAME assigned to multiple Durable Object bindings.
			            - CONFLICTING_KV_NAMESPACE_NAME assigned to multiple KV Namespace bindings.
			            - CONFLICTING_R2_BUCKET_NAME assigned to multiple R2 Bucket bindings.
			            - CONFLICTING_UNSAFE_NAME assigned to multiple Unsafe bindings.
			            - Bindings must have unique names, so that they can all be referenced in the worker.
			              Please change your bindings to have unique names.

			        "
		      `);
			expect(std.warn).toMatchInlineSnapshot(`
			        "[33m▲ [43;33m[[43;30mWARNING[43;33m][0m [1mProcessing wrangler.toml configuration:[0m

			            - \\"unsafe\\" fields are experimental and may change or break at any time.

			        "
		      `);
		});

		it("should error correctly when bindings of the same and different types use the same name", async () => {
			writeWranglerToml({
				durable_objects: {
					bindings: [
						{
							name: "CONFLICTING_DURABLE_OBJECT_NAME",
							class_name: "SomeDurableObject",
							script_name: "some-durable-object-worker",
						},
						{
							name: "CONFLICTING_DURABLE_OBJECT_NAME",
							class_name: "AnotherDurableObject",
							script_name: "another-durable-object-worker",
						},
					],
				},
				kv_namespaces: [
					{
						binding: "CONFLICTING_KV_NAMESPACE_NAME",
						id: "kv-ns-one-id",
					},
					{
						binding: "CONFLICTING_KV_NAMESPACE_NAME",
						id: "kv-ns-two-id",
					},
					{ binding: "CONFLICTING_NAME_ONE", id: "kv-ns-three-id" },
					{ binding: "CONFLICTING_NAME_TWO", id: "kv-ns-four-id" },
				],
				r2_buckets: [
					{
						binding: "CONFLICTING_R2_BUCKET_NAME",
						bucket_name: "r2-bucket-one-name",
					},
					{
						binding: "CONFLICTING_R2_BUCKET_NAME",
						bucket_name: "r2-bucket-two-name",
					},
					{
						binding: "CONFLICTING_NAME_THREE",
						bucket_name: "r2-bucket-three-name",
					},
					{
						binding: "CONFLICTING_NAME_FOUR",
						bucket_name: "r2-bucket-four-name",
					},
				],
				text_blobs: {
					CONFLICTING_NAME_THREE: "./my-entire-app-depends-on-this.cfg",
					CONFLICTING_NAME_FOUR: "./the-entirety-of-human-knowledge.txt",
				},
				unsafe: {
					bindings: [
						{
							name: "CONFLICTING_UNSAFE_NAME",
							type: "some unsafe thing",
							data: { some: { unsafe: "thing" } },
						},
						{
							name: "CONFLICTING_UNSAFE_NAME",
							type: "another unsafe thing",
							data: 1337,
						},
						{
							name: "CONFLICTING_NAME_THREE",
							type: "yet another unsafe thing",
							data: "how is a string unsafe?",
						},
						{
							name: "CONFLICTING_NAME_FOUR",
							type: "a fourth unsafe thing",
							data: null,
						},
					],
				},
				vars: {
					ENV_VAR_ONE: 123,
					CONFLICTING_NAME_THREE: "Hello, I'm an environment variable",
				},
				wasm_modules: {
					WASM_MODULE_ONE: "./some_wasm.wasm",
					CONFLICTING_NAME_THREE: "./more_wasm.wasm",
				},
				data_blobs: {
					DATA_BLOB_ONE: "./some_data.bin",
					CONFLICTING_NAME_THREE: "./more_data.bin",
				},
			});

			writeWorkerSource({ type: "sw" });
			fs.writeFileSync("./my-entire-app-depends-on-this.cfg", "config = value");
			fs.writeFileSync(
				"./the-entirety-of-human-knowledge.txt",
				"Everything's bigger in Texas"
			);
			fs.writeFileSync("./some_wasm.wasm", "some wasm");
			fs.writeFileSync("./more_wasm.wasm", "more wasm");

			await expect(runWrangler("publish index.js")).rejects
				.toMatchInlineSnapshot(`
						              [Error: Processing wrangler.toml configuration:
						                - CONFLICTING_DURABLE_OBJECT_NAME assigned to multiple Durable Object bindings.
						                - CONFLICTING_KV_NAMESPACE_NAME assigned to multiple KV Namespace bindings.
						                - CONFLICTING_R2_BUCKET_NAME assigned to multiple R2 Bucket bindings.
						                - CONFLICTING_NAME_THREE assigned to R2 Bucket, Text Blob, Unsafe, Environment Variable, WASM Module, and Data Blob bindings.
						                - CONFLICTING_NAME_FOUR assigned to R2 Bucket, Text Blob, and Unsafe bindings.
						                - CONFLICTING_UNSAFE_NAME assigned to multiple Unsafe bindings.
						                - Bindings must have unique names, so that they can all be referenced in the worker.
						                  Please change your bindings to have unique names.]
					            `);
			expect(std.out).toMatchInlineSnapshot(`
			        "
			        [32mIf you think this is a bug then please create an issue at https://github.com/cloudflare/wrangler2/issues/new/choose[0m"
		      `);
			expect(std.err).toMatchInlineSnapshot(`
			        "[31mX [41;31m[[41;97mERROR[41;31m][0m [1mProcessing wrangler.toml configuration:[0m

			            - CONFLICTING_DURABLE_OBJECT_NAME assigned to multiple Durable Object bindings.
			            - CONFLICTING_KV_NAMESPACE_NAME assigned to multiple KV Namespace bindings.
			            - CONFLICTING_R2_BUCKET_NAME assigned to multiple R2 Bucket bindings.
			            - CONFLICTING_NAME_THREE assigned to R2 Bucket, Text Blob, Unsafe, Environment Variable, WASM
			          Module, and Data Blob bindings.
			            - CONFLICTING_NAME_FOUR assigned to R2 Bucket, Text Blob, and Unsafe bindings.
			            - CONFLICTING_UNSAFE_NAME assigned to multiple Unsafe bindings.
			            - Bindings must have unique names, so that they can all be referenced in the worker.
			              Please change your bindings to have unique names.

			        "
		      `);
			expect(std.warn).toMatchInlineSnapshot(`
			        "[33m▲ [43;33m[[43;30mWARNING[43;33m][0m [1mProcessing wrangler.toml configuration:[0m

			            - \\"unsafe\\" fields are experimental and may change or break at any time.

			        "
		      `);
		});

		describe("[wasm_modules]", () => {
			it("should be able to define wasm modules for service-worker format workers", async () => {
				writeWranglerToml({
					wasm_modules: {
						TESTWASMNAME: "./path/to/test.wasm",
					},
				});
				writeWorkerSource({ type: "sw" });
				fs.mkdirSync("./path/to", { recursive: true });
				fs.writeFileSync("./path/to/test.wasm", "SOME WASM CONTENT");
				mockUploadWorkerRequest({
					expectedType: "sw",
					expectedModules: { TESTWASMNAME: "SOME WASM CONTENT" },
					expectedBindings: [
						{ name: "TESTWASMNAME", part: "TESTWASMNAME", type: "wasm_module" },
					],
				});
				mockSubDomainRequest();
				await runWrangler("publish index.js");
				expect(std.out).toMatchInlineSnapshot(`
			"Total Upload: xx KiB / gzip: xx KiB
			Your worker has access to the following bindings:
			- Wasm Modules:
			  - TESTWASMNAME: path/to/test.wasm
			Uploaded test-name (TIMINGS)
			Published test-name (TIMINGS)
			  https://test-name.test-sub-domain.workers.dev"
		`);
				expect(std.err).toMatchInlineSnapshot(`""`);
				expect(std.warn).toMatchInlineSnapshot(`""`);
			});

			it("should error when defining wasm modules for modules format workers", async () => {
				writeWranglerToml({
					wasm_modules: {
						TESTWASMNAME: "./path/to/test.wasm",
					},
				});
				writeWorkerSource({ type: "esm" });
				fs.mkdirSync("./path/to", { recursive: true });
				fs.writeFileSync("./path/to/test.wasm", "SOME WASM CONTENT");

				await expect(
					runWrangler("publish index.js")
				).rejects.toThrowErrorMatchingInlineSnapshot(
					`"You cannot configure [wasm_modules] with an ES module worker. Instead, import the .wasm module directly in your code"`
				);
				expect(std.out).toMatchInlineSnapshot(`
			          "
			          [32mIf you think this is a bug then please create an issue at https://github.com/cloudflare/wrangler2/issues/new/choose[0m"
		        `);
				expect(std.err).toMatchInlineSnapshot(`
			          "[31mX [41;31m[[41;97mERROR[41;31m][0m [1mYou cannot configure [wasm_modules] with an ES module worker. Instead, import the .wasm module directly in your code[0m

			          "
		        `);
				expect(std.warn).toMatchInlineSnapshot(`""`);
			});

			it("should resolve wasm modules relative to the wrangler.toml file", async () => {
				fs.mkdirSync("./path/to/and/the/path/to/", { recursive: true });
				fs.writeFileSync(
					"./path/to/wrangler.toml",
					TOML.stringify({
						compatibility_date: "2022-01-12",
						name: "test-name",
						wasm_modules: {
							TESTWASMNAME: "./and/the/path/to/test.wasm",
						},
					}),

					"utf-8"
				);

				writeWorkerSource({ type: "sw" });
				fs.writeFileSync(
					"./path/to/and/the/path/to/test.wasm",
					"SOME WASM CONTENT"
				);
				mockUploadWorkerRequest({
					expectedType: "sw",
					expectedModules: { TESTWASMNAME: "SOME WASM CONTENT" },
					expectedBindings: [
						{ name: "TESTWASMNAME", part: "TESTWASMNAME", type: "wasm_module" },
					],
					expectedCompatibilityDate: "2022-01-12",
				});
				mockSubDomainRequest();
				await runWrangler("publish index.js --config ./path/to/wrangler.toml");
				expect(std.out).toMatchInlineSnapshot(`
			"Total Upload: xx KiB / gzip: xx KiB
			Your worker has access to the following bindings:
			- Wasm Modules:
			  - TESTWASMNAME: path/to/and/the/path/to/test.wasm
			Uploaded test-name (TIMINGS)
			Published test-name (TIMINGS)
			  https://test-name.test-sub-domain.workers.dev"
		`);
				expect(std.err).toMatchInlineSnapshot(`""`);
				expect(std.warn).toMatchInlineSnapshot(`""`);
			});

			it("should be able to import .wasm modules from service-worker format workers", async () => {
				writeWranglerToml();
				fs.writeFileSync(
					"./index.js",
					"import TESTWASMNAME from './test.wasm';"
				);
				fs.writeFileSync("./test.wasm", "SOME WASM CONTENT");
				mockUploadWorkerRequest({
					expectedType: "sw",
					expectedModules: {
						__94b240d0d692281e6467aa42043986e5c7eea034_test_wasm:
							"SOME WASM CONTENT",
					},
					expectedBindings: [
						{
							name: "__94b240d0d692281e6467aa42043986e5c7eea034_test_wasm",
							part: "__94b240d0d692281e6467aa42043986e5c7eea034_test_wasm",
							type: "wasm_module",
						},
					],
				});
				mockSubDomainRequest();
				await runWrangler("publish index.js");
				expect(std.out).toMatchInlineSnapshot(`
			          "Total Upload: xx KiB / gzip: xx KiB
			          Uploaded test-name (TIMINGS)
			          Published test-name (TIMINGS)
			            https://test-name.test-sub-domain.workers.dev"
		        `);
				expect(std.err).toMatchInlineSnapshot(`""`);
				expect(std.warn).toMatchInlineSnapshot(`""`);
			});
		});

		describe("[text_blobs]", () => {
			it("should be able to define text blobs for service-worker format workers", async () => {
				writeWranglerToml({
					text_blobs: {
						TESTTEXTBLOBNAME: "./path/to/text.file",
					},
				});
				writeWorkerSource({ type: "sw" });
				fs.mkdirSync("./path/to", { recursive: true });
				fs.writeFileSync("./path/to/text.file", "SOME TEXT CONTENT");
				mockUploadWorkerRequest({
					expectedType: "sw",
					expectedModules: { TESTTEXTBLOBNAME: "SOME TEXT CONTENT" },
					expectedBindings: [
						{
							name: "TESTTEXTBLOBNAME",
							part: "TESTTEXTBLOBNAME",
							type: "text_blob",
						},
					],
				});
				mockSubDomainRequest();
				await runWrangler("publish index.js");
				expect(std.out).toMatchInlineSnapshot(`
			"Total Upload: xx KiB / gzip: xx KiB
			Your worker has access to the following bindings:
			- Text Blobs:
			  - TESTTEXTBLOBNAME: path/to/text.file
			Uploaded test-name (TIMINGS)
			Published test-name (TIMINGS)
			  https://test-name.test-sub-domain.workers.dev"
		`);
				expect(std.err).toMatchInlineSnapshot(`""`);
				expect(std.warn).toMatchInlineSnapshot(`""`);
			});

			it("should error when defining text blobs for modules format workers", async () => {
				writeWranglerToml({
					text_blobs: {
						TESTTEXTBLOBNAME: "./path/to/text.file",
					},
				});
				writeWorkerSource({ type: "esm" });
				fs.mkdirSync("./path/to", { recursive: true });
				fs.writeFileSync("./path/to/text.file", "SOME TEXT CONTENT");

				await expect(
					runWrangler("publish index.js")
				).rejects.toThrowErrorMatchingInlineSnapshot(
					`"You cannot configure [text_blobs] with an ES module worker. Instead, import the file directly in your code, and optionally configure \`[rules]\` in your wrangler.toml"`
				);
				expect(std.out).toMatchInlineSnapshot(`
			          "
			          [32mIf you think this is a bug then please create an issue at https://github.com/cloudflare/wrangler2/issues/new/choose[0m"
		        `);
				expect(std.err).toMatchInlineSnapshot(`
			          "[31mX [41;31m[[41;97mERROR[41;31m][0m [1mYou cannot configure [text_blobs] with an ES module worker. Instead, import the file directly in your code, and optionally configure \`[rules]\` in your wrangler.toml[0m

			          "
		        `);
				expect(std.warn).toMatchInlineSnapshot(`""`);
			});

			it("should resolve text blobs relative to the wrangler.toml file", async () => {
				fs.mkdirSync("./path/to/and/the/path/to/", { recursive: true });
				fs.writeFileSync(
					"./path/to/wrangler.toml",
					TOML.stringify({
						compatibility_date: "2022-01-12",
						name: "test-name",
						text_blobs: {
							TESTTEXTBLOBNAME: "./and/the/path/to/text.file",
						},
					}),

					"utf-8"
				);

				writeWorkerSource({ type: "sw" });
				fs.writeFileSync(
					"./path/to/and/the/path/to/text.file",
					"SOME TEXT CONTENT"
				);
				mockUploadWorkerRequest({
					expectedType: "sw",
					expectedModules: { TESTTEXTBLOBNAME: "SOME TEXT CONTENT" },
					expectedBindings: [
						{
							name: "TESTTEXTBLOBNAME",
							part: "TESTTEXTBLOBNAME",
							type: "text_blob",
						},
					],
					expectedCompatibilityDate: "2022-01-12",
				});
				mockSubDomainRequest();
				await runWrangler("publish index.js --config ./path/to/wrangler.toml");
				expect(std.out).toMatchInlineSnapshot(`
			"Total Upload: xx KiB / gzip: xx KiB
			Your worker has access to the following bindings:
			- Text Blobs:
			  - TESTTEXTBLOBNAME: path/to/and/the/path/to/text.file
			Uploaded test-name (TIMINGS)
			Published test-name (TIMINGS)
			  https://test-name.test-sub-domain.workers.dev"
		`);
				expect(std.err).toMatchInlineSnapshot(`""`);
				expect(std.warn).toMatchInlineSnapshot(`""`);
			});
		});

		describe("[data_blobs]", () => {
			it("should be able to define data blobs for service-worker format workers", async () => {
				writeWranglerToml({
					data_blobs: {
						TESTDATABLOBNAME: "./path/to/data.bin",
					},
				});
				writeWorkerSource({ type: "sw" });
				fs.mkdirSync("./path/to", { recursive: true });
				fs.writeFileSync("./path/to/data.bin", "SOME DATA CONTENT");
				mockUploadWorkerRequest({
					expectedType: "sw",
					expectedModules: { TESTDATABLOBNAME: "SOME DATA CONTENT" },
					expectedBindings: [
						{
							name: "TESTDATABLOBNAME",
							part: "TESTDATABLOBNAME",
							type: "data_blob",
						},
					],
				});
				mockSubDomainRequest();
				await runWrangler("publish index.js");
				expect(std.out).toMatchInlineSnapshot(`
			"Total Upload: xx KiB / gzip: xx KiB
			Your worker has access to the following bindings:
			- Data Blobs:
			  - TESTDATABLOBNAME: path/to/data.bin
			Uploaded test-name (TIMINGS)
			Published test-name (TIMINGS)
			  https://test-name.test-sub-domain.workers.dev"
		`);
				expect(std.err).toMatchInlineSnapshot(`""`);
				expect(std.warn).toMatchInlineSnapshot(`""`);
			});

			it("should error when defining data blobs for modules format workers", async () => {
				writeWranglerToml({
					data_blobs: {
						TESTDATABLOBNAME: "./path/to/data.bin",
					},
				});
				writeWorkerSource({ type: "esm" });
				fs.mkdirSync("./path/to", { recursive: true });
				fs.writeFileSync("./path/to/data.bin", "SOME DATA CONTENT");

				await expect(
					runWrangler("publish index.js")
				).rejects.toThrowErrorMatchingInlineSnapshot(
					`"You cannot configure [data_blobs] with an ES module worker. Instead, import the file directly in your code, and optionally configure \`[rules]\` in your wrangler.toml"`
				);
				expect(std.out).toMatchInlineSnapshot(`
			          "
			          [32mIf you think this is a bug then please create an issue at https://github.com/cloudflare/wrangler2/issues/new/choose[0m"
		        `);
				expect(std.err).toMatchInlineSnapshot(`
			          "[31mX [41;31m[[41;97mERROR[41;31m][0m [1mYou cannot configure [data_blobs] with an ES module worker. Instead, import the file directly in your code, and optionally configure \`[rules]\` in your wrangler.toml[0m

			          "
		        `);
				expect(std.warn).toMatchInlineSnapshot(`""`);
			});

			it("should resolve data blobs relative to the wrangler.toml file", async () => {
				fs.mkdirSync("./path/to/and/the/path/to/", { recursive: true });
				fs.writeFileSync(
					"./path/to/wrangler.toml",
					TOML.stringify({
						compatibility_date: "2022-01-12",
						name: "test-name",
						data_blobs: {
							TESTDATABLOBNAME: "./and/the/path/to/data.bin",
						},
					}),

					"utf-8"
				);

				writeWorkerSource({ type: "sw" });
				fs.writeFileSync(
					"./path/to/and/the/path/to/data.bin",
					"SOME DATA CONTENT"
				);
				mockUploadWorkerRequest({
					expectedType: "sw",
					expectedModules: { TESTDATABLOBNAME: "SOME DATA CONTENT" },
					expectedBindings: [
						{
							name: "TESTDATABLOBNAME",
							part: "TESTDATABLOBNAME",
							type: "data_blob",
						},
					],
					expectedCompatibilityDate: "2022-01-12",
				});
				mockSubDomainRequest();
				await runWrangler("publish index.js --config ./path/to/wrangler.toml");
				expect(std.out).toMatchInlineSnapshot(`
			"Total Upload: xx KiB / gzip: xx KiB
			Your worker has access to the following bindings:
			- Data Blobs:
			  - TESTDATABLOBNAME: path/to/and/the/path/to/data.bin
			Uploaded test-name (TIMINGS)
			Published test-name (TIMINGS)
			  https://test-name.test-sub-domain.workers.dev"
		`);
				expect(std.err).toMatchInlineSnapshot(`""`);
				expect(std.warn).toMatchInlineSnapshot(`""`);
			});
		});

		describe("[vars]", () => {
			it("should support json bindings", async () => {
				writeWranglerToml({
					vars: {
						text: "plain ol' string",
						count: 1,
						complex: { enabled: true, id: 123 },
					},
				});
				writeWorkerSource();
				mockSubDomainRequest();
				mockUploadWorkerRequest({
					expectedBindings: [
						{ name: "text", type: "plain_text", text: "plain ol' string" },
						{ name: "count", type: "json", json: 1 },
						{
							name: "complex",
							type: "json",
							json: { enabled: true, id: 123 },
						},
					],
				});

				await runWrangler("publish index.js");
				expect(std.out).toMatchInlineSnapshot(`
			"Total Upload: xx KiB / gzip: xx KiB
			Your worker has access to the following bindings:
			- Vars:
			  - text: \\"plain ol' string\\"
			  - count: 1
			  - complex: {
			 \\"enabled\\": true,
			 \\"id\\": 123
			}
			Uploaded test-name (TIMINGS)
			Published test-name (TIMINGS)
			  https://test-name.test-sub-domain.workers.dev"
		`);
				expect(std.err).toMatchInlineSnapshot(`""`);
				expect(std.warn).toMatchInlineSnapshot(`""`);
			});

			it("should read vars passed as cli arguments", async () => {
				writeWranglerToml();
				writeWorkerSource();
				mockSubDomainRequest();
				mockUploadWorkerRequest();
				await runWrangler("publish index.js --var TEXT:sometext --var COUNT:1");
				expect(std).toMatchInlineSnapshot(`
			Object {
			  "debug": "",
			  "err": "",
			  "out": "Total Upload: xx KiB / gzip: xx KiB
			Your worker has access to the following bindings:
			- Vars:
			  - TEXT: \\"(hidden)\\"
			  - COUNT: \\"(hidden)\\"
			Uploaded test-name (TIMINGS)
			Published test-name (TIMINGS)
			  https://test-name.test-sub-domain.workers.dev",
			  "warn": "",
			}
		`);
			});
		});

		describe("[r2_buckets]", () => {
			it("should support r2 bucket bindings", async () => {
				writeWranglerToml({
					r2_buckets: [{ binding: "FOO", bucket_name: "foo-bucket" }],
				});
				writeWorkerSource();
				mockSubDomainRequest();
				mockUploadWorkerRequest({
					expectedBindings: [
						{ bucket_name: "foo-bucket", name: "FOO", type: "r2_bucket" },
					],
				});

				await runWrangler("publish index.js");
				expect(std.out).toMatchInlineSnapshot(`
			"Total Upload: xx KiB / gzip: xx KiB
			Your worker has access to the following bindings:
			- R2 Buckets:
			  - FOO: foo-bucket
			Uploaded test-name (TIMINGS)
			Published test-name (TIMINGS)
			  https://test-name.test-sub-domain.workers.dev"
		`);
				expect(std.err).toMatchInlineSnapshot(`""`);
				expect(std.warn).toMatchInlineSnapshot(`""`);
			});
		});

		describe("[logfwdr]", () => {
			it("should support logfwdr bindings", async () => {
				fs.writeFileSync("./message.capnp.compiled", "compiled capnp messages");

				writeWranglerToml({
					logfwdr: {
						schema: "./message.capnp.compiled",
						bindings: [
							{
								name: "httplogs",
								destination: "httplogs",
							},
							{
								name: "trace",
								destination: "trace",
							},
						],
					},
				});
				writeWorkerSource();
				mockSubDomainRequest();
				mockUploadWorkerRequest({
					expectedBindings: [
						{
							name: "httplogs",
							type: "logfwdr",
							destination: "httplogs",
						},
						{
							name: "trace",
							type: "logfwdr",
							destination: "trace",
						},
					],
				});

				await runWrangler("publish index.js");
				expect(std.out).toMatchInlineSnapshot(`
			"Total Upload: xx KiB / gzip: xx KiB
			Your worker has access to the following bindings:
			- logfwdr:
			  - httplogs: httplogs
			  - trace: trace
			Uploaded test-name (TIMINGS)
			Published test-name (TIMINGS)
			  https://test-name.test-sub-domain.workers.dev"
		`);
				expect(std.err).toMatchInlineSnapshot(`""`);
				expect(std.warn).toMatchInlineSnapshot(`""`);
			});
		});

		describe("[durable_objects]", () => {
			it("should support durable object bindings", async () => {
				writeWranglerToml({
					durable_objects: {
						bindings: [
							{
								name: "EXAMPLE_DO_BINDING",
								class_name: "ExampleDurableObject",
							},
						],
					},
					migrations: [{ tag: "v1", new_classes: ["ExampleDurableObject"] }],
				});
				fs.writeFileSync(
					"index.js",
					`export class ExampleDurableObject {}; export default{};`
				);
				mockSubDomainRequest();
				mockLegacyScriptData({
					scripts: [{ id: "test-name", migration_tag: "v1" }],
				});
				mockUploadWorkerRequest({
					expectedBindings: [
						{
							class_name: "ExampleDurableObject",
							name: "EXAMPLE_DO_BINDING",
							type: "durable_object_namespace",
						},
					],
				});

				await runWrangler("publish index.js");
				expect(std.out).toMatchInlineSnapshot(`
			"Total Upload: xx KiB / gzip: xx KiB
			Your worker has access to the following bindings:
			- Durable Objects:
			  - EXAMPLE_DO_BINDING: ExampleDurableObject
			Uploaded test-name (TIMINGS)
			Published test-name (TIMINGS)
			  https://test-name.test-sub-domain.workers.dev"
		`);
				expect(std.err).toMatchInlineSnapshot(`""`);
				expect(std.warn).toMatchInlineSnapshot(`""`);
			});

			it("should support service-workers binding to external durable objects", async () => {
				writeWranglerToml({
					durable_objects: {
						bindings: [
							{
								name: "EXAMPLE_DO_BINDING",
								class_name: "ExampleDurableObject",
								script_name: "example-do-binding-worker",
							},
						],
					},
				});
				writeWorkerSource({ type: "sw" });
				mockSubDomainRequest();
				mockUploadWorkerRequest({
					expectedType: "sw",
					expectedBindings: [
						{
							name: "EXAMPLE_DO_BINDING",
							class_name: "ExampleDurableObject",
							script_name: "example-do-binding-worker",
							type: "durable_object_namespace",
						},
					],
				});

				await runWrangler("publish index.js");
				expect(std.out).toMatchInlineSnapshot(`
			"Total Upload: xx KiB / gzip: xx KiB
			Your worker has access to the following bindings:
			- Durable Objects:
			  - EXAMPLE_DO_BINDING: ExampleDurableObject (defined in example-do-binding-worker)
			Uploaded test-name (TIMINGS)
			Published test-name (TIMINGS)
			  https://test-name.test-sub-domain.workers.dev"
		`);
				expect(std.err).toMatchInlineSnapshot(`""`);
				expect(std.warn).toMatchInlineSnapshot(`""`);
			});

			it("should support module workers implementing durable objects", async () => {
				writeWranglerToml({
					durable_objects: {
						bindings: [
							{
								name: "EXAMPLE_DO_BINDING",
								class_name: "ExampleDurableObject",
							},
						],
					},
					migrations: [{ tag: "v1", new_classes: ["ExampleDurableObject"] }],
				});
				fs.writeFileSync(
					"index.js",
					`export class ExampleDurableObject {}; export default{};`
				);
				mockSubDomainRequest();
				mockLegacyScriptData({
					scripts: [{ id: "test-name", migration_tag: "v1" }],
				});
				mockUploadWorkerRequest({
					expectedType: "esm",
					expectedBindings: [
						{
							name: "EXAMPLE_DO_BINDING",
							class_name: "ExampleDurableObject",
							type: "durable_object_namespace",
						},
					],
				});

				await runWrangler("publish index.js");
				expect(std.out).toMatchInlineSnapshot(`
			"Total Upload: xx KiB / gzip: xx KiB
			Your worker has access to the following bindings:
			- Durable Objects:
			  - EXAMPLE_DO_BINDING: ExampleDurableObject
			Uploaded test-name (TIMINGS)
			Published test-name (TIMINGS)
			  https://test-name.test-sub-domain.workers.dev"
		`);
				expect(std.err).toMatchInlineSnapshot(`""`);
				expect(std.warn).toMatchInlineSnapshot(`""`);
			});

			it("should error when detecting a service-worker worker implementing durable objects", async () => {
				writeWranglerToml({
					durable_objects: {
						bindings: [
							{
								name: "EXAMPLE_DO_BINDING",
								class_name: "ExampleDurableObject",
							},
						],
					},
				});
				writeWorkerSource({ type: "sw" });
				mockSubDomainRequest();

				await expect(runWrangler("publish index.js")).rejects
					.toThrowErrorMatchingInlineSnapshot(`
                              "You seem to be trying to use Durable Objects in a Worker written as a service-worker.
                              You can use Durable Objects defined in other Workers by specifying a \`script_name\` in your wrangler.toml, where \`script_name\` is the name of the Worker that implements that Durable Object. For example:
                              { name = EXAMPLE_DO_BINDING, class_name = ExampleDurableObject } ==> { name = EXAMPLE_DO_BINDING, class_name = ExampleDurableObject, script_name = example-do-binding-worker }
                              Alternatively, migrate your worker to ES Module syntax to implement a Durable Object in this Worker:
                              https://developers.cloudflare.com/workers/learning/migrating-to-module-workers/"
                          `);
			});
		});

		describe("[services]", () => {
			it("should support service bindings", async () => {
				writeWranglerToml({
					services: [
						{
							binding: "FOO",
							service: "foo-service",
							environment: "production",
						},
					],
				});
				writeWorkerSource();
				mockSubDomainRequest();
				mockUploadWorkerRequest({
					expectedBindings: [
						{
							type: "service",
							name: "FOO",
							service: "foo-service",
							environment: "production",
						},
					],
				});

				await runWrangler("publish index.js");
				expect(std.out).toMatchInlineSnapshot(`
			"Total Upload: xx KiB / gzip: xx KiB
			Your worker has access to the following bindings:
			- Services:
			  - FOO: foo-service - production
			Uploaded test-name (TIMINGS)
			Published test-name (TIMINGS)
			  https://test-name.test-sub-domain.workers.dev"
		`);
				expect(std.err).toMatchInlineSnapshot(`""`);
				expect(std.warn).toMatchInlineSnapshot(`
			          "[33m▲ [43;33m[[43;30mWARNING[43;33m][0m [1mProcessing wrangler.toml configuration:[0m

			              - \\"services\\" fields are experimental and may change or break at any time.

			          "
		        `);
			});
		});

		describe("[dispatch_namespaces]", () => {
			it("should support bindings to a dispatch namespace", async () => {
				writeWranglerToml({
					dispatch_namespaces: [
						{
							binding: "foo",
							namespace: "Foo",
						},
					],
				});
				writeWorkerSource();
				mockSubDomainRequest();
				mockUploadWorkerRequest({
					expectedBindings: [
						{
							type: "namespace",
							name: "foo",
							namespace: "Foo",
						},
					],
				});
				await runWrangler("publish index.js");
				expect(std.out).toMatchInlineSnapshot(`
			"Total Upload: xx KiB / gzip: xx KiB
			Your worker has access to the following bindings:
			- dispatch namespaces:
			  - foo: Foo
			Uploaded test-name (TIMINGS)
			Published test-name (TIMINGS)
			  https://test-name.test-sub-domain.workers.dev"
		`);
				expect(std.err).toMatchInlineSnapshot(`""`);
				expect(std.warn).toMatchInlineSnapshot(`
			"[33m▲ [43;33m[[43;30mWARNING[43;33m][0m [1mProcessing wrangler.toml configuration:[0m

			    - \\"dispatch_namespaces\\" fields are experimental and may change or break at any time.

			"
		`);
			});
		});

		describe("[unsafe]", () => {
			it("should warn if using unsafe bindings", async () => {
				writeWranglerToml({
					unsafe: {
						bindings: [
							{
								name: "my-binding",
								type: "binding-type",
								param: "binding-param",
							},
						],
					},
				});
				writeWorkerSource();
				mockSubDomainRequest();
				mockUploadWorkerRequest({
					expectedBindings: [
						{
							name: "my-binding",
							type: "binding-type",
							param: "binding-param",
						},
					],
				});

				await runWrangler("publish index.js");
				expect(std.out).toMatchInlineSnapshot(`
			"Total Upload: xx KiB / gzip: xx KiB
			Your worker has access to the following bindings:
			- Unsafe:
			  - binding-type: my-binding
			Uploaded test-name (TIMINGS)
			Published test-name (TIMINGS)
			  https://test-name.test-sub-domain.workers.dev"
		`);
				expect(std.err).toMatchInlineSnapshot(`""`);
				expect(std.warn).toMatchInlineSnapshot(`
			          "[33m▲ [43;33m[[43;30mWARNING[43;33m][0m [1mProcessing wrangler.toml configuration:[0m

			              - \\"unsafe\\" fields are experimental and may change or break at any time.

			          "
		        `);
			});
			it("should warn if using unsafe bindings already handled by wrangler", async () => {
				writeWranglerToml({
					unsafe: {
						bindings: [
							{
								name: "my-binding",
								type: "plain_text",
								text: "text",
							},
						],
					},
				});
				writeWorkerSource();
				mockSubDomainRequest();
				mockUploadWorkerRequest({
					expectedBindings: [
						{
							name: "my-binding",
							type: "plain_text",
							text: "text",
						},
					],
				});

				await runWrangler("publish index.js");
				expect(std.out).toMatchInlineSnapshot(`
			"Total Upload: xx KiB / gzip: xx KiB
			Your worker has access to the following bindings:
			- Unsafe:
			  - plain_text: my-binding
			Uploaded test-name (TIMINGS)
			Published test-name (TIMINGS)
			  https://test-name.test-sub-domain.workers.dev"
		`);
				expect(std.err).toMatchInlineSnapshot(`""`);
				expect(std.warn).toMatchInlineSnapshot(`
			          "[33m▲ [43;33m[[43;30mWARNING[43;33m][0m [1mProcessing wrangler.toml configuration:[0m

			              - \\"unsafe\\" fields are experimental and may change or break at any time.
			              - \\"unsafe.bindings[0]\\": {\\"name\\":\\"my-binding\\",\\"type\\":\\"plain_text\\",\\"text\\":\\"text\\"}
			                - The binding type \\"plain_text\\" is directly supported by wrangler.
			                  Consider migrating this unsafe binding to a format for 'plain_text' bindings that is
			            supported by wrangler for optimal support.
			                  For more details, see [4mhttps://developers.cloudflare.com/workers/cli-wrangler/configuration[0m

			          "
		        `);
			});
		});
	});

	describe("upload rules", () => {
		it("should be able to define rules for uploading non-js modules (sw)", async () => {
			writeWranglerToml({
				rules: [{ type: "Text", globs: ["**/*.file"], fallthrough: true }],
			});
			fs.writeFileSync("./index.js", `import TEXT from './text.file';`);
			fs.writeFileSync("./text.file", "SOME TEXT CONTENT");
			mockSubDomainRequest();
			mockUploadWorkerRequest({
				expectedType: "sw",
				expectedBindings: [
					{
						name: "__2d91d1c4dd6e57d4f5432187ab7c25f45a8973f0_text_file",
						part: "__2d91d1c4dd6e57d4f5432187ab7c25f45a8973f0_text_file",
						type: "text_blob",
					},
				],
				expectedModules: {
					__2d91d1c4dd6e57d4f5432187ab7c25f45a8973f0_text_file:
						"SOME TEXT CONTENT",
				},
			});
			await runWrangler("publish index.js");
			expect(std.out).toMatchInlineSnapshot(`
			        "Total Upload: xx KiB / gzip: xx KiB
			        Uploaded test-name (TIMINGS)
			        Published test-name (TIMINGS)
			          https://test-name.test-sub-domain.workers.dev"
		      `);
			expect(std.err).toMatchInlineSnapshot(`""`);
			expect(std.warn).toMatchInlineSnapshot(`""`);
		});

		it("should be able to define rules for uploading non-js modules (esm)", async () => {
			writeWranglerToml({
				rules: [{ type: "Text", globs: ["**/*.file"], fallthrough: true }],
			});
			fs.writeFileSync(
				"./index.js",
				`import TEXT from './text.file'; export default {};`
			);
			fs.writeFileSync("./text.file", "SOME TEXT CONTENT");
			mockSubDomainRequest();
			mockUploadWorkerRequest({
				expectedType: "esm",
				expectedBindings: [],
				expectedModules: {
					"./2d91d1c4dd6e57d4f5432187ab7c25f45a8973f0-text.file":
						"SOME TEXT CONTENT",
				},
			});
			await runWrangler("publish index.js");
			expect(std.out).toMatchInlineSnapshot(`
			        "Total Upload: xx KiB / gzip: xx KiB
			        Uploaded test-name (TIMINGS)
			        Published test-name (TIMINGS)
			          https://test-name.test-sub-domain.workers.dev"
		      `);
			expect(std.err).toMatchInlineSnapshot(`""`);
			expect(std.warn).toMatchInlineSnapshot(`""`);
		});

		it("should log a deprecation warning when using `build.upload.rules`", async () => {
			writeWranglerToml({
				build: {
					upload: {
						rules: [{ type: "Text", globs: ["**/*.file"], fallthrough: true }],
					},
				},
			});
			fs.writeFileSync(
				"./index.js",
				`import TEXT from './text.file'; export default {};`
			);
			fs.writeFileSync("./text.file", "SOME TEXT CONTENT");
			mockSubDomainRequest();
			mockUploadWorkerRequest({
				expectedType: "esm",
				expectedBindings: [],
				expectedModules: {
					"./2d91d1c4dd6e57d4f5432187ab7c25f45a8973f0-text.file":
						"SOME TEXT CONTENT",
				},
			});
			await runWrangler("publish index.js");
			expect(std.out).toMatchInlineSnapshot(`
			        "Total Upload: xx KiB / gzip: xx KiB
			        Uploaded test-name (TIMINGS)
			        Published test-name (TIMINGS)
			          https://test-name.test-sub-domain.workers.dev"
		      `);
			expect(std.err).toMatchInlineSnapshot(`""`);
			expect(std.warn).toMatchInlineSnapshot(`
			        "[33m▲ [43;33m[[43;30mWARNING[43;33m][0m [1mProcessing wrangler.toml configuration:[0m

			            - Deprecation: The \`build.upload.rules\` config field is no longer used, the rules should be
			          specified via the \`rules\` config field. Delete the \`build.upload\` field from the configuration
			          file, and add this:
			              \`\`\`
			              [[rules]]
			              type = \\"Text\\"
			              globs = [ \\"**/*.file\\" ]
			              fallthrough = true
			              \`\`\`

			        "
		      `);
		});

		it("should be able to use fallthrough:true for multiple rules", async () => {
			writeWranglerToml({
				rules: [
					{ type: "Text", globs: ["**/*.file"], fallthrough: true },
					{ type: "Text", globs: ["**/*.other"], fallthrough: true },
				],
			});
			fs.writeFileSync(
				"./index.js",
				`import TEXT from './text.file'; import OTHER from './other.other'; export default {};`
			);
			fs.writeFileSync("./text.file", "SOME TEXT CONTENT");
			fs.writeFileSync("./other.other", "SOME OTHER TEXT CONTENT");
			mockSubDomainRequest();
			mockUploadWorkerRequest({
				expectedType: "esm",
				expectedBindings: [],
				expectedModules: {
					"./2d91d1c4dd6e57d4f5432187ab7c25f45a8973f0-text.file":
						"SOME TEXT CONTENT",
					"./16347a01366873ed80fe45115119de3c92ab8db0-other.other":
						"SOME OTHER TEXT CONTENT",
				},
			});
			await runWrangler("publish index.js");
			expect(std.out).toMatchInlineSnapshot(`
			        "Total Upload: xx KiB / gzip: xx KiB
			        Uploaded test-name (TIMINGS)
			        Published test-name (TIMINGS)
			          https://test-name.test-sub-domain.workers.dev"
		      `);
			expect(std.err).toMatchInlineSnapshot(`""`);
			expect(std.warn).toMatchInlineSnapshot(`""`);
		});

		it("should be able to use fallthrough:false for multiple rules", async () => {
			writeWranglerToml({
				rules: [
					{ type: "Text", globs: ["**/*.file"], fallthrough: false },
					{ type: "Text", globs: ["**/*.other"] },
				],
			});
			fs.writeFileSync(
				"./index.js",
				`import TEXT from './text.file'; import OTHER from './other.other'; export default {};`
			);
			fs.writeFileSync("./text.file", "SOME TEXT CONTENT");
			fs.writeFileSync("./other.other", "SOME OTHER TEXT CONTENT");

			// We throw an error when we come across a file that matched a rule
			// but was skipped because of fallthrough = false
			let err: Error | undefined;
			try {
				await runWrangler("publish index.js");
			} catch (e) {
				err = e as Error;
			}
			expect(err?.message).toMatch(
				`The file ./other.other matched a module rule in your configuration ({"type":"Text","globs":["**/*.other"]}), but was ignored because a previous rule with the same type was not marked as \`fallthrough = true\`.`
			);
		});

		it("should warn when multiple rules for the same type do not have fallback defined", async () => {
			writeWranglerToml({
				rules: [
					{ type: "Text", globs: ["**/*.file"] },
					{ type: "Text", globs: ["**/*.other"] },
				],
			});
			fs.writeFileSync(
				"./index.js",
				`import TEXT from './text.file'; import OTHER from './other.other'; export default {};`
			);
			fs.writeFileSync("./text.file", "SOME TEXT CONTENT");
			fs.writeFileSync("./other.other", "SOME OTHER TEXT CONTENT");

			// We throw an error when we come across a file that matched a rule
			// but was skipped because of fallthrough = false
			let err: Error | undefined;
			try {
				await runWrangler("publish index.js");
			} catch (e) {
				err = e as Error;
			}
			expect(err?.message).toMatch(
				`The file ./other.other matched a module rule in your configuration ({"type":"Text","globs":["**/*.other"]}), but was ignored because a previous rule with the same type was not marked as \`fallthrough = true\`.`
			);
			// and the warnings because fallthrough was not explicitly set
			expect(std.warn).toMatchInlineSnapshot(`
			        "[33m▲ [43;33m[[43;30mWARNING[43;33m][0m [1mThe module rule at position 1 ({\\"type\\":\\"Text\\",\\"globs\\":[\\"**/*.other\\"]}) has the same type as a previous rule (at position 0, {\\"type\\":\\"Text\\",\\"globs\\":[\\"**/*.file\\"]}). This rule will be ignored. To the previous rule, add \`fallthrough = true\` to allow this one to also be used, or \`fallthrough = false\` to silence this warning.[0m


			        [33m▲ [43;33m[[43;30mWARNING[43;33m][0m [1mThe default module rule {\\"type\\":\\"Text\\",\\"globs\\":[\\"**/*.txt\\",\\"**/*.html\\"]} has the same type as a previous rule (at position 0, {\\"type\\":\\"Text\\",\\"globs\\":[\\"**/*.file\\"]}). This rule will be ignored. To the previous rule, add \`fallthrough = true\` to allow the default one to also be used, or \`fallthrough = false\` to silence this warning.[0m

			        "
		      `);
		});

		describe("inject process.env.NODE_ENV", () => {
			let actualProcessEnvNodeEnv: string | undefined;
			beforeEach(() => {
				actualProcessEnvNodeEnv = process.env.NODE_ENV;
				process.env.NODE_ENV = "some-node-env";
			});
			afterEach(() => {
				process.env.NODE_ENV = actualProcessEnvNodeEnv;
			});
			it("should replace `process.env.NODE_ENV` in scripts", async () => {
				writeWranglerToml();
				fs.writeFileSync(
					"./index.js",
					`export default {
            fetch(){
              return new Response(process.env.NODE_ENV);
            }
          }`
				);
				mockSubDomainRequest();
				mockUploadWorkerRequest({
					expectedEntry: `return new Response("some-node-env");`,
				});
				await runWrangler("publish index.js");
				expect(std.out).toMatchInlineSnapshot(`
			          "Total Upload: xx KiB / gzip: xx KiB
			          Uploaded test-name (TIMINGS)
			          Published test-name (TIMINGS)
			            https://test-name.test-sub-domain.workers.dev"
		        `);
				expect(std.err).toMatchInlineSnapshot(`""`);
				expect(std.warn).toMatchInlineSnapshot(`""`);
			});
		});
	});

	describe("legacy module specifiers", () => {
		it("should work with legacy module specifiers, with a deprecation warning (1)", async () => {
			writeWranglerToml({
				rules: [{ type: "Text", globs: ["**/*.file"], fallthrough: false }],
			});
			fs.writeFileSync(
				"./index.js",
				`import TEXT from 'text.file'; export default {};`
			);
			fs.writeFileSync("./text.file", "SOME TEXT CONTENT");
			mockSubDomainRequest();
			mockUploadWorkerRequest({
				expectedModules: {
					"./2d91d1c4dd6e57d4f5432187ab7c25f45a8973f0-text.file":
						"SOME TEXT CONTENT",
				},
			});
			await runWrangler("publish index.js");
			expect(std.out).toMatchInlineSnapshot(`
			        "Total Upload: xx KiB / gzip: xx KiB
			        Uploaded test-name (TIMINGS)
			        Published test-name (TIMINGS)
			          https://test-name.test-sub-domain.workers.dev"
		      `);
			expect(std.err).toMatchInlineSnapshot(`""`);
			expect(std.warn).toMatchInlineSnapshot(`
			        "[33m▲ [43;33m[[43;30mWARNING[43;33m][0m [1mDeprecation: detected a legacy module import in \\"./index.js\\". This will stop working in the future. Replace references to \\"text.file\\" with \\"./text.file\\";[0m

			        "
		      `);
		});

		it("should work with legacy module specifiers, with a deprecation warning (2)", async () => {
			writeWranglerToml();
			fs.writeFileSync(
				"./index.js",
				`import WASM from 'index.wasm'; export default {};`
			);
			fs.writeFileSync("./index.wasm", "SOME WASM CONTENT");
			mockSubDomainRequest();
			mockUploadWorkerRequest({
				expectedModules: {
					"./94b240d0d692281e6467aa42043986e5c7eea034-index.wasm":
						"SOME WASM CONTENT",
				},
			});
			await runWrangler("publish index.js");
			expect(std.out).toMatchInlineSnapshot(`
			        "Total Upload: xx KiB / gzip: xx KiB
			        Uploaded test-name (TIMINGS)
			        Published test-name (TIMINGS)
			          https://test-name.test-sub-domain.workers.dev"
		      `);
			expect(std.err).toMatchInlineSnapshot(`""`);
			expect(std.warn).toMatchInlineSnapshot(`
			        "[33m▲ [43;33m[[43;30mWARNING[43;33m][0m [1mDeprecation: detected a legacy module import in \\"./index.js\\". This will stop working in the future. Replace references to \\"index.wasm\\" with \\"./index.wasm\\";[0m

			        "
		      `);
		});

		it("should work with legacy module specifiers, with a deprecation warning (3)", async () => {
			writeWranglerToml({
				rules: [{ type: "Text", globs: ["**/*.file"], fallthrough: false }],
			});
			fs.writeFileSync(
				"./index.js",
				`import TEXT from 'text+name.file'; export default {};`
			);
			fs.writeFileSync("./text+name.file", "SOME TEXT CONTENT");
			mockSubDomainRequest();
			mockUploadWorkerRequest({
				expectedModules: {
					"./2d91d1c4dd6e57d4f5432187ab7c25f45a8973f0-text+name.file":
						"SOME TEXT CONTENT",
				},
			});
			await runWrangler("publish index.js");
			expect(std.out).toMatchInlineSnapshot(`
			        "Total Upload: xx KiB / gzip: xx KiB
			        Uploaded test-name (TIMINGS)
			        Published test-name (TIMINGS)
			          https://test-name.test-sub-domain.workers.dev"
		      `);
			expect(std.err).toMatchInlineSnapshot(`""`);
			expect(std.warn).toMatchInlineSnapshot(`
			        "[33m▲ [43;33m[[43;30mWARNING[43;33m][0m [1mDeprecation: detected a legacy module import in \\"./index.js\\". This will stop working in the future. Replace references to \\"text+name.file\\" with \\"./text+name.file\\";[0m

			        "
		      `);
		});

		it("should not match regular module specifiers when there aren't any possible legacy module matches", async () => {
			// see https://github.com/cloudflare/wrangler2/issues/655 for bug details

			fs.writeFileSync(
				"./index.js",
				`import inner from './inner/index.js'; export default {};`
			);
			fs.mkdirSync("./inner", { recursive: true });
			fs.writeFileSync("./inner/index.js", `export default 123`);
			mockSubDomainRequest();
			mockUploadWorkerRequest();

			await runWrangler(
				"publish index.js --compatibility-date 2022-03-17 --name test-name"
			);
			expect(std.out).toMatchInlineSnapshot(`
			        "Total Upload: xx KiB / gzip: xx KiB
			        Uploaded test-name (TIMINGS)
			        Published test-name (TIMINGS)
			          https://test-name.test-sub-domain.workers.dev"
		      `);
			expect(std.err).toMatchInlineSnapshot(`""`);
			expect(std.warn).toMatchInlineSnapshot(`""`);
		});
	});

	describe("tsconfig", () => {
		it("should use compilerOptions.paths to resolve modules", async () => {
			writeWranglerToml({
				main: "index.ts",
			});
			fs.writeFileSync(
				"index.ts",
				`import { foo } from '~lib/foo'; export default { fetch() { return new Response(foo)} }`
			);
			fs.mkdirSync("lib", { recursive: true });
			fs.writeFileSync("lib/foo.ts", `export const foo = 123;`);
			fs.writeFileSync(
				"tsconfig.json",
				JSON.stringify({
					compilerOptions: {
						baseUrl: ".",
						paths: {
							"~lib/*": ["lib/*"],
						},
					},
				})
			);
			mockSubDomainRequest();
			mockUploadWorkerRequest({
				expectedEntry: "var foo = 123;", // make sure it imported the module correctly
			});
			await runWrangler("publish index.ts");
			expect(std).toMatchInlineSnapshot(`
			        Object {
			          "debug": "",
			          "err": "",
			          "out": "Total Upload: xx KiB / gzip: xx KiB
			        Uploaded test-name (TIMINGS)
			        Published test-name (TIMINGS)
			          https://test-name.test-sub-domain.workers.dev",
			          "warn": "",
			        }
		      `);
		});

		it("should output to target es2020 even if tsconfig says otherwise", async () => {
			writeWranglerToml();
			writeWorkerSource();
			fs.writeFileSync(
				"tsconfig.json",
				JSON.stringify({
					compilerOptions: {
						target: "es5",
						module: "commonjs",
					},
				})
			);
			mockSubDomainRequest();
			mockUploadWorkerRequest({
				expectedEntry: "export {", // just check that the export is preserved
			});
			await runWrangler("publish index.js"); // this would throw if we tried to compile with es5
			expect(std).toMatchInlineSnapshot(`
			        Object {
			          "debug": "",
			          "err": "",
			          "out": "Total Upload: xx KiB / gzip: xx KiB
			        Uploaded test-name (TIMINGS)
			        Published test-name (TIMINGS)
			          https://test-name.test-sub-domain.workers.dev",
			          "warn": "",
			        }
		      `);
		});
	});

	describe("--outdir", () => {
		it("should generate built assets at --outdir if specified", async () => {
			writeWranglerToml();
			writeWorkerSource();
			mockSubDomainRequest();
			mockUploadWorkerRequest();
			await runWrangler("publish index.js --outdir some-dir");
			expect(fs.existsSync("some-dir/index.js")).toBe(true);
			expect(fs.existsSync("some-dir/index.js.map")).toBe(true);
			expect(std).toMatchInlineSnapshot(`
			        Object {
			          "debug": "",
			          "err": "",
			          "out": "Total Upload: xx KiB / gzip: xx KiB
			        Uploaded test-name (TIMINGS)
			        Published test-name (TIMINGS)
			          https://test-name.test-sub-domain.workers.dev",
			          "warn": "",
			        }
		      `);
		});
	});

	describe("--dry-run", () => {
		it("should not publish the worker if --dry-run is specified", async () => {
			writeWranglerToml({
				// add a durable object with migrations
				// to make sure we _don't_ fetch migration status
				durable_objects: {
					bindings: [{ name: "NAME", class_name: "SomeClass" }],
				},
				migrations: [{ tag: "v1", new_classes: ["SomeClass"] }],
			});
			writeWorkerSource();
			process.env.CLOUDFLARE_ACCOUNT_ID = "";
			await runWrangler("publish index.js --dry-run");
			expect(std).toMatchInlineSnapshot(`
			Object {
			  "debug": "",
			  "err": "",
			  "out": "Total Upload: xx KiB / gzip: xx KiB
			Your worker has access to the following bindings:
			- Durable Objects:
			  - NAME: SomeClass
			--dry-run: exiting now.",
			  "warn": "",
			}
		`);
		});
	});

	describe("--node-compat", () => {
		it("should warn when using node compatibility mode", async () => {
			writeWranglerToml();
			writeWorkerSource();
			await runWrangler("publish index.js --node-compat --dry-run");
			expect(std).toMatchInlineSnapshot(`
			        Object {
			          "debug": "",
			          "err": "",
			          "out": "Total Upload: xx KiB / gzip: xx KiB
			        --dry-run: exiting now.",
			          "warn": "[33m▲ [43;33m[[43;30mWARNING[43;33m][0m [1mEnabling node.js compatibility mode for built-ins and globals. This is experimental and has serious tradeoffs. Please see https://github.com/ionic-team/rollup-plugin-node-polyfills/ for more details.[0m

			        ",
			        }
		      `);
		});

		it("should recommend node compatibility mode when using node builtins and node-compat isn't enabled", async () => {
			writeWranglerToml();
			fs.writeFileSync(
				"index.js",
				`
      import path from 'path';
      console.log(path.join("some/path/to", "a/file.txt"));
      export default {}
      `
			);
			let err: Error | undefined;
			try {
				await runWrangler("publish index.js --dry-run"); // expecting this to throw, as node compatibility isn't enabled
			} catch (e) {
				err = e as Error;
			}
			expect(err?.message).toMatch(
				`Detected a Node builtin module import while Node compatibility is disabled.\nAdd node_compat = true to your wrangler.toml file to enable Node compatibility.`
			);
		});

		it("should polyfill node builtins when enabled", async () => {
			writeWranglerToml();
			fs.writeFileSync(
				"index.js",
				`
      import path from 'path';
      console.log(path.join("some/path/to", "a/file.txt"));
      export default {}
      `
			);
			await runWrangler("publish index.js --node-compat --dry-run"); // this would throw if node compatibility didn't exist
			expect(std).toMatchInlineSnapshot(`
			        Object {
			          "debug": "",
			          "err": "",
			          "out": "Total Upload: xx KiB / gzip: xx KiB
			        --dry-run: exiting now.",
			          "warn": "[33m▲ [43;33m[[43;30mWARNING[43;33m][0m [1mEnabling node.js compatibility mode for built-ins and globals. This is experimental and has serious tradeoffs. Please see https://github.com/ionic-team/rollup-plugin-node-polyfills/ for more details.[0m

			        ",
			        }
		      `);
		});
	});

	describe("bundle reporter", () => {
		it("should print the bundle size", async () => {
			fs.writeFileSync(
				"./text.txt",
				`${new Array(100)
					.fill("Try not. Do or do not. There is no try.")
					.join("")}`
			);

			fs.writeFileSync(
				"./hello.html",
				`<!DOCTYPE html>
      <html>
        <body>
            <h2>Hello World!</h2>
        </body>
      </html>
      `
			);

			fs.writeFileSync(
				"index.js",
				`import hello from "./hello.html";
         import text from "./text.txt";
        export default {
          async fetch(request) {
            return new Response(json.stringify({ hello, text }));
        },
      };`
			);
			writeWranglerToml({
				main: "index.js",
			});
			mockSubDomainRequest();
			mockUploadWorkerRequest();
			await runWrangler("publish");
			expect(std).toMatchInlineSnapshot(`
			        Object {
			          "debug": "",
			          "err": "",
			          "out": "Total Upload: xx KiB / gzip: xx KiB
			        Uploaded test-name (TIMINGS)
			        Published test-name (TIMINGS)
			          https://test-name.test-sub-domain.workers.dev",
			          "warn": "",
			        }
		      `);
		});

		it("should print the bundle size, with API errors", async () => {
			setMockRawResponse(
				"/accounts/:accountId/workers/scripts/:scriptName",
				"PUT",
				() => {
					return createFetchResult({}, false, [
						{
							code: 11337,
							message:
								"Script startup timed out. This could be due to script exceeding size limits or expensive code in the global scope.",
						},
					]);
				}
			);
			fs.writeFileSync(
				"./hello.html",
				`<!DOCTYPE html>
      <html>
        <body>
            <h2>Hello World!</h2>
        </body>
      </html>
      `
			);

			fs.writeFileSync(
				"index.js",
				`import hello from "./hello.html";
        export default {
          async fetch(request) {
            return new Response(json.stringify({ hello }));
        },
      };`
			);
			writeWranglerToml({
				main: "index.js",
			});
			mockSubDomainRequest();
			mockUploadWorkerRequest();
			await expect(runWrangler("publish")).rejects.toMatchInlineSnapshot(
				`[ParseError: A request to the Cloudflare API (/accounts/some-account-id/workers/scripts/test-name) failed.]`
			);
			expect(std).toMatchInlineSnapshot(`
			        Object {
			          "debug": "",
			          "err": "",
			          "out": "Total Upload: xx KiB / gzip: xx KiB

			        [31mX [41;31m[[41;97mERROR[41;31m][0m [1mA request to the Cloudflare API (/accounts/some-account-id/workers/scripts/test-name) failed.[0m

			          Script startup timed out. This could be due to script exceeding size limits or expensive code in
			          the global scope. [code: 11337]

			          If you think this is a bug, please open an issue at:
			          [4mhttps://github.com/cloudflare/wrangler2/issues/new/choose[0m

			        ",
			          "warn": "",
			        }
		      `);
		});
	});

	describe("--no-bundle", () => {
		it("(cli) should not transform the source code before publishing it", async () => {
			writeWranglerToml();
			const scriptContent = `
      import X from '@cloudflare/no-such-package'; // let's add an import that doesn't exist
      const xyz = 123; // a statement that would otherwise be compiled out
    `;
			fs.writeFileSync("index.js", scriptContent);
			await runWrangler("publish index.js --no-bundle --dry-run --outdir dist");
			expect(fs.readFileSync("dist/index.js", "utf-8")).toMatch(scriptContent);
		});

		it("(config) should not transform the source code before publishing it", async () => {
			writeWranglerToml({
				no_bundle: true,
			});
			const scriptContent = `
			import X from '@cloudflare/no-such-package'; // let's add an import that doesn't exist
			const xyz = 123; // a statement that would otherwise be compiled out
		`;
			fs.writeFileSync("index.js", scriptContent);
			await runWrangler("publish index.js --dry-run --outdir dist");
			expect(fs.readFileSync("dist/index.js", "utf-8")).toMatch(scriptContent);
		});
	});

	describe("--no-bundle --minify", () => {
		it("should warn that no-bundle and minify can't be used together", async () => {
			writeWranglerToml();
			const scriptContent = `
			const xyz = 123; // a statement that would otherwise be compiled out
		`;
			fs.writeFileSync("index.js", scriptContent);
			await runWrangler(
				"publish index.js --no-bundle --minify --dry-run --outdir dist"
			);
			expect(std.warn).toMatchInlineSnapshot(`
			"[33m▲ [43;33m[[43;30mWARNING[43;33m][0m [1m\`--minify\` and \`--no-bundle\` can't be used together. If you want to minify your Worker and disable Wrangler's bundling, please minify as part of your own bundling process.[0m

			"
		`);
		});

		it("should warn that no-bundle and minify can't be used together", async () => {
			writeWranglerToml({
				no_bundle: true,
				minify: true,
			});
			const scriptContent = `
			const xyz = 123; // a statement that would otherwise be compiled out
		`;
			fs.writeFileSync("index.js", scriptContent);
			await runWrangler("publish index.js --dry-run --outdir dist");
			expect(std.warn).toMatchInlineSnapshot(`
			"[33m▲ [43;33m[[43;30mWARNING[43;33m][0m [1m\`--minify\` and \`--no-bundle\` can't be used together. If you want to minify your Worker and disable Wrangler's bundling, please minify as part of your own bundling process.[0m

			"
		`);
		});
	});

	describe("--no-bundle --node-compat", () => {
		it("should warn that no-bundle and node-compat can't be used together", async () => {
			writeWranglerToml();
			const scriptContent = `
			const xyz = 123; // a statement that would otherwise be compiled out
		`;
			fs.writeFileSync("index.js", scriptContent);
			await runWrangler(
				"publish index.js --no-bundle --node-compat --dry-run --outdir dist"
			);
			expect(std.warn).toMatchInlineSnapshot(`
			"[33m▲ [43;33m[[43;30mWARNING[43;33m][0m [1mEnabling node.js compatibility mode for built-ins and globals. This is experimental and has serious tradeoffs. Please see https://github.com/ionic-team/rollup-plugin-node-polyfills/ for more details.[0m


			[33m▲ [43;33m[[43;30mWARNING[43;33m][0m [1m\`--node-compat\` and \`--no-bundle\` can't be used together. If you want to polyfill Node.js built-ins and disable Wrangler's bundling, please polyfill as part of your own bundling process.[0m

			"
		`);
		});

		it("should warn that no-bundle and node-compat can't be used together", async () => {
			writeWranglerToml({
				no_bundle: true,
				node_compat: true,
			});
			const scriptContent = `
			const xyz = 123; // a statement that would otherwise be compiled out
		`;
			fs.writeFileSync("index.js", scriptContent);
			await runWrangler("publish index.js --dry-run --outdir dist");
			expect(std.warn).toMatchInlineSnapshot(`
			"[33m▲ [43;33m[[43;30mWARNING[43;33m][0m [1mEnabling node.js compatibility mode for built-ins and globals. This is experimental and has serious tradeoffs. Please see https://github.com/ionic-team/rollup-plugin-node-polyfills/ for more details.[0m


			[33m▲ [43;33m[[43;30mWARNING[43;33m][0m [1m\`--node-compat\` and \`--no-bundle\` can't be used together. If you want to polyfill Node.js built-ins and disable Wrangler's bundling, please polyfill as part of your own bundling process.[0m

			"
		`);
		});
	});

<<<<<<< HEAD
	describe("queues", () => {
		it("should upload producer bindings", async () => {
			writeWranglerToml({
				queues: {
					producers: [{ binding: "QUEUE_ONE", queue: "queue1" }],
					consumers: [],
				},
			});
			fs.writeFileSync("index.js", `export default {};`);
			mockSubDomainRequest();
			mockUploadWorkerRequest({
				expectedBindings: [
					{
						type: "queue",
						name: "QUEUE_ONE",
						queue_name: "queue1",
					},
				],
			});
			mockGetQueue("queue1");

			await runWrangler("publish index.js");
			expect(std.out).toMatchInlineSnapshot(`
        "Your worker has access to the following bindings:
        - Queues:
          - QUEUE_ONE: queue1
        Total Upload: 0xx KiB / gzip: 0xx KiB
        Uploaded test-name (TIMINGS)
        Published test-name (TIMINGS)
          https://test-name.test-sub-domain.workers.dev"
		  `);
		});

		it("should update queue consumers on publish", async () => {
			writeWranglerToml({
				queues: {
					producers: [],
					consumers: [
						{
							queue: "queue1",
							dead_letter_queue: "myDLQ",
							max_batch_size: 5,
							max_batch_timeout: 3,
							max_retries: 10,
						},
					],
				},
			});
			fs.writeFileSync("index.js", `export default {};`);
			mockSubDomainRequest();
			mockUploadWorkerRequest();
			mockGetQueue("queue1");
			mockPutQueueConsumer("queue1", "test-name", {
				dead_letter_queue: "myDLQ",
				settings: {
					batch_size: 5,
					max_retries: 10,
					max_wait_time_ms: 3000,
				},
			});
			await runWrangler("publish index.js");
			expect(std.out).toMatchInlineSnapshot(`
			        "Total Upload: 0xx KiB / gzip: 0xx KiB
			        Uploaded test-name (TIMINGS)
			        Published test-name (TIMINGS)
			          https://test-name.test-sub-domain.workers.dev
			          Consumer for queue1"
		      `);
		});

		it("consumer should error when a queue doesn't exist", async () => {
			writeWranglerToml({
				queues: {
					producers: [],
					consumers: [
						{
							queue: "queue1",
							dead_letter_queue: "myDLQ",
							max_batch_size: 5,
							max_batch_timeout: 3,
							max_retries: 10,
						},
					],
				},
			});
			fs.writeFileSync("index.js", `export default {};`);
			mockSubDomainRequest();
			mockUploadWorkerRequest();
			mockGetQueueMissing("queue1");

			await expect(
				runWrangler("publish index.js")
			).rejects.toMatchInlineSnapshot(
				`[Error: Queue "queue1" does not exist. To create it, run: wrangler queues create queue1]`
			);
		});

		it("producer should error when a queue doesn't exist", async () => {
			writeWranglerToml({
				queues: {
					producers: [{ queue: "queue1", binding: "QUEUE_ONE" }],
					consumers: [],
				},
			});
			fs.writeFileSync("index.js", `export default {};`);
			mockSubDomainRequest();
			mockUploadWorkerRequest();
			mockGetQueueMissing("queue1");

			await expect(
				runWrangler("publish index.js")
			).rejects.toMatchInlineSnapshot(
				`[Error: Queue "queue1" does not exist. To create it, run: wrangler queues create queue1]`
			);
=======
	it("should publish if the last deployed source check fails", async () => {
		unsetAllMocks();
		writeWorkerSource();
		writeWranglerToml();
		mockSubDomainRequest();
		mockUploadWorkerRequest();
		setMockRawResponse(
			"/accounts/:accountId/workers/services/:scriptName",
			"GET",
			() => {
				return createFetchResult(null, false, [
					{ code: 10090, message: "workers.api.error.service_not_found" },
				]);
			}
		);

		await runWrangler("publish index.js");
		expect(std).toMatchInlineSnapshot(`
		Object {
		  "debug": "",
		  "err": "",
		  "out": "Total Upload: xx KiB / gzip: xx KiB
		Uploaded test-name (TIMINGS)
		Published test-name (TIMINGS)
		  https://test-name.test-sub-domain.workers.dev",
		  "warn": "",
		}
	`);
	});

	it("should not publish if there's any other kind of error when checking deployment source", async () => {
		unsetAllMocks();
		writeWorkerSource();
		writeWranglerToml();
		mockSubDomainRequest();
		mockUploadWorkerRequest();
		setMockRawResponse(
			"/accounts/:accountId/workers/services/:scriptName",
			"GET",
			() => {
				return createFetchResult(null, false, [
					{ code: 10000, message: "Authentication error" },
				]);
			}
		);

		await runWrangler("publish index.js");
		expect(std.err).toContain(
			`A request to the Cloudflare API (/accounts/some-account-id/workers/services/test-name) failed`
		);
	});

	describe("--keep-vars", () => {
		it("should send keepVars when keep-vars is passed in", async () => {
			process.env = {
				CLOUDFLARE_API_TOKEN: "hunter2",
				CLOUDFLARE_ACCOUNT_ID: "some-account-id",
			};
			setIsTTY(false);
			writeWranglerToml();
			writeWorkerSource();
			mockSubDomainRequest();
			mockUploadWorkerRequest({ keepVars: true });
			mockOAuthServerCallback();
			mockGetMemberships([]);

			await runWrangler("publish index.js --keep-vars");

			expect(std.out).toMatchInlineSnapshot(`
			"Total Upload: xx KiB / gzip: xx KiB
			Uploaded test-name (TIMINGS)
			Published test-name (TIMINGS)
			  https://test-name.test-sub-domain.workers.dev"
		`);
			expect(std.err).toMatchInlineSnapshot(`""`);
		});

		it("should not send keepVars by default", async () => {
			process.env = {
				CLOUDFLARE_API_TOKEN: "hunter2",
				CLOUDFLARE_ACCOUNT_ID: "some-account-id",
			};
			setIsTTY(false);
			writeWranglerToml();
			writeWorkerSource();
			mockSubDomainRequest();
			mockUploadWorkerRequest();
			mockOAuthServerCallback();
			mockGetMemberships([]);

			await runWrangler("publish index.js");

			expect(std.out).toMatchInlineSnapshot(`
			"Total Upload: xx KiB / gzip: xx KiB
			Uploaded test-name (TIMINGS)
			Published test-name (TIMINGS)
			  https://test-name.test-sub-domain.workers.dev"
		`);
			expect(std.err).toMatchInlineSnapshot(`""`);
>>>>>>> 4d3c2d08
		});
	});
});

/** Write mock assets to the file system so they can be uploaded. */
function writeAssets(
	assets: { filePath: string; content: string }[],
	destination = "assets"
) {
	for (const asset of assets) {
		const filePathDestination = path.join(destination, asset.filePath);
		fs.mkdirSync(path.dirname(filePathDestination), {
			recursive: true,
		});
		fs.writeFileSync(filePathDestination, asset.content);
	}
}

/** Create a mock handler for the request to upload a worker script. */
function mockUploadWorkerRequest(
	options: {
		available_on_subdomain?: boolean;
		expectedEntry?: string;
		expectedMainModule?: string;
		expectedType?: "esm" | "sw";
		expectedBindings?: unknown;
		expectedModules?: Record<string, string>;
		expectedCompatibilityDate?: string;
		expectedCompatibilityFlags?: string[];
		expectedMigrations?: CfWorkerInit["migrations"];
		env?: string;
		legacyEnv?: boolean;
		sendScriptIds?: boolean;
		keepVars?: boolean;
	} = {}
) {
	const {
		available_on_subdomain = true,
		expectedEntry,
		expectedMainModule = "index.js",
		expectedType = "esm",
		expectedBindings,
		expectedModules = {},
		expectedCompatibilityDate,
		expectedCompatibilityFlags,
		env = undefined,
		legacyEnv = false,
		expectedMigrations,
		sendScriptIds,
		keepVars,
	} = options;
	setMockResponse(
		env && !legacyEnv
			? "/accounts/:accountId/workers/services/:scriptName/environments/:envName"
			: "/accounts/:accountId/workers/scripts/:scriptName",
		"PUT",
		async ([_url, accountId, scriptName, envName], { body }, queryParams) => {
			expect(accountId).toEqual("some-account-id");
			expect(scriptName).toEqual(
				legacyEnv && env ? `test-name-${env}` : "test-name"
			);
			if (!legacyEnv) {
				expect(envName).toEqual(env);
			}
			expect(queryParams.get("include_subdomain_availability")).toEqual("true");
			expect(queryParams.get("excludeScript")).toEqual("true");
			const formBody = body as FormData;
			if (expectedEntry !== undefined) {
				expect(await (formBody.get("index.js") as File).text()).toMatch(
					expectedEntry
				);
			}
			const metadata = JSON.parse(
				formBody.get("metadata") as string
			) as WorkerMetadata;
			if (expectedType === "esm") {
				expect(metadata.main_module).toEqual(expectedMainModule);
			} else {
				expect(metadata.body_part).toEqual("index.js");
			}

			if (keepVars) {
				expect(metadata.keep_bindings).toEqual(["plain_text", "json"]);
			} else {
				expect(metadata.keep_bindings).toBeFalsy();
			}

			if ("expectedBindings" in options) {
				expect(metadata.bindings).toEqual(expectedBindings);
			}
			if ("expectedCompatibilityDate" in options) {
				expect(metadata.compatibility_date).toEqual(expectedCompatibilityDate);
			}
			if ("expectedCompatibilityFlags" in options) {
				expect(metadata.compatibility_flags).toEqual(
					expectedCompatibilityFlags
				);
			}
			if ("expectedMigrations" in options) {
				expect(metadata.migrations).toEqual(expectedMigrations);
			}
			for (const [name, content] of Object.entries(expectedModules)) {
				expect(await (formBody.get(name) as File).text()).toEqual(content);
			}

			return {
				available_on_subdomain,
				...(sendScriptIds
					? {
							id: "abc12345",
							etag: "etag98765",
							pipeline_hash: "hash9999",
					  }
					: {}),
			};
		}
	);
}

/** Create a mock handler for the request to get the account's subdomain. */
function mockSubDomainRequest(
	subdomain = "test-sub-domain",
	registeredWorkersDev = true
) {
	if (registeredWorkersDev) {
		setMockResponse("/accounts/:accountId/workers/subdomain", "GET", () => {
			return { subdomain };
		});
	} else {
		setMockRawResponse("/accounts/:accountId/workers/subdomain", "GET", () => {
			return createFetchResult(null, false, [
				{ code: 10007, message: "haven't registered workers.dev" },
			]);
		});
	}
}

/** Create a mock handler to toggle a <script>.<user>.workers.dev subdomain */
function mockUpdateWorkerRequest({
	env,
	enabled,
	legacyEnv = false,
}: {
	enabled: boolean;
	env?: string | undefined;
	legacyEnv?: boolean | undefined;
}) {
	const requests = { count: 0 };
	const servicesOrScripts = env && !legacyEnv ? "services" : "scripts";
	const environment = env && !legacyEnv ? "/environments/:envName" : "";
	setMockResponse(
		`/accounts/:accountId/workers/${servicesOrScripts}/:scriptName${environment}/subdomain`,
		"POST",
		([_url, accountId, scriptName, envName], { body }) => {
			expect(accountId).toEqual("some-account-id");
			expect(scriptName).toEqual(
				legacyEnv && env ? `test-name-${env}` : "test-name"
			);
			if (!legacyEnv) {
				expect(envName).toEqual(env);
			}
			expect(JSON.parse(body as string)).toEqual({ enabled });
			return null;
		}
	);
	return requests;
}

function mockPublishRoutesRequest({
	routes = [],
	env = undefined,
	legacyEnv = false,
}: {
	routes: Config["routes"];
	env?: string | undefined;
	legacyEnv?: boolean | undefined;
}) {
	const servicesOrScripts = env && !legacyEnv ? "services" : "scripts";
	const environment = env && !legacyEnv ? "/environments/:envName" : "";

	setMockResponse(
		`/accounts/:accountId/workers/${servicesOrScripts}/:scriptName${environment}/routes`,
		"PUT",
		([_url, accountId, scriptName, envName], { body }) => {
			expect(accountId).toEqual("some-account-id");
			expect(scriptName).toEqual(
				legacyEnv && env ? `test-name-${env}` : "test-name"
			);
			if (!legacyEnv) {
				expect(envName).toEqual(env);
			}

			expect(JSON.parse(body as string)).toEqual(
				routes.map((route) =>
					typeof route !== "object" ? { pattern: route } : route
				)
			);
			return null;
		}
	);
}

function mockUnauthorizedPublishRoutesRequest({
	env = undefined,
	legacyEnv = false,
}: {
	env?: string | undefined;
	legacyEnv?: boolean | undefined;
} = {}) {
	const servicesOrScripts = env && !legacyEnv ? "services" : "scripts";
	const environment = env && !legacyEnv ? "/environments/:envName" : "";

	setMockRawResponse(
		`/accounts/:accountId/workers/${servicesOrScripts}/:scriptName${environment}/routes`,
		"PUT",
		() =>
			createFetchResult(null, false, [
				{ message: "Authentication error", code: 10000 },
			])
	);
}

function mockPublishRoutesFallbackRequest(route: {
	pattern: string;
	script: string;
}) {
	setMockResponse(`/zones/:zoneId/workers/routes`, "POST", (_url, { body }) => {
		expect(JSON.parse(body as string)).toEqual(route);
		return route.pattern;
	});
}

function mockCustomDomainLookup(origin: CustomDomain) {
	setMockResponse(
		`/accounts/:accountId/workers/domains/records/:domainTag`,
		"GET",
		([_url, accountId, domainTag]) => {
			expect(accountId).toEqual("some-account-id");
			expect(domainTag).toEqual(origin.id);

			return origin;
		}
	);
}

function mockCustomDomainsChangesetRequest({
	originConflicts = [],
	dnsRecordConflicts = [],
	env = undefined,
	legacyEnv = false,
}: {
	originConflicts?: Array<CustomDomain>;
	dnsRecordConflicts?: Array<CustomDomain>;
	env?: string | undefined;
	legacyEnv?: boolean | undefined;
}) {
	const servicesOrScripts = env && !legacyEnv ? "services" : "scripts";
	const environment = env && !legacyEnv ? "/environments/:envName" : "";

	setMockResponse(
		`/accounts/:accountId/workers/${servicesOrScripts}/:scriptName${environment}/domains/changeset`,
		"POST",
		([_url, accountId, scriptName, envName], { body }) => {
			expect(accountId).toEqual("some-account-id");
			expect(scriptName).toEqual(
				legacyEnv && env ? `test-name-${env}` : "test-name"
			);
			if (!legacyEnv) {
				expect(envName).toEqual(env);
			}

			const domains: Array<
				{ hostname: string } & ({ zone_id?: string } | { zone_name?: string })
			> = JSON.parse(body as string);

			const changeset: CustomDomainChangeset = {
				added: domains.map((domain) => {
					return {
						...domain,
						id: "",
						service: scriptName,
						environment: envName,
						zone_name: "",
						zone_id: "",
					};
				}),
				removed: [],
				updated:
					originConflicts?.map((domain) => {
						return {
							...domain,
							modified: true,
						};
					}) ?? [],
				conflicting: dnsRecordConflicts,
			};

			return changeset;
		}
	);
}

function mockPublishCustomDomainsRequest({
	publishFlags,
	domains = [],
	env = undefined,
	legacyEnv = false,
}: {
	publishFlags: {
		override_scope: boolean;
		override_existing_origin: boolean;
		override_existing_dns_record: boolean;
	};
	domains: Array<
		{ hostname: string } & ({ zone_id?: string } | { zone_name?: string })
	>;
	env?: string | undefined;
	legacyEnv?: boolean | undefined;
}) {
	const servicesOrScripts = env && !legacyEnv ? "services" : "scripts";
	const environment = env && !legacyEnv ? "/environments/:envName" : "";

	setMockResponse(
		`/accounts/:accountId/workers/${servicesOrScripts}/:scriptName${environment}/domains/records`,
		"PUT",
		([_url, accountId, scriptName, envName], { body }) => {
			expect(accountId).toEqual("some-account-id");
			expect(scriptName).toEqual(
				legacyEnv && env ? `test-name-${env}` : "test-name"
			);
			if (!legacyEnv) {
				expect(envName).toEqual(env);
			}

			expect(JSON.parse(body as string)).toEqual({
				...publishFlags,
				origins: domains,
			});

			return null;
		}
	);
}

/** Create a mock handler for the request to get a list of all KV namespaces. */
function mockListKVNamespacesRequest(...namespaces: KVNamespaceInfo[]) {
	setMockResponse(
		"/accounts/:accountId/storage/kv/namespaces",
		"GET",
		([_url, accountId]) => {
			expect(accountId).toEqual("some-account-id");
			return namespaces;
		}
	);
}

interface ExpectedAsset {
	filePath: string;
	content: string;
	expiration?: number;
	expiration_ttl?: number;
}
interface StaticAssetUpload {
	key: string;
	base64: boolean;
	value: string;
	expiration: number | undefined;
	expiration_ttl: number | undefined;
}

/** Create a mock handler for the request that tries to do a bulk upload of assets to a KV namespace. */
function mockUploadAssetsToKVRequest(
	expectedNamespaceId: string,
	assets?: ExpectedAsset[]
) {
	const requests: {
		uploads: StaticAssetUpload[];
	}[] = [];
	setMockResponse(
		"/accounts/:accountId/storage/kv/namespaces/:namespaceId/bulk",
		"PUT",
		([_url, accountId, namespaceId], { body }) => {
			expect(accountId).toEqual("some-account-id");
			expect(namespaceId).toEqual(expectedNamespaceId);
			const uploads = JSON.parse(body as string);
			if (assets) {
				expect(assets.length).toEqual(uploads.length);
				for (let i = 0; i < uploads.length; i++) {
					checkAssetUpload(assets[i], uploads[i]);
				}
			} else {
				requests.push({ uploads });
			}
		}
	);
	return requests;
}

function checkAssetUpload(asset: ExpectedAsset, upload: StaticAssetUpload) {
	// The asset key consists of: `<basename>.<hash>.<extension>`
	const keyMatcher = new RegExp(
		"^" +
			asset.filePath.replace(/(\.[^.]+)$/, ".[a-z0-9]+$1").replace(/\./g, "\\.")
	);
	expect(upload.key).toMatch(keyMatcher);
	// The asset value is base64 encoded.
	expect(upload.base64).toBe(true);
	expect(Buffer.from(upload.value, "base64").toString()).toEqual(asset.content);
	expect(upload.expiration).toEqual(asset.expiration);
	expect(upload.expiration_ttl).toEqual(asset.expiration_ttl);
}

/** Create a mock handler for thr request that does a bulk delete of unused assets */
function mockDeleteUnusedAssetsRequest(
	expectedNamespaceId: string,
	assets: string[]
) {
	setMockResponse(
		"/accounts/:accountId/storage/kv/namespaces/:namespaceId/bulk",
		"DELETE",
		([_url, accountId, namespaceId], { body }) => {
			expect(accountId).toEqual("some-account-id");
			expect(namespaceId).toEqual(expectedNamespaceId);
			const deletes = JSON.parse(body as string);
			expect(assets).toEqual(deletes);
			return null;
		}
	);
}

type LegacyScriptInfo = { id: string; migration_tag?: string };

function mockLegacyScriptData(options: { scripts: LegacyScriptInfo[] }) {
	const { scripts } = options;
	setMockResponse(
		"/accounts/:accountId/workers/scripts",
		"GET",
		([_url, accountId]) => {
			expect(accountId).toEqual("some-account-id");
			return scripts;
		}
	);
}

type DurableScriptInfo = { id: string; migration_tag?: string };

function mockServiceScriptData(options: {
	script?: DurableScriptInfo;
	scriptName?: string;
	env?: string;
}) {
	const { script } = options;
	if (options.env) {
		if (!script) {
			setMockRawResponse(
				"/accounts/:accountId/workers/services/:scriptName/environments/:envName",
				"GET",
				() => {
					return createFetchResult(null, false, [
						{ code: 10092, message: "workers.api.error.environment_not_found" },
					]);
				}
			);
			return;
		}
		setMockResponse(
			"/accounts/:accountId/workers/services/:scriptName/environments/:envName",
			"GET",
			([_url, accountId, scriptName, envName]) => {
				expect(accountId).toEqual("some-account-id");
				expect(scriptName).toEqual(options.scriptName || "test-name");
				expect(envName).toEqual(options.env);
				return { script };
			}
		);
	} else {
		if (!script) {
			setMockRawResponse(
				"/accounts/:accountId/workers/services/:scriptName",
				"GET",
				() => {
					return createFetchResult(null, false, [
						{ code: 10090, message: "workers.api.error.service_not_found" },
					]);
				}
			);
			return;
		}
		setMockResponse(
			"/accounts/:accountId/workers/services/:scriptName",
			"GET",
			([_url, accountId, scriptName]) => {
				expect(accountId).toEqual("some-account-id");
				expect(scriptName).toEqual(options.scriptName || "test-name");
				return { default_environment: { script } };
			}
		);
	}
}

function mockGetQueue(expectedQueueName: string) {
	const requests = { count: 0 };
	setMockResponse(
		`/accounts/:accountId/workers/queues/${expectedQueueName}`,
		"GET",
		([_url, accountId]) => {
			expect(accountId).toEqual("some-account-id");
			requests.count += 1;
			return { queue: expectedQueueName };
		}
	);
	return requests;
}

function mockGetQueueMissing(expectedQueueName: string) {
	const requests = { count: 0 };
	setMockResponse(
		`/accounts/:accountId/workers/queues/${expectedQueueName}`,
		"GET",
		([_url, _accountId]) => {
			throw { code: 100123 };
		}
	);
	return requests;
}

function mockPutQueueConsumer(
	expectedQueueName: string,
	expectedConsumerName: string,
	expectedBody: PutConsumerBody
) {
	const requests = { count: 0 };
	setMockResponse(
		`/accounts/:accountId/workers/queues/${expectedQueueName}/consumers/${expectedConsumerName}`,
		"PUT",
		([_url, accountId], { body }) => {
			expect(accountId).toEqual("some-account-id");
			expect(JSON.parse(body as string)).toEqual(expectedBody);
			requests.count += 1;
			return { queue: expectedQueueName };
		}
	);
	return requests;
}<|MERGE_RESOLUTION|>--- conflicted
+++ resolved
@@ -6491,122 +6491,6 @@
 		});
 	});
 
-<<<<<<< HEAD
-	describe("queues", () => {
-		it("should upload producer bindings", async () => {
-			writeWranglerToml({
-				queues: {
-					producers: [{ binding: "QUEUE_ONE", queue: "queue1" }],
-					consumers: [],
-				},
-			});
-			fs.writeFileSync("index.js", `export default {};`);
-			mockSubDomainRequest();
-			mockUploadWorkerRequest({
-				expectedBindings: [
-					{
-						type: "queue",
-						name: "QUEUE_ONE",
-						queue_name: "queue1",
-					},
-				],
-			});
-			mockGetQueue("queue1");
-
-			await runWrangler("publish index.js");
-			expect(std.out).toMatchInlineSnapshot(`
-        "Your worker has access to the following bindings:
-        - Queues:
-          - QUEUE_ONE: queue1
-        Total Upload: 0xx KiB / gzip: 0xx KiB
-        Uploaded test-name (TIMINGS)
-        Published test-name (TIMINGS)
-          https://test-name.test-sub-domain.workers.dev"
-		  `);
-		});
-
-		it("should update queue consumers on publish", async () => {
-			writeWranglerToml({
-				queues: {
-					producers: [],
-					consumers: [
-						{
-							queue: "queue1",
-							dead_letter_queue: "myDLQ",
-							max_batch_size: 5,
-							max_batch_timeout: 3,
-							max_retries: 10,
-						},
-					],
-				},
-			});
-			fs.writeFileSync("index.js", `export default {};`);
-			mockSubDomainRequest();
-			mockUploadWorkerRequest();
-			mockGetQueue("queue1");
-			mockPutQueueConsumer("queue1", "test-name", {
-				dead_letter_queue: "myDLQ",
-				settings: {
-					batch_size: 5,
-					max_retries: 10,
-					max_wait_time_ms: 3000,
-				},
-			});
-			await runWrangler("publish index.js");
-			expect(std.out).toMatchInlineSnapshot(`
-			        "Total Upload: 0xx KiB / gzip: 0xx KiB
-			        Uploaded test-name (TIMINGS)
-			        Published test-name (TIMINGS)
-			          https://test-name.test-sub-domain.workers.dev
-			          Consumer for queue1"
-		      `);
-		});
-
-		it("consumer should error when a queue doesn't exist", async () => {
-			writeWranglerToml({
-				queues: {
-					producers: [],
-					consumers: [
-						{
-							queue: "queue1",
-							dead_letter_queue: "myDLQ",
-							max_batch_size: 5,
-							max_batch_timeout: 3,
-							max_retries: 10,
-						},
-					],
-				},
-			});
-			fs.writeFileSync("index.js", `export default {};`);
-			mockSubDomainRequest();
-			mockUploadWorkerRequest();
-			mockGetQueueMissing("queue1");
-
-			await expect(
-				runWrangler("publish index.js")
-			).rejects.toMatchInlineSnapshot(
-				`[Error: Queue "queue1" does not exist. To create it, run: wrangler queues create queue1]`
-			);
-		});
-
-		it("producer should error when a queue doesn't exist", async () => {
-			writeWranglerToml({
-				queues: {
-					producers: [{ queue: "queue1", binding: "QUEUE_ONE" }],
-					consumers: [],
-				},
-			});
-			fs.writeFileSync("index.js", `export default {};`);
-			mockSubDomainRequest();
-			mockUploadWorkerRequest();
-			mockGetQueueMissing("queue1");
-
-			await expect(
-				runWrangler("publish index.js")
-			).rejects.toMatchInlineSnapshot(
-				`[Error: Queue "queue1" does not exist. To create it, run: wrangler queues create queue1]`
-			);
-=======
 	it("should publish if the last deployed source check fails", async () => {
 		unsetAllMocks();
 		writeWorkerSource();
@@ -6659,6 +6543,123 @@
 		);
 	});
 
+	describe("queues", () => {
+		it("should upload producer bindings", async () => {
+			writeWranglerToml({
+				queues: {
+					producers: [{ binding: "QUEUE_ONE", queue: "queue1" }],
+					consumers: [],
+				},
+			});
+			fs.writeFileSync("index.js", `export default {};`);
+			mockSubDomainRequest();
+			mockUploadWorkerRequest({
+				expectedBindings: [
+					{
+						type: "queue",
+						name: "QUEUE_ONE",
+						queue_name: "queue1",
+					},
+				],
+			});
+			mockGetQueue("queue1");
+
+			await runWrangler("publish index.js");
+			expect(std.out).toMatchInlineSnapshot(`
+      "Total Upload: xx KiB / gzip: xx KiB
+      Your worker has access to the following bindings:
+      - Queues:
+        - QUEUE_ONE: queue1
+      Uploaded test-name (TIMINGS)
+      Published test-name (TIMINGS)
+        https://test-name.test-sub-domain.workers.dev"
+      `);
+		});
+
+		it("should update queue consumers on publish", async () => {
+			writeWranglerToml({
+				queues: {
+					producers: [],
+					consumers: [
+						{
+							queue: "queue1",
+							dead_letter_queue: "myDLQ",
+							max_batch_size: 5,
+							max_batch_timeout: 3,
+							max_retries: 10,
+						},
+					],
+				},
+			});
+			fs.writeFileSync("index.js", `export default {};`);
+			mockSubDomainRequest();
+			mockUploadWorkerRequest();
+			mockGetQueue("queue1");
+			mockPutQueueConsumer("queue1", "test-name", {
+				dead_letter_queue: "myDLQ",
+				settings: {
+					batch_size: 5,
+					max_retries: 10,
+					max_wait_time_ms: 3000,
+				},
+			});
+			await runWrangler("publish index.js");
+			expect(std.out).toMatchInlineSnapshot(`
+			        "Total Upload: xx KiB / gzip: xx KiB
+			        Uploaded test-name (TIMINGS)
+			        Published test-name (TIMINGS)
+			          https://test-name.test-sub-domain.workers.dev
+			          Consumer for queue1"
+		      `);
+		});
+
+		it("consumer should error when a queue doesn't exist", async () => {
+			writeWranglerToml({
+				queues: {
+					producers: [],
+					consumers: [
+						{
+							queue: "queue1",
+							dead_letter_queue: "myDLQ",
+							max_batch_size: 5,
+							max_batch_timeout: 3,
+							max_retries: 10,
+						},
+					],
+				},
+			});
+			fs.writeFileSync("index.js", `export default {};`);
+			mockSubDomainRequest();
+			mockUploadWorkerRequest();
+			mockGetQueueMissing("queue1");
+
+			await expect(
+				runWrangler("publish index.js")
+			).rejects.toMatchInlineSnapshot(
+				`[Error: Queue "queue1" does not exist. To create it, run: wrangler queues create queue1]`
+			);
+		});
+
+		it("producer should error when a queue doesn't exist", async () => {
+			writeWranglerToml({
+				queues: {
+					producers: [{ queue: "queue1", binding: "QUEUE_ONE" }],
+					consumers: [],
+				},
+			});
+			fs.writeFileSync("index.js", `export default {};`);
+			mockSubDomainRequest();
+			mockUploadWorkerRequest();
+			mockGetQueueMissing("queue1");
+
+			await expect(
+				runWrangler("publish index.js")
+			).rejects.toMatchInlineSnapshot(
+				`[Error: Queue "queue1" does not exist. To create it, run: wrangler queues create queue1]`
+			);
+		});
+	});
+
 	describe("--keep-vars", () => {
 		it("should send keepVars when keep-vars is passed in", async () => {
 			process.env = {
@@ -6706,7 +6707,6 @@
 			  https://test-name.test-sub-domain.workers.dev"
 		`);
 			expect(std.err).toMatchInlineSnapshot(`""`);
->>>>>>> 4d3c2d08
 		});
 	});
 });
