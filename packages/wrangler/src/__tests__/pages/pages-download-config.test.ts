/* eslint-disable turbo/no-undeclared-env-vars */
import { randomUUID } from "crypto";
import { readFile } from "fs/promises";
<<<<<<< HEAD
import { supportedCompatibilityDate } from "miniflare";
import { rest } from "msw";
=======
import { http, HttpResponse } from "msw";
>>>>>>> 062e4140
import { mockAccountId, mockApiToken } from "../helpers/mock-account-id";
import { mockConsoleMethods } from "../helpers/mock-console";
import { clearDialogs, mockConfirm } from "../helpers/mock-dialogs";
import { useMockIsTTY } from "../helpers/mock-istty";
import { msw } from "../helpers/msw";
import { runInTempDir } from "../helpers/run-in-tmp";
import { runWrangler } from "../helpers/run-wrangler";
import writeWranglerToml from "../helpers/write-wrangler-toml";

async function readNormalizedWranglerToml() {
	return (await readFile("wrangler.toml", "utf8"))
		.split("\n")
		.slice(1)
		.join("\n")
		.replace(supportedCompatibilityDate, "LATEST-SUPPORTED");
}
function makePagesProject(
	previewOverride: Record<string, unknown> = {},
	productionOverride: Record<string, unknown> = {}
) {
	return {
		success: true,
		errors: [],
		result: {
			id: randomUUID(),
			name: "some-project",
			subdomain: `some-project.pages.dev`,
			domains: [`some-project.pages.dev`],
			source: {
				type: "github",
				config: {
					owner: "workers-devprod",
					repo_name: "some-project",
					production_branch: "main",
					pr_comments_enabled: true,
					deployments_enabled: true,
					production_deployments_enabled: true,
					preview_deployment_setting: "all",
					preview_branch_includes: ["*"],
					preview_branch_excludes: [],
					path_includes: ["*"],
					path_excludes: [],
				},
			},
			build_config: {
				build_command: 'node -e "console.log(process.env)"',
				destination_dir: "dist-test",
				root_dir: "",
				web_analytics_tag: null,
				web_analytics_token: null,
			},
			deployment_configs: {
				preview: {
					env_vars: {
						TEST_JSON_PREVIEW: {
							type: "plain_text",
							value: '{\njson: "value"\n}',
						},
						TEST_PLAINTEXT_PREVIEW: {
							type: "plain_text",
							value: "PLAINTEXT",
						},
						TEST_SECRET_PREVIEW: {
							type: "secret_text",
							value: "",
						},
						TEST_SECRET_2_PREVIEW: {
							type: "secret_text",
							value: "",
						},
					},
					kv_namespaces: {
						KV_PREVIEW: {
							namespace_id: "kv-id",
						},
						KV_PREVIEW2: {
							namespace_id: "kv-id",
						},
					},
					durable_object_namespaces: {
						DO_PREVIEW: {
							namespace_id: "do-id",
						},
						DO_PREVIEW2: {
							namespace_id: "do-id",
						},
						DO_PREVIEW3: {
							class_name: "do-class",
							service: "do-s",
							environment: "do-e",
						},
					},
					d1_databases: {
						D1_PREVIEW: {
							id: "d1-id",
						},
						D1_PREVIEW2: {
							id: "d1-id",
						},
					},
					r2_buckets: {
						R2_PREVIEW: {
							name: "r2-name",
						},
						R2_PREVIEW2: {
							name: "r2-name",
						},
					},
					services: {
						SERVICE_PREVIEW: {
							service: "service",
							environment: "production",
						},
						SERVICE_PREVIEW2: {
							service: "service",
							environment: "production",
						},
					},
					queue_producers: {
						QUEUE_PREVIEW: {
							name: "q-id",
						},
						QUEUE_PREVIEW2: {
							name: "q-id",
						},
					},
					analytics_engine_datasets: {
						AE_PREVIEW: {
							dataset: "data",
						},
						AE_PREVIEW2: {
							dataset: "data",
						},
					},
					ai_bindings: {
						AI_PREVIEW: {},
					},
					fail_open: true,
					always_use_latest_compatibility_date: true,
					compatibility_date: "2023-02-14",
					build_image_major_version: 2,
					usage_model: "standard",
					limits: {
						cpu_ms: 500,
					},
					placement: { mode: "smart" },
					...previewOverride,
				},
				production: {
					env_vars: {
						TEST_JSON: {
							type: "plain_text",
							value: '{\njson: "value"\n}',
						},
						TEST_PLAINTEXT: {
							type: "plain_text",
							value: "PLAINTEXT",
						},
						TEST_SECRET: {
							type: "secret_text",
							value: "",
						},
						TEST_SECRET_2: {
							type: "secret_text",
							value: "",
						},
					},
					kv_namespaces: {
						KV: {
							namespace_id: "kv-id",
						},
					},
					durable_object_namespaces: {
						DO: {
							namespace_id: "do-id",
						},
					},
					d1_databases: {
						D1: {
							id: "d1-id",
						},
					},
					r2_buckets: {
						R2: {
							name: "r2-name",
						},
					},
					services: {
						SERVICE: {
							service: "service",
							environment: "production",
						},
					},
					queue_producers: {
						QUEUE: {
							name: "q-id",
						},
					},
					analytics_engine_datasets: {
						AE: {
							dataset: "data",
						},
					},
					ai_bindings: {
						AI: {},
					},
					fail_open: true,
					always_use_latest_compatibility_date: false,
					compatibility_date: "2024-02-14",
					build_image_major_version: 2,
					usage_model: "standard",
					limits: {
						cpu_ms: 50,
					},
					...productionOverride,
				},
			},
		},
	};
}

function mockSupportingDashRequests(expectedAccountId: string) {
	msw.use(
		http.get(
			`*/accounts/:accountId/pages/projects/NOT_REAL`,
			({ params }) => {
				expect(params.accountId).toEqual(expectedAccountId);

				return HttpResponse.json(
					{
						success: false,
						errors: [
							{
								code: 8000007,
								message:
									"Project not found. The specified project name does not match any of your existing projects.",
							},
						],
						result: null,
					},
					{ status: 404 }
				);
			},
			{ once: true }
		),
<<<<<<< HEAD

		rest.get(
			`*/accounts/:accountId/pages/projects/INHERIT`,
			(req, res, ctx) => {
				expect(req.params.accountId).toEqual(expectedAccountId);

				return res.once(
					ctx.status(200),
					ctx.json(
						makePagesProject(
							{
								compatibility_flags: ["some-flag"],
								placement: undefined,
								compatibility_date: "2023-02-14",
								always_use_latest_compatibility_date: false,
								limits: {
									cpu_ms: 500,
=======
		http.get(
			`*/accounts/:accountId/pages/projects/:projectName`,
			({ params }) => {
				expect(params.accountId).toEqual(expectedAccountId);
				expect(params.projectName).toEqual(expectedProjectName);

				return HttpResponse.json(
					{
						success: true,
						errors: [],
						result: {
							id: randomUUID(),
							name: expectedProjectName,
							subdomain: `${expectedProjectName}.pages.dev`,
							domains: [`${expectedProjectName}.pages.dev`],
							source: {
								type: "github",
								config: {
									owner: "workers-devprod",
									repo_name: expectedProjectName,
									production_branch: "main",
									pr_comments_enabled: true,
									deployments_enabled: true,
									production_deployments_enabled: true,
									preview_deployment_setting: "all",
									preview_branch_includes: ["*"],
									preview_branch_excludes: [],
									path_includes: ["*"],
									path_excludes: [],
>>>>>>> 062e4140
								},
							},
							{
								compatibility_flags: ["some-flag"],
								placement: undefined,
								compatibility_date: "2023-02-14",
								limits: {
									cpu_ms: 500,
								},
<<<<<<< HEAD
							}
						)
					)
=======
							},
						},
					},
					{ status: 200 }
>>>>>>> 062e4140
				);
			},
			{ once: true }
		),
<<<<<<< HEAD
		rest.get(
			`*/accounts/:accountId/pages/projects/NO_PROD_LIMITS`,
			(req, res, ctx) => {
				expect(req.params.accountId).toEqual(expectedAccountId);

				return res.once(
					ctx.status(200),
					ctx.json(
						makePagesProject({ limits: { cpu_ms: 500 } }, { limits: undefined })
					)
				);
			}
		),
		rest.get(
			`*/accounts/:accountId/pages/projects/:projectName`,
			(req, res, ctx) => {
				expect(req.params.accountId).toEqual(expectedAccountId);

				return res.once(ctx.status(200), ctx.json(makePagesProject()));
			}
		),
		rest.get(
=======
		http.get(
>>>>>>> 062e4140
			`*/accounts/:accountId/workers/durable_objects/namespaces/:doId`,
			({ params }) => {
				expect(params.accountId).toEqual(expectedAccountId);

				return HttpResponse.json(
					{
						success: true,
						errors: [],
						result: {
							script: `some-script-${params.doId}`,
							class: `some-class-${params.doId}`,
							environment: `some-environment-${params.doId}`,
						},
					},
					{ status: 200 }
				);
			}
		)
	);
}
describe("pages download config", () => {
	const std = mockConsoleMethods();
	runInTempDir();

	mockApiToken();
	const { setIsTTY } = useMockIsTTY();

	const MOCK_ACCOUNT_ID = "MOCK_ACCOUNT_ID";
	const MOCK_PROJECT_NAME = "MOCK_PROJECT_NAME";
	mockAccountId({ accountId: MOCK_ACCOUNT_ID });

	beforeEach(() => {
		mockSupportingDashRequests(MOCK_ACCOUNT_ID);
		setIsTTY(true);
	});
	afterAll(() => {
		clearDialogs();
	});

	it("should download full config correctly", async () => {
		await runWrangler(`pages download config ${MOCK_PROJECT_NAME}`);

		await expect(await readNormalizedWranglerToml()).toMatchInlineSnapshot(`
		"name = \\"some-project\\"
		pages_build_output_dir = \\"dist-test\\"
		compatibility_date = \\"LATEST-SUPPORTED\\"

		[placement]
		mode = \\"smart\\"

		[limits]
		cpu_ms = 500

		[vars]
		TEST_JSON_PREVIEW = \\"\\"\\"
		{
		json: \\"value\\"
		}\\"\\"\\"
		TEST_PLAINTEXT_PREVIEW = \\"PLAINTEXT\\"

		[[kv_namespaces]]
		id = \\"kv-id\\"
		binding = \\"KV_PREVIEW\\"

		[[kv_namespaces]]
		id = \\"kv-id\\"
		binding = \\"KV_PREVIEW2\\"

		[[durable_objects.bindings]]
		name = \\"DO_PREVIEW\\"
		class_name = \\"some-class-do-id\\"
		script_name = \\"some-script-do-id\\"
		environment = \\"some-environment-do-id\\"

		[[durable_objects.bindings]]
		name = \\"DO_PREVIEW2\\"
		class_name = \\"some-class-do-id\\"
		script_name = \\"some-script-do-id\\"
		environment = \\"some-environment-do-id\\"

		[[durable_objects.bindings]]
		name = \\"DO_PREVIEW3\\"
		class_name = \\"do-class\\"
		script_name = \\"do-s\\"
		environment = \\"do-e\\"

		[[d1_databases]]
		database_id = \\"d1-id\\"
		binding = \\"D1_PREVIEW\\"
		database_name = \\"D1_PREVIEW\\"

		[[d1_databases]]
		database_id = \\"d1-id\\"
		binding = \\"D1_PREVIEW2\\"
		database_name = \\"D1_PREVIEW2\\"

		[[r2_buckets]]
		bucket_name = \\"r2-name\\"
		binding = \\"R2_PREVIEW\\"

		[[r2_buckets]]
		bucket_name = \\"r2-name\\"
		binding = \\"R2_PREVIEW2\\"

		[[services]]
		binding = \\"SERVICE_PREVIEW\\"
		service = \\"service\\"
		environment = \\"production\\"

		[[services]]
		binding = \\"SERVICE_PREVIEW2\\"
		service = \\"service\\"
		environment = \\"production\\"

		[[queues.producers]]
		binding = \\"QUEUE_PREVIEW\\"
		queue = \\"q-id\\"

		[[queues.producers]]
		binding = \\"QUEUE_PREVIEW2\\"
		queue = \\"q-id\\"

		[[analytics_engine_datasets]]
		binding = \\"AE_PREVIEW\\"
		dataset = \\"data\\"

		[[analytics_engine_datasets]]
		binding = \\"AE_PREVIEW2\\"
		dataset = \\"data\\"

		[ai]
		binding = \\"AI_PREVIEW\\"

		[env.production]
		compatibility_date = \\"2024-02-14\\"

		[env.production.placement]
		mode = \\"off\\"

		[env.production.limits]
		cpu_ms = 50

		[env.production.vars]
		TEST_JSON = \\"\\"\\"
		{
		json: \\"value\\"
		}\\"\\"\\"
		TEST_PLAINTEXT = \\"PLAINTEXT\\"

		[[env.production.kv_namespaces]]
		id = \\"kv-id\\"
		binding = \\"KV\\"

		[[env.production.durable_objects.bindings]]
		name = \\"DO\\"
		class_name = \\"some-class-do-id\\"
		script_name = \\"some-script-do-id\\"
		environment = \\"some-environment-do-id\\"

		[[env.production.d1_databases]]
		database_id = \\"d1-id\\"
		binding = \\"D1\\"
		database_name = \\"D1\\"

		[[env.production.r2_buckets]]
		bucket_name = \\"r2-name\\"
		binding = \\"R2\\"

		[[env.production.services]]
		binding = \\"SERVICE\\"
		service = \\"service\\"
		environment = \\"production\\"

		[[env.production.queues.producers]]
		binding = \\"QUEUE\\"
		queue = \\"q-id\\"

		[[env.production.analytics_engine_datasets]]
		binding = \\"AE\\"
		dataset = \\"data\\"

		[env.production.ai]
		binding = \\"AI\\"
		"
	`);
	});
	it("should generate preview override if preview has limits and production does not", async () => {
		await runWrangler(`pages download config NO_PROD_LIMITS`);

		await expect(await readNormalizedWranglerToml()).toMatchInlineSnapshot(`
		"name = \\"some-project\\"
		pages_build_output_dir = \\"dist-test\\"
		compatibility_date = \\"LATEST-SUPPORTED\\"

		[placement]
		mode = \\"smart\\"

		[vars]
		TEST_JSON_PREVIEW = \\"\\"\\"
		{
		json: \\"value\\"
		}\\"\\"\\"
		TEST_PLAINTEXT_PREVIEW = \\"PLAINTEXT\\"

		[[kv_namespaces]]
		id = \\"kv-id\\"
		binding = \\"KV_PREVIEW\\"

		[[kv_namespaces]]
		id = \\"kv-id\\"
		binding = \\"KV_PREVIEW2\\"

		[[durable_objects.bindings]]
		name = \\"DO_PREVIEW\\"
		class_name = \\"some-class-do-id\\"
		script_name = \\"some-script-do-id\\"
		environment = \\"some-environment-do-id\\"

		[[durable_objects.bindings]]
		name = \\"DO_PREVIEW2\\"
		class_name = \\"some-class-do-id\\"
		script_name = \\"some-script-do-id\\"
		environment = \\"some-environment-do-id\\"

		[[durable_objects.bindings]]
		name = \\"DO_PREVIEW3\\"
		class_name = \\"do-class\\"
		script_name = \\"do-s\\"
		environment = \\"do-e\\"

		[[d1_databases]]
		database_id = \\"d1-id\\"
		binding = \\"D1_PREVIEW\\"
		database_name = \\"D1_PREVIEW\\"

		[[d1_databases]]
		database_id = \\"d1-id\\"
		binding = \\"D1_PREVIEW2\\"
		database_name = \\"D1_PREVIEW2\\"

		[[r2_buckets]]
		bucket_name = \\"r2-name\\"
		binding = \\"R2_PREVIEW\\"

		[[r2_buckets]]
		bucket_name = \\"r2-name\\"
		binding = \\"R2_PREVIEW2\\"

		[[services]]
		binding = \\"SERVICE_PREVIEW\\"
		service = \\"service\\"
		environment = \\"production\\"

		[[services]]
		binding = \\"SERVICE_PREVIEW2\\"
		service = \\"service\\"
		environment = \\"production\\"

		[[queues.producers]]
		binding = \\"QUEUE_PREVIEW\\"
		queue = \\"q-id\\"

		[[queues.producers]]
		binding = \\"QUEUE_PREVIEW2\\"
		queue = \\"q-id\\"

		[[analytics_engine_datasets]]
		binding = \\"AE_PREVIEW\\"
		dataset = \\"data\\"

		[[analytics_engine_datasets]]
		binding = \\"AE_PREVIEW2\\"
		dataset = \\"data\\"

		[ai]
		binding = \\"AI_PREVIEW\\"

		[env.preview.placement]
		mode = \\"smart\\"

		[env.preview.limits]
		cpu_ms = 500

		[env.preview.vars]
		TEST_JSON_PREVIEW = \\"\\"\\"
		{
		json: \\"value\\"
		}\\"\\"\\"
		TEST_PLAINTEXT_PREVIEW = \\"PLAINTEXT\\"

		[[env.preview.kv_namespaces]]
		id = \\"kv-id\\"
		binding = \\"KV_PREVIEW\\"

		[[env.preview.kv_namespaces]]
		id = \\"kv-id\\"
		binding = \\"KV_PREVIEW2\\"

		[[env.preview.durable_objects.bindings]]
		name = \\"DO_PREVIEW\\"
		class_name = \\"some-class-do-id\\"
		script_name = \\"some-script-do-id\\"
		environment = \\"some-environment-do-id\\"

		[[env.preview.durable_objects.bindings]]
		name = \\"DO_PREVIEW2\\"
		class_name = \\"some-class-do-id\\"
		script_name = \\"some-script-do-id\\"
		environment = \\"some-environment-do-id\\"

		[[env.preview.durable_objects.bindings]]
		name = \\"DO_PREVIEW3\\"
		class_name = \\"do-class\\"
		script_name = \\"do-s\\"
		environment = \\"do-e\\"

		[[env.preview.d1_databases]]
		database_id = \\"d1-id\\"
		binding = \\"D1_PREVIEW\\"
		database_name = \\"D1_PREVIEW\\"

		[[env.preview.d1_databases]]
		database_id = \\"d1-id\\"
		binding = \\"D1_PREVIEW2\\"
		database_name = \\"D1_PREVIEW2\\"

		[[env.preview.r2_buckets]]
		bucket_name = \\"r2-name\\"
		binding = \\"R2_PREVIEW\\"

		[[env.preview.r2_buckets]]
		bucket_name = \\"r2-name\\"
		binding = \\"R2_PREVIEW2\\"

		[[env.preview.services]]
		binding = \\"SERVICE_PREVIEW\\"
		service = \\"service\\"
		environment = \\"production\\"

		[[env.preview.services]]
		binding = \\"SERVICE_PREVIEW2\\"
		service = \\"service\\"
		environment = \\"production\\"

		[[env.preview.queues.producers]]
		binding = \\"QUEUE_PREVIEW\\"
		queue = \\"q-id\\"

		[[env.preview.queues.producers]]
		binding = \\"QUEUE_PREVIEW2\\"
		queue = \\"q-id\\"

		[[env.preview.analytics_engine_datasets]]
		binding = \\"AE_PREVIEW\\"
		dataset = \\"data\\"

		[[env.preview.analytics_engine_datasets]]
		binding = \\"AE_PREVIEW2\\"
		dataset = \\"data\\"

		[env.preview.ai]
		binding = \\"AI_PREVIEW\\"

		[env.production]
		compatibility_date = \\"2024-02-14\\"

		[env.production.placement]
		mode = \\"off\\"

		[env.production.vars]
		TEST_JSON = \\"\\"\\"
		{
		json: \\"value\\"
		}\\"\\"\\"
		TEST_PLAINTEXT = \\"PLAINTEXT\\"

		[[env.production.kv_namespaces]]
		id = \\"kv-id\\"
		binding = \\"KV\\"

		[[env.production.durable_objects.bindings]]
		name = \\"DO\\"
		class_name = \\"some-class-do-id\\"
		script_name = \\"some-script-do-id\\"
		environment = \\"some-environment-do-id\\"

		[[env.production.d1_databases]]
		database_id = \\"d1-id\\"
		binding = \\"D1\\"
		database_name = \\"D1\\"

		[[env.production.r2_buckets]]
		bucket_name = \\"r2-name\\"
		binding = \\"R2\\"

		[[env.production.services]]
		binding = \\"SERVICE\\"
		service = \\"service\\"
		environment = \\"production\\"

		[[env.production.queues.producers]]
		binding = \\"QUEUE\\"
		queue = \\"q-id\\"

		[[env.production.analytics_engine_datasets]]
		binding = \\"AE\\"
		dataset = \\"data\\"

		[env.production.ai]
		binding = \\"AI\\"
		"
	`);
	});
	it("should not duplicate inheritable properties if they're equal", async () => {
		await runWrangler(`pages download config INHERIT`);

		await expect(await readNormalizedWranglerToml()).toMatchInlineSnapshot(`
		"name = \\"some-project\\"
		pages_build_output_dir = \\"dist-test\\"
		compatibility_date = \\"2023-02-14\\"
		compatibility_flags = [ \\"some-flag\\" ]

		[limits]
		cpu_ms = 500

		[vars]
		TEST_JSON_PREVIEW = \\"\\"\\"
		{
		json: \\"value\\"
		}\\"\\"\\"
		TEST_PLAINTEXT_PREVIEW = \\"PLAINTEXT\\"

		[[kv_namespaces]]
		id = \\"kv-id\\"
		binding = \\"KV_PREVIEW\\"

		[[kv_namespaces]]
		id = \\"kv-id\\"
		binding = \\"KV_PREVIEW2\\"

		[[durable_objects.bindings]]
		name = \\"DO_PREVIEW\\"
		class_name = \\"some-class-do-id\\"
		script_name = \\"some-script-do-id\\"
		environment = \\"some-environment-do-id\\"

		[[durable_objects.bindings]]
		name = \\"DO_PREVIEW2\\"
		class_name = \\"some-class-do-id\\"
		script_name = \\"some-script-do-id\\"
		environment = \\"some-environment-do-id\\"

		[[durable_objects.bindings]]
		name = \\"DO_PREVIEW3\\"
		class_name = \\"do-class\\"
		script_name = \\"do-s\\"
		environment = \\"do-e\\"

		[[d1_databases]]
		database_id = \\"d1-id\\"
		binding = \\"D1_PREVIEW\\"
		database_name = \\"D1_PREVIEW\\"

		[[d1_databases]]
		database_id = \\"d1-id\\"
		binding = \\"D1_PREVIEW2\\"
		database_name = \\"D1_PREVIEW2\\"

		[[r2_buckets]]
		bucket_name = \\"r2-name\\"
		binding = \\"R2_PREVIEW\\"

		[[r2_buckets]]
		bucket_name = \\"r2-name\\"
		binding = \\"R2_PREVIEW2\\"

		[[services]]
		binding = \\"SERVICE_PREVIEW\\"
		service = \\"service\\"
		environment = \\"production\\"

		[[services]]
		binding = \\"SERVICE_PREVIEW2\\"
		service = \\"service\\"
		environment = \\"production\\"

		[[queues.producers]]
		binding = \\"QUEUE_PREVIEW\\"
		queue = \\"q-id\\"

		[[queues.producers]]
		binding = \\"QUEUE_PREVIEW2\\"
		queue = \\"q-id\\"

		[[analytics_engine_datasets]]
		binding = \\"AE_PREVIEW\\"
		dataset = \\"data\\"

		[[analytics_engine_datasets]]
		binding = \\"AE_PREVIEW2\\"
		dataset = \\"data\\"

		[ai]
		binding = \\"AI_PREVIEW\\"

		[env.production.vars]
		TEST_JSON = \\"\\"\\"
		{
		json: \\"value\\"
		}\\"\\"\\"
		TEST_PLAINTEXT = \\"PLAINTEXT\\"

		[[env.production.kv_namespaces]]
		id = \\"kv-id\\"
		binding = \\"KV\\"

		[[env.production.durable_objects.bindings]]
		name = \\"DO\\"
		class_name = \\"some-class-do-id\\"
		script_name = \\"some-script-do-id\\"
		environment = \\"some-environment-do-id\\"

		[[env.production.d1_databases]]
		database_id = \\"d1-id\\"
		binding = \\"D1\\"
		database_name = \\"D1\\"

		[[env.production.r2_buckets]]
		bucket_name = \\"r2-name\\"
		binding = \\"R2\\"

		[[env.production.services]]
		binding = \\"SERVICE\\"
		service = \\"service\\"
		environment = \\"production\\"

		[[env.production.queues.producers]]
		binding = \\"QUEUE\\"
		queue = \\"q-id\\"

		[[env.production.analytics_engine_datasets]]
		binding = \\"AE\\"
		dataset = \\"data\\"

		[env.production.ai]
		binding = \\"AI\\"
		"
	`);
	});
	it("should fail if not given a project name", async () => {
		await expect(
			runWrangler(`pages download config`)
		).rejects.toThrowErrorMatchingInlineSnapshot(
			`[Error: Must specify a project name.]`
		);
	});
	it("should fail if project does not exist", async () => {
		await expect(
			runWrangler(`pages download config NOT_REAL`)
		).rejects.toThrowErrorMatchingInlineSnapshot(
			`[APIError: A request to the Cloudflare API (/accounts/MOCK_ACCOUNT_ID/pages/projects/NOT_REAL) failed.]`
		);
		expect(std.out).toMatchInlineSnapshot(`
		"
		[31mX [41;31m[[41;97mERROR[41;31m][0m [1mA request to the Cloudflare API (/accounts/MOCK_ACCOUNT_ID/pages/projects/NOT_REAL) failed.[0m

		  Project not found. The specified project name does not match any of your existing projects. [code:
		  8000007]

		  If you think this is a bug, please open an issue at:
		  [4mhttps://github.com/cloudflare/workers-sdk/issues/new/choose[0m

		"
	`);
	});
	describe("overwrite existing file", () => {
		it("should overwrite existing file w/ --force", async () => {
			await writeWranglerToml({ name: "some-project" });
			await runWrangler(`pages download config ${MOCK_PROJECT_NAME} --force`);

			await expect(await readNormalizedWranglerToml()).toMatchInlineSnapshot(`
			"name = \\"some-project\\"
			pages_build_output_dir = \\"dist-test\\"
			compatibility_date = \\"LATEST-SUPPORTED\\"

			[placement]
			mode = \\"smart\\"

			[limits]
			cpu_ms = 500

			[vars]
			TEST_JSON_PREVIEW = \\"\\"\\"
			{
			json: \\"value\\"
			}\\"\\"\\"
			TEST_PLAINTEXT_PREVIEW = \\"PLAINTEXT\\"

			[[kv_namespaces]]
			id = \\"kv-id\\"
			binding = \\"KV_PREVIEW\\"

			[[kv_namespaces]]
			id = \\"kv-id\\"
			binding = \\"KV_PREVIEW2\\"

			[[durable_objects.bindings]]
			name = \\"DO_PREVIEW\\"
			class_name = \\"some-class-do-id\\"
			script_name = \\"some-script-do-id\\"
			environment = \\"some-environment-do-id\\"

			[[durable_objects.bindings]]
			name = \\"DO_PREVIEW2\\"
			class_name = \\"some-class-do-id\\"
			script_name = \\"some-script-do-id\\"
			environment = \\"some-environment-do-id\\"

			[[durable_objects.bindings]]
			name = \\"DO_PREVIEW3\\"
			class_name = \\"do-class\\"
			script_name = \\"do-s\\"
			environment = \\"do-e\\"

			[[d1_databases]]
			database_id = \\"d1-id\\"
			binding = \\"D1_PREVIEW\\"
			database_name = \\"D1_PREVIEW\\"

			[[d1_databases]]
			database_id = \\"d1-id\\"
			binding = \\"D1_PREVIEW2\\"
			database_name = \\"D1_PREVIEW2\\"

			[[r2_buckets]]
			bucket_name = \\"r2-name\\"
			binding = \\"R2_PREVIEW\\"

			[[r2_buckets]]
			bucket_name = \\"r2-name\\"
			binding = \\"R2_PREVIEW2\\"

			[[services]]
			binding = \\"SERVICE_PREVIEW\\"
			service = \\"service\\"
			environment = \\"production\\"

			[[services]]
			binding = \\"SERVICE_PREVIEW2\\"
			service = \\"service\\"
			environment = \\"production\\"

			[[queues.producers]]
			binding = \\"QUEUE_PREVIEW\\"
			queue = \\"q-id\\"

			[[queues.producers]]
			binding = \\"QUEUE_PREVIEW2\\"
			queue = \\"q-id\\"

			[[analytics_engine_datasets]]
			binding = \\"AE_PREVIEW\\"
			dataset = \\"data\\"

			[[analytics_engine_datasets]]
			binding = \\"AE_PREVIEW2\\"
			dataset = \\"data\\"

			[ai]
			binding = \\"AI_PREVIEW\\"

			[env.production]
			compatibility_date = \\"2024-02-14\\"

			[env.production.placement]
			mode = \\"off\\"

			[env.production.limits]
			cpu_ms = 50

			[env.production.vars]
			TEST_JSON = \\"\\"\\"
			{
			json: \\"value\\"
			}\\"\\"\\"
			TEST_PLAINTEXT = \\"PLAINTEXT\\"

			[[env.production.kv_namespaces]]
			id = \\"kv-id\\"
			binding = \\"KV\\"

			[[env.production.durable_objects.bindings]]
			name = \\"DO\\"
			class_name = \\"some-class-do-id\\"
			script_name = \\"some-script-do-id\\"
			environment = \\"some-environment-do-id\\"

			[[env.production.d1_databases]]
			database_id = \\"d1-id\\"
			binding = \\"D1\\"
			database_name = \\"D1\\"

			[[env.production.r2_buckets]]
			bucket_name = \\"r2-name\\"
			binding = \\"R2\\"

			[[env.production.services]]
			binding = \\"SERVICE\\"
			service = \\"service\\"
			environment = \\"production\\"

			[[env.production.queues.producers]]
			binding = \\"QUEUE\\"
			queue = \\"q-id\\"

			[[env.production.analytics_engine_datasets]]
			binding = \\"AE\\"
			dataset = \\"data\\"

			[env.production.ai]
			binding = \\"AI\\"
			"
		`);
		});
		it("should not overwrite existing file w/o --force (non-interactive)", async () => {
			setIsTTY(false);
			await writeWranglerToml({ name: "some-project" });
			await expect(
				runWrangler(`pages download config ${MOCK_PROJECT_NAME}`)
			).rejects.toThrowErrorMatchingInlineSnapshot(
				`[Error: Not overwriting existing \`wrangler.toml\` file]`
			);

			await expect(await readNormalizedWranglerToml()).toMatchInlineSnapshot(`
			"name = \\"some-project\\"
			"
		`);
			expect(std.out).toMatchInlineSnapshot(`
			"? Your existing \`wrangler.toml\` file will be overwritten. Continue?
			🤖 Using fallback value in non-interactive context: no
			"
		`);
		});
		it("should overwrite existing file w/ prompt", async () => {
			await writeWranglerToml({ name: "some-project" });
			await mockConfirm({
				text: "Your existing `wrangler.toml` file will be overwritten. Continue?",
				result: true,
			});
			await runWrangler(`pages download config ${MOCK_PROJECT_NAME}`);

			await expect(await readNormalizedWranglerToml()).toMatchInlineSnapshot(`
			"name = \\"some-project\\"
			pages_build_output_dir = \\"dist-test\\"
			compatibility_date = \\"LATEST-SUPPORTED\\"

			[placement]
			mode = \\"smart\\"

			[limits]
			cpu_ms = 500

			[vars]
			TEST_JSON_PREVIEW = \\"\\"\\"
			{
			json: \\"value\\"
			}\\"\\"\\"
			TEST_PLAINTEXT_PREVIEW = \\"PLAINTEXT\\"

			[[kv_namespaces]]
			id = \\"kv-id\\"
			binding = \\"KV_PREVIEW\\"

			[[kv_namespaces]]
			id = \\"kv-id\\"
			binding = \\"KV_PREVIEW2\\"

			[[durable_objects.bindings]]
			name = \\"DO_PREVIEW\\"
			class_name = \\"some-class-do-id\\"
			script_name = \\"some-script-do-id\\"
			environment = \\"some-environment-do-id\\"

			[[durable_objects.bindings]]
			name = \\"DO_PREVIEW2\\"
			class_name = \\"some-class-do-id\\"
			script_name = \\"some-script-do-id\\"
			environment = \\"some-environment-do-id\\"

			[[durable_objects.bindings]]
			name = \\"DO_PREVIEW3\\"
			class_name = \\"do-class\\"
			script_name = \\"do-s\\"
			environment = \\"do-e\\"

			[[d1_databases]]
			database_id = \\"d1-id\\"
			binding = \\"D1_PREVIEW\\"
			database_name = \\"D1_PREVIEW\\"

			[[d1_databases]]
			database_id = \\"d1-id\\"
			binding = \\"D1_PREVIEW2\\"
			database_name = \\"D1_PREVIEW2\\"

			[[r2_buckets]]
			bucket_name = \\"r2-name\\"
			binding = \\"R2_PREVIEW\\"

			[[r2_buckets]]
			bucket_name = \\"r2-name\\"
			binding = \\"R2_PREVIEW2\\"

			[[services]]
			binding = \\"SERVICE_PREVIEW\\"
			service = \\"service\\"
			environment = \\"production\\"

			[[services]]
			binding = \\"SERVICE_PREVIEW2\\"
			service = \\"service\\"
			environment = \\"production\\"

			[[queues.producers]]
			binding = \\"QUEUE_PREVIEW\\"
			queue = \\"q-id\\"

			[[queues.producers]]
			binding = \\"QUEUE_PREVIEW2\\"
			queue = \\"q-id\\"

			[[analytics_engine_datasets]]
			binding = \\"AE_PREVIEW\\"
			dataset = \\"data\\"

			[[analytics_engine_datasets]]
			binding = \\"AE_PREVIEW2\\"
			dataset = \\"data\\"

			[ai]
			binding = \\"AI_PREVIEW\\"

			[env.production]
			compatibility_date = \\"2024-02-14\\"

			[env.production.placement]
			mode = \\"off\\"

			[env.production.limits]
			cpu_ms = 50

			[env.production.vars]
			TEST_JSON = \\"\\"\\"
			{
			json: \\"value\\"
			}\\"\\"\\"
			TEST_PLAINTEXT = \\"PLAINTEXT\\"

			[[env.production.kv_namespaces]]
			id = \\"kv-id\\"
			binding = \\"KV\\"

			[[env.production.durable_objects.bindings]]
			name = \\"DO\\"
			class_name = \\"some-class-do-id\\"
			script_name = \\"some-script-do-id\\"
			environment = \\"some-environment-do-id\\"

			[[env.production.d1_databases]]
			database_id = \\"d1-id\\"
			binding = \\"D1\\"
			database_name = \\"D1\\"

			[[env.production.r2_buckets]]
			bucket_name = \\"r2-name\\"
			binding = \\"R2\\"

			[[env.production.services]]
			binding = \\"SERVICE\\"
			service = \\"service\\"
			environment = \\"production\\"

			[[env.production.queues.producers]]
			binding = \\"QUEUE\\"
			queue = \\"q-id\\"

			[[env.production.analytics_engine_datasets]]
			binding = \\"AE\\"
			dataset = \\"data\\"

			[env.production.ai]
			binding = \\"AI\\"
			"
		`);
		});
		it("should not overwrite existing file w/ prompt", async () => {
			await writeWranglerToml({ name: "some-project" });
			await mockConfirm({
				text: "Your existing `wrangler.toml` file will be overwritten. Continue?",
				result: false,
			});
			await expect(
				runWrangler(`pages download config ${MOCK_PROJECT_NAME}`)
			).rejects.toThrowErrorMatchingInlineSnapshot(
				`[Error: Not overwriting existing \`wrangler.toml\` file]`
			);

			await expect(await readNormalizedWranglerToml()).toMatchInlineSnapshot(`
			"name = \\"some-project\\"
			"
		`);
			expect(std.out).toMatchInlineSnapshot(`""`);
		});
	});
});<|MERGE_RESOLUTION|>--- conflicted
+++ resolved
@@ -1,12 +1,8 @@
 /* eslint-disable turbo/no-undeclared-env-vars */
 import { randomUUID } from "crypto";
 import { readFile } from "fs/promises";
-<<<<<<< HEAD
 import { supportedCompatibilityDate } from "miniflare";
-import { rest } from "msw";
-=======
 import { http, HttpResponse } from "msw";
->>>>>>> 062e4140
 import { mockAccountId, mockApiToken } from "../helpers/mock-account-id";
 import { mockConsoleMethods } from "../helpers/mock-console";
 import { clearDialogs, mockConfirm } from "../helpers/mock-dialogs";
@@ -252,104 +248,59 @@
 			},
 			{ once: true }
 		),
-<<<<<<< HEAD
-
-		rest.get(
+
+		http.get(
 			`*/accounts/:accountId/pages/projects/INHERIT`,
-			(req, res, ctx) => {
-				expect(req.params.accountId).toEqual(expectedAccountId);
-
-				return res.once(
-					ctx.status(200),
-					ctx.json(
-						makePagesProject(
-							{
-								compatibility_flags: ["some-flag"],
-								placement: undefined,
-								compatibility_date: "2023-02-14",
-								always_use_latest_compatibility_date: false,
-								limits: {
-									cpu_ms: 500,
-=======
+			({ params }) => {
+				expect(params.accountId).toEqual(expectedAccountId);
+
+				return HttpResponse.json(
+					makePagesProject(
+						{
+							compatibility_flags: ["some-flag"],
+							placement: undefined,
+							compatibility_date: "2023-02-14",
+							always_use_latest_compatibility_date: false,
+							limits: {
+								cpu_ms: 500,
+							},
+						},
+						{
+							compatibility_flags: ["some-flag"],
+							placement: undefined,
+							compatibility_date: "2023-02-14",
+							limits: {
+								cpu_ms: 500,
+							},
+						}
+					),
+					{ status: 200 }
+				);
+			},
+			{ once: true }
+		),
+		http.get(
+			`*/accounts/:accountId/pages/projects/NO_PROD_LIMITS`,
+			({ params }) => {
+				expect(params.accountId).toEqual(expectedAccountId);
+
+				return HttpResponse.json(
+					makePagesProject({ limits: { cpu_ms: 500 } }, { limits: undefined }),
+					{ status: 200 }
+				);
+			},
+			{ once: true }
+		),
 		http.get(
 			`*/accounts/:accountId/pages/projects/:projectName`,
 			({ params }) => {
 				expect(params.accountId).toEqual(expectedAccountId);
-				expect(params.projectName).toEqual(expectedProjectName);
-
-				return HttpResponse.json(
-					{
-						success: true,
-						errors: [],
-						result: {
-							id: randomUUID(),
-							name: expectedProjectName,
-							subdomain: `${expectedProjectName}.pages.dev`,
-							domains: [`${expectedProjectName}.pages.dev`],
-							source: {
-								type: "github",
-								config: {
-									owner: "workers-devprod",
-									repo_name: expectedProjectName,
-									production_branch: "main",
-									pr_comments_enabled: true,
-									deployments_enabled: true,
-									production_deployments_enabled: true,
-									preview_deployment_setting: "all",
-									preview_branch_includes: ["*"],
-									preview_branch_excludes: [],
-									path_includes: ["*"],
-									path_excludes: [],
->>>>>>> 062e4140
-								},
-							},
-							{
-								compatibility_flags: ["some-flag"],
-								placement: undefined,
-								compatibility_date: "2023-02-14",
-								limits: {
-									cpu_ms: 500,
-								},
-<<<<<<< HEAD
-							}
-						)
-					)
-=======
-							},
-						},
-					},
-					{ status: 200 }
->>>>>>> 062e4140
-				);
+
+				return HttpResponse.json(makePagesProject(), { status: 200 });
 			},
 			{ once: true }
 		),
-<<<<<<< HEAD
-		rest.get(
-			`*/accounts/:accountId/pages/projects/NO_PROD_LIMITS`,
-			(req, res, ctx) => {
-				expect(req.params.accountId).toEqual(expectedAccountId);
-
-				return res.once(
-					ctx.status(200),
-					ctx.json(
-						makePagesProject({ limits: { cpu_ms: 500 } }, { limits: undefined })
-					)
-				);
-			}
-		),
-		rest.get(
-			`*/accounts/:accountId/pages/projects/:projectName`,
-			(req, res, ctx) => {
-				expect(req.params.accountId).toEqual(expectedAccountId);
-
-				return res.once(ctx.status(200), ctx.json(makePagesProject()));
-			}
-		),
-		rest.get(
-=======
 		http.get(
->>>>>>> 062e4140
 			`*/accounts/:accountId/workers/durable_objects/namespaces/:doId`,
 			({ params }) => {
 				expect(params.accountId).toEqual(expectedAccountId);
