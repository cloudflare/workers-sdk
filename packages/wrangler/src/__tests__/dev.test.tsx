--- conflicted
+++ resolved
@@ -1218,11 +1218,7 @@
 				      --https-key-path                             Path to a custom certificate key  [string]
 				      --https-cert-path                            Path to a custom certificate  [string]
 				      --local-upstream                             Host to act as origin in local mode, defaults to dev.host or route  [string]
-<<<<<<< HEAD
 				      --legacy-assets                              (Experimental) Static assets to be served  [string]
-=======
-				      --assets                                     Static assets to be served  [string]
->>>>>>> 6526517c
 				      --site                                       Root folder of static assets for Workers Sites  [string]
 				      --site-include                               Array of .gitignore-style patterns that match file or directory names from the sites directory. Only matched items will be uploaded.  [array]
 				      --site-exclude                               Array of .gitignore-style patterns that match file or directory names from the sites directory. Matched items will not be uploaded.  [array]
@@ -1248,11 +1244,7 @@
 			`);
 		});
 
-<<<<<<< HEAD
 		it("should error if --legacy-assets and --site are used together", async () => {
-=======
-		it("should error if --assets and --site are used together", async () => {
->>>>>>> 6526517c
 			writeWranglerToml({
 				main: "./index.js",
 			});
