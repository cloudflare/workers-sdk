import * as fs from "node:fs";
import path from "node:path";
import * as TOML from "@iarna/toml";
import { execa, execaSync } from "execa";
import { rest } from "msw";
import { parseConfigFileTextToJson } from "typescript";
import { FormData } from "undici";
import { version as wranglerVersion } from "../../package.json";
import { fetchDashboardScript } from "../cfetch/internal";
import { getPackageManager } from "../package-manager";
import { mockAccountId, mockApiToken } from "./helpers/mock-account-id";
import { mockConsoleMethods } from "./helpers/mock-console";
<<<<<<< HEAD
import { clearDialogs, mockConfirm, mockSelect } from "./helpers/mock-dialogs";
import { useMockIsTTY } from "./helpers/mock-istty";
=======
import { mockConfirm, mockSelect } from "./helpers/mock-dialogs";
import { msw } from "./helpers/msw";
>>>>>>> 8986ccb3
import { runInTempDir } from "./helpers/run-in-tmp";
import { runWrangler } from "./helpers/run-wrangler";
import type { PackageManager } from "../package-manager";

/**
 * An expectation matcher for the minimal generated wrangler.toml.
 */
const MINIMAL_WRANGLER_TOML = {
	compatibility_date: expect.any(String),
	name: expect.stringContaining("wrangler-tests"),
	main: "src/index.ts",
};

describe("init", () => {
	let mockPackageManager: PackageManager;
	runInTempDir();
	const { setIsTTY } = useMockIsTTY();

	beforeEach(() => {
		setIsTTY(true);

		mockPackageManager = {
			cwd: process.cwd(),
			// @ts-expect-error we're making a fake package manager here
			type: "mockpm",
			addDevDeps: jest.fn(),
			install: jest.fn(),
		};
		(getPackageManager as jest.Mock).mockResolvedValue(mockPackageManager);
	});

	afterEach(() => {
<<<<<<< HEAD
		clearDialogs();
=======
		msw.resetHandlers();
		msw.restoreHandlers();
>>>>>>> 8986ccb3
	});

	const std = mockConsoleMethods();

	describe("options", () => {
		it("should initialize with no interactive prompts if `--yes` is used", async () => {
			await runWrangler("init --yes");

			checkFiles({
				items: {
					"./src/index.js": false,
					"./src/index.ts": true,
					"./tsconfig.json": true,
					"./package.json": true,
					"./wrangler.toml": true,
				},
			});

			expect(std.out).toMatchInlineSnapshot(`
			"✨ Created wrangler.toml
			✨ Initialized git repository
			✨ Created package.json
			✨ Created tsconfig.json
			✨ Created src/index.ts
			✨ Created src/index.test.ts
			✨ Installed @cloudflare/workers-types, typescript, and vitest into devDependencies

			To start developing your Worker, run \`npm start\`
			To publish your Worker to the Internet, run \`npm run deploy\`"
		`);
			expect(std.err).toMatchInlineSnapshot(`""`);
			expect(std.warn).toMatchInlineSnapshot(`""`);
		});

		it("should initialize with no interactive prompts if `--yes` is used (named worker)", async () => {
			await runWrangler("init my-worker --yes");

			checkFiles({
				items: {
					"./my-worker/src/index.js": false,
					"./my-worker/src/index.ts": true,
					"./my-worker/tsconfig.json": true,
					"./my-worker/package.json": true,
					"./my-worker/wrangler.toml": wranglerToml({
						...MINIMAL_WRANGLER_TOML,
						name: "my-worker",
					}),
				},
			});

			expect(std.out).toMatchInlineSnapshot(`
			"✨ Created my-worker/wrangler.toml
			✨ Initialized git repository at my-worker
			✨ Created my-worker/package.json
			✨ Created my-worker/tsconfig.json
			✨ Created my-worker/src/index.ts
			✨ Created my-worker/src/index.test.ts
			✨ Installed @cloudflare/workers-types, typescript, and vitest into devDependencies

			To start developing your Worker, run \`cd my-worker && npm start\`
			To publish your Worker to the Internet, run \`npm run deploy\`"
		`);
			expect(std.err).toMatchInlineSnapshot(`""`);
			expect(std.warn).toMatchInlineSnapshot(`""`);
		});

		it("should initialize with no interactive prompts if `-y` is used", async () => {
			await runWrangler("init -y");

			checkFiles({
				items: {
					"./src/index.js": false,
					"./src/index.ts": true,
					"./tsconfig.json": true,
					"./package.json": true,
					"./wrangler.toml": true,
				},
			});

			expect(std).toMatchInlineSnapshot(`
			Object {
			  "debug": "",
			  "err": "",
			  "out": "✨ Created wrangler.toml
			✨ Initialized git repository
			✨ Created package.json
			✨ Created tsconfig.json
			✨ Created src/index.ts
			✨ Created src/index.test.ts
			✨ Installed @cloudflare/workers-types, typescript, and vitest into devDependencies

			To start developing your Worker, run \`npm start\`
			To publish your Worker to the Internet, run \`npm run deploy\`",
			  "warn": "",
			}
		`);
		});

		it("should error if `--type javascript` is used", async () => {
			await expect(
				runWrangler("init --type javascript")
			).rejects.toThrowErrorMatchingInlineSnapshot(
				`"The --type option is no longer supported."`
			);
		});

		it("should error if `--type rust` is used", async () => {
			await expect(
				runWrangler("init --type rust")
			).rejects.toThrowErrorMatchingInlineSnapshot(
				`"The --type option is no longer supported."`
			);
		});

		it("should error if `--type webpack` is used", async () => {
			await expect(runWrangler("init --type webpack")).rejects
				.toThrowErrorMatchingInlineSnapshot(`
              "The --type option is no longer supported.
              If you wish to use webpack then you will need to create a custom build."
            `);
		});

		it("should error if `--site` is used", async () => {
			await expect(runWrangler("init --site")).rejects
				.toThrowErrorMatchingInlineSnapshot(`
              "The --site option is no longer supported.
              If you wish to create a brand new Worker Sites project then clone the \`worker-sites-template\` starter repository:

              \`\`\`
              git clone --depth=1 --branch=wrangler2 https://github.com/cloudflare/worker-sites-template my-site
              cd my-site
              \`\`\`

              Find out more about how to create and maintain Sites projects at https://developers.cloudflare.com/workers/platform/sites.
              Have you considered using Cloudflare Pages instead? See https://pages.cloudflare.com/."
            `);
		});
	});

	describe("wrangler.toml", () => {
		it("should create a wrangler.toml", async () => {
			mockConfirm(
				{
					text: "Would you like to use git to manage this Worker?",
					result: false,
				},
				{
					text: "No package.json found. Would you like to create one?",
					result: false,
				}
			);
			await runWrangler("init");
			checkFiles({
				items: {
					"wrangler.toml": wranglerToml({
						compatibility_date: expect.any(String),
						name: expect.stringContaining("wrangler-tests"),
					}),
					"package.json": false,
					"tsconfig.json": false,
				},
			});

			expect(std).toMatchInlineSnapshot(`
			        Object {
			          "debug": "",
			          "err": "",
			          "out": "✨ Created wrangler.toml",
			          "warn": "",
			        }
		      `);
		});

		it("should create a wrangler.toml and a directory for a named Worker ", async () => {
			mockConfirm(
				{
					text: "Would you like to use git to manage this Worker?",
					result: false,
				},
				{
					text: "No package.json found. Would you like to create one?",
					result: false,
				}
			);
			await runWrangler("init my-worker");

			checkFiles({
				items: {
					"my-worker/wrangler.toml": wranglerToml({
						compatibility_date: expect.any(String),
						name: "my-worker",
					}),
					"my-worker/package.json": false,
					"my-worker/tsconfig.json": false,
				},
			});

			expect(std).toMatchInlineSnapshot(`
			        Object {
			          "debug": "",
			          "err": "",
			          "out": "✨ Created my-worker/wrangler.toml",
			          "warn": "",
			        }
		      `);
		});

		it("should display warning when wrangler.toml already exists, and exit if user does not want to carry on", async () => {
			writeFiles({
				items: {
					"wrangler.toml": wranglerToml({
						// use a fake value to make sure the file is not overwritten
						compatibility_date: "something-else",
					}),
				},
			});

			mockConfirm({
				text: "Do you want to continue initializing this project?",
				result: false,
			});

			await runWrangler("init");
			expect(std.warn).toContain("wrangler.toml already exists!");

			checkFiles({
				items: {
					"wrangler.toml": wranglerToml({
						compatibility_date: "something-else",
					}),
					"package.json": false,
					"tsconfig.json": false,
				},
			});

			expect(std).toMatchInlineSnapshot(`
			        Object {
			          "debug": "",
			          "err": "",
			          "out": "",
			          "warn": "[33m▲ [43;33m[[43;30mWARNING[43;33m][0m [1mwrangler.toml already exists![0m

			        ",
			        }
		      `);
		});

		it("should display warning when wrangler.toml already exists in the target directory, and exit if user does not want to carry on", async () => {
			writeFiles({
				items: {
					"path/to/worker/wrangler.toml": wranglerToml({
						compatibility_date: "something-else",
					}),
				},
			});
			mockConfirm({
				text: "Do you want to continue initializing this project?",
				result: false,
			});

			await runWrangler("init path/to/worker");

			expect(std.warn).toContain("wrangler.toml already exists!");
			checkFiles({
				items: {
					"path/to/worker/wrangler.toml": wranglerToml({
						compatibility_date: "something-else",
					}),
					"package.json": false,
					"tsconfig.json": false,
				},
			});
			expect(std).toMatchInlineSnapshot(`
			Object {
			  "debug": "",
			  "err": "",
			  "out": "",
			  "warn": "[33m▲ [43;33m[[43;30mWARNING[43;33m][0m [1mpath/to/worker/wrangler.toml already exists![0m

			",
			}
		`);
		});

		it("should not overwrite an existing wrangler.toml, after agreeing to other prompts", async () => {
			writeFiles({
				items: {
					"wrangler.toml": wranglerToml({
						compatibility_date: "something-else",
					}),
				},
			});
			mockConfirm(
				{
					text: "Do you want to continue initializing this project?",
					result: true,
				},
				{
					text: "Would you like to use git to manage this Worker?",
					result: true,
				},
				{
					text: "No package.json found. Would you like to create one?",
					result: true,
				},
				{
					text: "Would you like to use TypeScript?",
					result: true,
				},
				{
					text: "Would you like us to write your first test with Vitest?",
					result: true,
				}
			);

			mockSelect({
				text: "Would you like to create a Worker at src/index.ts?",
				result: "fetch",
			});

			await runWrangler("init");

			checkFiles({
				items: {
					"wrangler.toml": wranglerToml({
						compatibility_date: "something-else",
					}),
				},
			});
		});

		it("should display warning when wrangler.toml already exists, but continue if user does want to carry on", async () => {
			writeFiles({
				items: {
					"wrangler.toml": wranglerToml({
						compatibility_date: "something-else",
					}),
				},
			});
			mockConfirm(
				{
					text: "Do you want to continue initializing this project?",
					result: true,
				},
				{
					text: "Would you like to use git to manage this Worker?",
					result: false,
				},
				{
					text: "No package.json found. Would you like to create one?",
					result: false,
				}
			);

			await runWrangler("init");

			expect(std.warn).toContain("wrangler.toml already exists!");
			checkFiles({
				items: {
					"wrangler.toml": wranglerToml({
						compatibility_date: "something-else",
					}),
				},
			});
			expect(std).toMatchInlineSnapshot(`
			Object {
			  "debug": "",
			  "err": "",
			  "out": "",
			  "warn": "[33m▲ [43;33m[[43;30mWARNING[43;33m][0m [1mwrangler.toml already exists![0m

			",
			}
		`);
		});

		it("should not add a Cron Trigger to wrangler.toml when creating a Scheduled Worker if wrangler.toml already exists", async () => {
			writeFiles({
				items: {
					"wrangler.toml": wranglerToml({
						compatibility_date: "something-else",
					}),
				},
			});
			mockConfirm(
				{
					text: "Do you want to continue initializing this project?",
					result: true,
				},
				{
					text: "Would you like to use git to manage this Worker?",
					result: true,
				},

				{
					text: "No package.json found. Would you like to create one?",
					result: true,
				},
				{
					text: "Would you like to use TypeScript?",
					result: true,
				},
				{
					text: "Would you like us to write your first test with Vitest?",
					result: true,
				}
			);
			mockSelect({
				text: "Would you like to create a Worker at src/index.ts?",
				result: "scheduled",
			});

			await runWrangler("init");

			checkFiles({
				items: {
					"wrangler.toml": wranglerToml({
						compatibility_date: "something-else",
					}),
				},
			});
		});

		it("should add a Cron Trigger to wrangler.toml when creating a Scheduled Worker, but only if wrangler.toml is being created during init", async () => {
			mockConfirm(
				{
					text: "Would you like to use git to manage this Worker?",
					result: true,
				},
				{
					text: "No package.json found. Would you like to create one?",
					result: true,
				},
				{
					text: "Would you like to use TypeScript?",
					result: true,
				},
				{
					text: "Would you like us to write your first test with Vitest?",
					result: true,
				}
			);
			mockSelect({
				text: "Would you like to create a Worker at src/index.ts?",
				result: "scheduled",
			});

			await runWrangler("init");

			checkFiles({
				items: {
					"wrangler.toml": wranglerToml({
						...MINIMAL_WRANGLER_TOML,
						triggers: { crons: ["1 * * * *"] },
					}),
				},
			});
		});
	});

	describe("git init", () => {
		it("should offer to initialize a git repository", async () => {
			mockConfirm(
				{
					text: "Would you like to use git to manage this Worker?",
					result: true,
				},
				{
					text: "No package.json found. Would you like to create one?",
					result: false,
				}
			);

			await runWrangler("init");

			checkFiles({
				items: {
					"wrangler.toml": wranglerToml({
						compatibility_date: expect.any(String),
						name: expect.stringContaining("wrangler-tests"),
					}),
					".git": { items: {} },
					".gitignore": true,
				},
			});
			expect(std).toMatchInlineSnapshot(`
			        Object {
			          "debug": "",
			          "err": "",
			          "out": "✨ Created wrangler.toml
			        ✨ Initialized git repository",
			          "warn": "",
			        }
		      `);
			expect((await execa("git", ["branch", "--show-current"])).stdout).toEqual(
				getDefaultBranchName()
			);
		});

		it("should not offer to initialize a git repo if it's already inside one", async () => {
			await execa("git", ["init"]);
			setWorkingDirectory("some-folder");

			await runWrangler("init -y");

			checkFiles({
				items: {
					"wrangler.toml": wranglerToml({
						...MINIMAL_WRANGLER_TOML,
						name: "some-folder",
					}),
					".git": { items: {} },
					".gitignore": false,
				},
			});

			// Note the lack of "✨ Initialized git repository" in the log
			expect(std).toMatchInlineSnapshot(`
			Object {
			  "debug": "",
			  "err": "",
			  "out": "✨ Created wrangler.toml
			✨ Created package.json
			✨ Created tsconfig.json
			✨ Created src/index.ts
			✨ Created src/index.test.ts
			✨ Installed @cloudflare/workers-types, typescript, and vitest into devDependencies

			To start developing your Worker, run \`npm start\`
			To publish your Worker to the Internet, run \`npm run deploy\`",
			  "warn": "",
			}
		`);
		});

		it("should not offer to initialize a git repo if it's already inside one (when using a path as name)", async () => {
			fs.mkdirSync("path/to/worker", { recursive: true });
			await execa("git", ["init"], { cwd: "path/to/worker" });
			expect(fs.lstatSync("path/to/worker/.git").isDirectory()).toBe(true);

			await runWrangler("init path/to/worker/my-worker -y");

			// Note the lack of "✨ Initialized git repository" in the log
			expect(std).toMatchInlineSnapshot(`
			Object {
			  "debug": "",
			  "err": "",
			  "out": "✨ Created path/to/worker/my-worker/wrangler.toml
			✨ Created path/to/worker/my-worker/package.json
			✨ Created path/to/worker/my-worker/tsconfig.json
			✨ Created path/to/worker/my-worker/src/index.ts
			✨ Created path/to/worker/my-worker/src/index.test.ts
			✨ Installed @cloudflare/workers-types, typescript, and vitest into devDependencies

			To start developing your Worker, run \`cd path/to/worker/my-worker && npm start\`
			To publish your Worker to the Internet, run \`npm run deploy\`",
			  "warn": "",
			}
		`);
		});

		// I... don't know how to test this lol
		it.todo(
			"should not offer to initialize a git repo if git is not installed"
		);

		it("should initialize git repo with the user's default branch", async () => {
			mockConfirm(
				{
					text: "Would you like to use git to manage this Worker?",
					result: true,
				},
				{
					text: "No package.json found. Would you like to create one?",
					result: false,
				}
			);
			await runWrangler("init");
			expect(std).toMatchInlineSnapshot(`
			Object {
			  "debug": "",
			  "err": "",
			  "out": "✨ Created wrangler.toml
			✨ Initialized git repository",
			  "warn": "",
			}
		`);

			expect(execaSync("git", ["symbolic-ref", "HEAD"]).stdout).toEqual(
				`refs/heads/${getDefaultBranchName()}`
			);
		});
	});

	describe("package.json", () => {
		it("should create a package.json if none is found and user confirms", async () => {
			mockConfirm(
				{
					text: "Would you like to use git to manage this Worker?",
					result: false,
				},
				{
					text: "No package.json found. Would you like to create one?",
					result: true,
				},
				{
					text: "Would you like to use TypeScript?",
					result: false,
				}
			);
			mockSelect({
				text: "Would you like to create a Worker at src/index.js?",
				result: "none",
			});

			await runWrangler("init");

			checkFiles({
				items: {
					"package.json": {
						contents: expect.objectContaining({
							name: expect.stringContaining("wrangler-tests"),
							version: "0.0.0",
							devDependencies: {
								wrangler: expect.any(String),
							},
						}),
					},
					"tsconfig.json": false,
				},
			});
			expect(mockPackageManager.install).toHaveBeenCalled();
			expect(std).toMatchInlineSnapshot(`
			        Object {
			          "debug": "",
			          "err": "",
			          "out": "✨ Created wrangler.toml
			        ✨ Created package.json",
			          "warn": "",
			        }
		      `);
		});

		it("should create a package.json, with the specified name, if none is found and user confirms", async () => {
			mockConfirm(
				{
					text: "Would you like to use git to manage this Worker?",
					result: false,
				},
				{
					text: "No package.json found. Would you like to create one?",
					result: true,
				},
				{
					text: "Would you like to use TypeScript?",
					result: false,
				}
			);
			mockSelect({
				text: "Would you like to create a Worker at my-worker/src/index.js?",
				result: "none",
			});

			await runWrangler("init my-worker");

			checkFiles({
				items: {
					"my-worker/package.json": {
						contents: expect.objectContaining({
							name: "my-worker",
							version: "0.0.0",
							devDependencies: {
								wrangler: expect.any(String),
							},
						}),
					},
					"my-worker/tsconfig.json": false,
				},
			});
			expect(std).toMatchInlineSnapshot(`
			        Object {
			          "debug": "",
			          "err": "",
			          "out": "✨ Created my-worker/wrangler.toml
			        ✨ Created my-worker/package.json",
			          "warn": "",
			        }
		      `);
		});

		it("should not touch an existing package.json in the same directory", async () => {
			mockConfirm(
				{
					text: "Would you like to use git to manage this Worker?",
					result: false,
				},
				{
					text: "Would you like to install wrangler into package.json?",
					result: false,
				},
				{
					text: "Would you like to use TypeScript?",
					result: false,
				}
			);
			mockSelect({
				text: "Would you like to create a Worker at src/index.js?",
				result: "none",
			});
			writeFiles({
				items: {
					"package.json": { contents: { name: "test", version: "1.0.0" } },
				},
			});

			await runWrangler("init");

			checkFiles({
				items: {
					"package.json": { contents: { name: "test", version: "1.0.0" } },
				},
			});
			expect(std).toMatchInlineSnapshot(`
			Object {
			  "debug": "",
			  "err": "",
			  "out": "✨ Created wrangler.toml",
			  "warn": "",
			}
		`);
		});

		it("should not touch an existing package.json in an ancestor directory, when a name is passed", async () => {
			mockConfirm(
				{
					text: "Would you like to use git to manage this Worker?",
					result: false,
				},
				{
					text: "No package.json found. Would you like to create one?",
					result: true,
				},
				{
					text: "Would you like to use TypeScript?",
					result: false,
				}
			);
			mockSelect({
				text: "Would you like to create a Worker at path/to/worker/my-worker/src/index.js?",
				result: "none",
			});
			writeFiles({
				items: {
					"path/to/worker/package.json": {
						contents: { name: "test", version: "1.0.0" },
					},
				},
			});

			await runWrangler("init path/to/worker/my-worker");

			checkFiles({
				items: {
					"path/to/worker/package.json": {
						contents: { name: "test", version: "1.0.0" },
					},
				},
			});
			expect(std).toMatchInlineSnapshot(`
			Object {
			  "debug": "",
			  "err": "",
			  "out": "✨ Created path/to/worker/my-worker/wrangler.toml
			✨ Created path/to/worker/my-worker/package.json",
			  "warn": "",
			}
		`);
		});

		it("should offer to install wrangler into an existing package.json", async () => {
			mockConfirm(
				{
					text: "Would you like to use git to manage this Worker?",
					result: false,
				},
				{
					text: "Would you like to install wrangler into package.json?",
					result: true,
				},
				{
					text: "Would you like to use TypeScript?",
					result: false,
				}
			);
			mockSelect({
				text: "Would you like to create a Worker at src/index.js?",
				result: "none",
			});
			writeFiles({
				items: {
					"package.json": {
						contents: { name: "test", version: "1.0.0" },
					},
				},
			});

			await runWrangler("init");

			checkFiles({
				items: {
					"package.json": {
						contents: { name: "test", version: "1.0.0" },
					},
				},
			});
			expect(mockPackageManager.addDevDeps).toHaveBeenCalledWith(
				`wrangler@${wranglerVersion}`
			);
			expect(std).toMatchInlineSnapshot(`
			        Object {
			          "debug": "",
			          "err": "",
			          "out": "✨ Created wrangler.toml
			        ✨ Installed wrangler into devDependencies",
			          "warn": "",
			        }
		      `);
		});

		it("should offer to install wrangler into a package.json relative to the target directory, if no name is provided", async () => {
			mockConfirm(
				{
					text: "Would you like to use git to manage this Worker?",
					result: false,
				},
				{
					text: "Would you like to install wrangler into ../package.json?",
					result: true,
				},
				{
					text: "Would you like to use TypeScript?",
					result: false,
				}
			);
			mockSelect({
				text: "Would you like to create a Worker at src/index.js?",
				result: "none",
			});
			writeFiles({
				items: {
					"path/to/worker/package.json": {
						contents: { name: "test", version: "1.0.0" },
					},
				},
			});
			setWorkingDirectory("path/to/worker/my-worker");

			await runWrangler("init");

			setWorkingDirectory("../../../..");
			checkFiles({
				items: {
					"path/to/worker/package.json": {
						contents: { name: "test", version: "1.0.0" },
					},
					"path/to/worker/my-worker/package.json": false,
				},
			});
			expect(mockPackageManager.addDevDeps).toHaveBeenCalledWith(
				`wrangler@${wranglerVersion}`
			);
			expect(mockPackageManager.cwd).toBe(process.cwd());
			expect(std).toMatchInlineSnapshot(`
			        Object {
			          "debug": "",
			          "err": "",
			          "out": "✨ Created wrangler.toml
			        ✨ Installed wrangler into devDependencies",
			          "warn": "",
			        }
		      `);
		});

		it("should not touch an existing package.json in an ancestor directory", async () => {
			mockConfirm(
				{
					text: "Would you like to use git to manage this Worker?",
					result: false,
				},
				{
					text: "Would you like to install wrangler into ../../package.json?",
					result: false,
				},
				{
					text: "Would you like to use TypeScript?",
					result: false,
				}
			);
			mockSelect({
				text: "Would you like to create a Worker at src/index.js?",
				result: "none",
			});
			writeFiles({
				items: {
					"package.json": {
						contents: { name: "test", version: "1.0.0" },
					},
				},
			});
			setWorkingDirectory("./sub-1/sub-2");

			await runWrangler("init");

			checkFiles({
				items: {
					"package.json": false,
					"../../package.json": {
						contents: { name: "test", version: "1.0.0" },
					},
				},
			});
			expect(std).toMatchInlineSnapshot(`
			Object {
			  "debug": "",
			  "err": "",
			  "out": "✨ Created wrangler.toml",
			  "warn": "",
			}
		`);
		});
	});

	describe("typescript", () => {
		it("should offer to create a worker in a non-typescript project", async () => {
			mockConfirm(
				{
					text: "Would you like to use git to manage this Worker?",
					result: false,
				},
				{
					text: "Would you like to install wrangler into package.json?",
					result: false,
				},
				{
					text: "Would you like to use TypeScript?",
					result: false,
				}
			);
			mockSelect({
				text: "Would you like to create a Worker at src/index.js?",
				result: "fetch",
			});
			mockConfirm({
				text: "Would you like us to write your first test?",
				result: false,
			});
			writeFiles({
				items: {
					"package.json": {
						contents: { name: "test", version: "1.0.0" },
					},
				},
			});

			await runWrangler("init");

			checkFiles({
				items: {
					"wrangler.toml": wranglerToml({
						...MINIMAL_WRANGLER_TOML,
						main: "src/index.js",
					}),
					"src/index.js": true,
					"src/index.ts": false,
				},
			});
			expect(std).toMatchInlineSnapshot(`
			        Object {
			          "debug": "",
			          "err": "",
			          "out": "✨ Created wrangler.toml
			        ✨ Created src/index.js

			        To start developing your Worker, run \`npx wrangler dev\`
			        To publish your Worker to the Internet, run \`npx wrangler publish\`",
			          "warn": "",
			        }
		      `);
		});

		it("should offer to create a worker in a typescript project", async () => {
			mockConfirm(
				{
					text: "Would you like to use git to manage this Worker?",
					result: false,
				},
				{
					text: "Would you like to install wrangler into package.json?",
					result: false,
				},
				{
					text: "Would you like to use TypeScript?",
					result: true,
				},
				{
					text: "Would you like us to write your first test with Vitest?",
					result: true,
				}
			);
			mockSelect({
				text: "Would you like to create a Worker at src/index.ts?",
				result: "fetch",
			});
			writeFiles({
				items: {
					"package.json": {
						contents: { name: "test", version: "1.0.0" },
					},
				},
			});

			await runWrangler("init");

			checkFiles({
				items: {
					"src/index.js": false,
					"src/index.ts": true,
				},
			});
			expect(std).toMatchInlineSnapshot(`
			Object {
			  "debug": "",
			  "err": "",
			  "out": "✨ Created wrangler.toml
			✨ Created tsconfig.json
			✨ Created src/index.ts
<<<<<<< HEAD
			✨ Installed @cloudflare/workers-types and typescript into devDependencies
=======
			✨ Created src/index.test.ts
			✨ Installed @cloudflare/workers-types, typescript, and vitest into devDependencies
>>>>>>> 8986ccb3

			To start developing your Worker, run \`npx wrangler dev\`
			To publish your Worker to the Internet, run \`npx wrangler publish\`",
			  "warn": "",
			}
		`);
		});

		it("should add scripts for a typescript project with .ts extension", async () => {
			mockConfirm(
				{
					text: "Would you like to use git to manage this Worker?",
					result: false,
				},
				{
					text: "No package.json found. Would you like to create one?",
					result: true,
				},

				{
					text: "Would you like to use TypeScript?",
					result: true,
				},
				{
					text: "Would you like us to write your first test with Vitest?",
					result: true,
				}
			);
			mockSelect({
				text: "Would you like to create a Worker at src/index.ts?",
				result: "fetch",
			});

			await runWrangler("init");

			checkFiles({
				items: {
					"package.json": {
						contents: expect.objectContaining({
							name: expect.stringContaining("wrangler-tests"),
							version: "0.0.0",
							scripts: {
								start: "wrangler dev",
								deploy: "wrangler publish",
							},
						}),
					},
					"src/index.js": false,
					"src/index.ts": true,
				},
			});
			expect(std.out).toMatchInlineSnapshot(`
			"✨ Created wrangler.toml
			✨ Created package.json
			✨ Created tsconfig.json
			✨ Created src/index.ts
<<<<<<< HEAD
			✨ Installed @cloudflare/workers-types and typescript into devDependencies
=======
			✨ Created src/index.test.ts
			✨ Installed @cloudflare/workers-types, typescript, and vitest into devDependencies
>>>>>>> 8986ccb3

			To start developing your Worker, run \`npm start\`
			To publish your Worker to the Internet, run \`npm run deploy\`"
		`);
		});

		it("should not overwrite package.json scripts for a typescript project", async () => {
			mockConfirm(
				{
					text: "Would you like to use git to manage this Worker?",
					result: false,
				},
				{
					text: "Would you like to install wrangler into package.json?",
					result: false,
				},
				{
					text: "Would you like to use TypeScript?",
					result: true,
				},
				{
					text: "Would you like us to write your first test with Vitest?",
					result: true,
				}
			);
			mockSelect({
				text: "Would you like to create a Worker at src/index.ts?",
				result: "fetch",
			});
			writeFiles({
				items: {
					"package.json": {
						contents: {
							scripts: {
								start: "test-start",
								deploy: "test-publish",
							},
						},
					},
				},
			});

			await runWrangler("init");

			checkFiles({
				items: {
					"package.json": {
						contents: {
							scripts: {
								start: "test-start",
								deploy: "test-publish",
							},
						},
					},
					"src/index.js": false,
					"src/index.ts": true,
				},
			});
			expect(std.out).toMatchInlineSnapshot(`
			"✨ Created wrangler.toml
			✨ Created tsconfig.json
			✨ Created src/index.ts
<<<<<<< HEAD
			✨ Installed @cloudflare/workers-types and typescript into devDependencies
=======
			✨ Created src/index.test.ts
			✨ Installed @cloudflare/workers-types, typescript, and vitest into devDependencies
>>>>>>> 8986ccb3

			To start developing your Worker, run \`npx wrangler dev\`
			To publish your Worker to the Internet, run \`npx wrangler publish\`"
		`);
		});

		it("should not offer to create a worker in a ts project if a file already exists at the location", async () => {
			mockConfirm(
				{
					text: "Would you like to use git to manage this Worker?",
					result: false,
				},
				{
					text: "Would you like to install wrangler into package.json?",
					result: false,
				},
				{
					text: "Would you like to use TypeScript?",
					result: true,
				}
			);
			const PLACEHOLDER = "/* placeholder text */";
			writeFiles({
				items: {
					"package.json": { contents: { name: "test", version: "1.0.0" } },
					"src/index.ts": { contents: PLACEHOLDER },
				},
			});

			await runWrangler("init");

			checkFiles({
				items: {
					"src/index.js": false,
					"src/index.ts": { contents: PLACEHOLDER },
				},
			});
			expect(std).toMatchInlineSnapshot(`
			Object {
			  "debug": "",
			  "err": "",
			  "out": "✨ Created wrangler.toml
			✨ Created tsconfig.json
			✨ Installed @cloudflare/workers-types and typescript into devDependencies",
			  "warn": "",
			}
		`);
		});

		it("should not offer to create a worker in a ts project for a named worker if a file already exists at the location", async () => {
			mockConfirm(
				{
					text: "Would you like to use git to manage this Worker?",
					result: false,
				},
				{
					text: "No package.json found. Would you like to create one?",
					result: true,
				},

				{
					text: "Would you like to use TypeScript?",
					result: true,
				}
			);
			const PLACEHOLDER = "/* placeholder text */";
			writeFiles({
				items: {
					"package.json": { contents: { name: "test", version: "1.0.0" } },
					"my-worker/src/index.ts": { contents: PLACEHOLDER },
				},
			});

			await runWrangler("init my-worker");

			checkFiles({
				items: {
					"my-worker/src/index.js": false,
					"my-worker/src/index.ts": { contents: PLACEHOLDER },
				},
			});
			expect(std).toMatchInlineSnapshot(`
			Object {
			  "debug": "",
			  "err": "",
			  "out": "✨ Created my-worker/wrangler.toml
			✨ Created my-worker/package.json
			✨ Created my-worker/tsconfig.json
			✨ Installed @cloudflare/workers-types and typescript into devDependencies",
			  "warn": "",
			}
		`);
		});

		it("should create a tsconfig.json and install `workers-types` if none is found and user confirms", async () => {
			mockConfirm(
				{
					text: "Would you like to use git to manage this Worker?",
					result: false,
				},
				{
					text: "No package.json found. Would you like to create one?",
					result: true,
				},
				{
					text: "Would you like to use TypeScript?",
					result: true,
				}
			);
			mockSelect({
				text: "Would you like to create a Worker at src/index.ts?",
				result: "none",
			});

			await runWrangler("init");

			checkFiles({
				items: {
					"tsconfig.json": {
						contents: {
							config: {
								compilerOptions: expect.objectContaining({
									types: ["@cloudflare/workers-types", "jest"],
								}),
							},
							error: undefined,
						},
					},
				},
			});
			expect(mockPackageManager.addDevDeps).toHaveBeenCalledWith(
				"@cloudflare/workers-types",
				"typescript"
			);
			expect(std).toMatchInlineSnapshot(`
			Object {
			  "debug": "",
			  "err": "",
			  "out": "✨ Created wrangler.toml
			✨ Created package.json
			✨ Created tsconfig.json
			✨ Installed @cloudflare/workers-types and typescript into devDependencies",
			  "warn": "",
			}
		`);
		});

		it("should not touch an existing tsconfig.json in the same directory", async () => {
			mockConfirm(
				{
					text: "Would you like to use git to manage this Worker?",
					result: false,
				},
				{
					text: "Would you like us to write your first test with Vitest?",
					result: true,
				}
			);
			mockSelect({
				text: "Would you like to create a Worker at src/index.ts?",
				result: "fetch",
			});
			writeFiles({
				items: {
					"package.json": {
						contents: {
							name: "test",
							version: "1.0.0",
							devDependencies: {
								wrangler: "0.0.0",
								"@cloudflare/workers-types": "0.0.0",
							},
						},
					},
					"tsconfig.json": { contents: { compilerOptions: {} } },
				},
			});

			await runWrangler("init");

			checkFiles({
				items: {
					"tsconfig.json": {
						contents: { config: { compilerOptions: {} }, error: undefined },
					},
				},
			});
			expect(std).toMatchInlineSnapshot(`
			Object {
			  "debug": "",
			  "err": "",
			  "out": "✨ Created wrangler.toml
			✨ Created src/index.ts
<<<<<<< HEAD
=======
			✨ Created src/index.test.ts
			✨ Installed vitest into devDependencies
>>>>>>> 8986ccb3

			To start developing your Worker, run \`npx wrangler dev\`
			To publish your Worker to the Internet, run \`npx wrangler publish\`",
			  "warn": "",
			}
		`);
		});

		it("should not touch an existing tsconfig.json in the ancestor of a target directory, if a name is passed", async () => {
			mockConfirm(
				{
					text: "Would you like to use git to manage this Worker?",
					result: false,
				},
				{
					text: "No package.json found. Would you like to create one?",
					result: true,
				},
				{
					text: "Would you like to use TypeScript?",
					result: true,
				},
				{
					text: "Would you like us to write your first test with Vitest?",
					result: true,
				}
			);
			mockSelect({
				text: "Would you like to create a Worker at path/to/worker/my-worker/src/index.ts?",
				result: "fetch",
			});
			writeFiles({
				items: {
					"path/to/worker/package.json": {
						contents: {
							name: "test",
							version: "1.0.0",
							devDependencies: {
								wrangler: "0.0.0",
								"@cloudflare/workers-types": "0.0.0",
							},
						},
					},
					"path/to/worker/tsconfig.json": { contents: { compilerOptions: {} } },
				},
			});

			await runWrangler("init path/to/worker/my-worker");

			checkFiles({
				items: {
					"path/to/worker/tsconfig.json": {
						contents: { config: { compilerOptions: {}, error: undefined } },
					},
				},
			});
			expect(std).toMatchInlineSnapshot(`
			Object {
			  "debug": "",
			  "err": "",
			  "out": "✨ Created path/to/worker/my-worker/wrangler.toml
			✨ Created path/to/worker/my-worker/package.json
			✨ Created path/to/worker/my-worker/tsconfig.json
			✨ Created path/to/worker/my-worker/src/index.ts
<<<<<<< HEAD
			✨ Installed @cloudflare/workers-types and typescript into devDependencies
=======
			✨ Created path/to/worker/my-worker/src/index.test.ts
			✨ Installed @cloudflare/workers-types, typescript, and vitest into devDependencies
>>>>>>> 8986ccb3

			To start developing your Worker, run \`cd path/to/worker/my-worker && npm start\`
			To publish your Worker to the Internet, run \`npm run deploy\`",
			  "warn": "",
			}
		`);
		});

		it("should offer to install type definitions in an existing typescript project", async () => {
			mockConfirm(
				{
					text: "Would you like to use git to manage this Worker?",
					result: false,
				},
				{
					text: "Would you like to install wrangler into package.json?",
					result: false,
				},
				{
					text: "Would you like to install the type definitions for Workers into your package.json?",
					result: true,
				}
			);
			mockSelect({
				text: "Would you like to create a Worker at src/index.ts?",
				result: "none",
			});
			writeFiles({
				items: {
					"./package.json": {
						contents: {
							name: "test",
							version: "1.0.0",
						},
					},
					"./tsconfig.json": { contents: { compilerOptions: {} } },
				},
			});

			await runWrangler("init");

			checkFiles({
				items: {
					// unchanged tsconfig
					"tsconfig.json": { contents: { config: { compilerOptions: {} } } },
				},
			});
			expect(mockPackageManager.addDevDeps).toHaveBeenCalledWith(
				"@cloudflare/workers-types"
			);
			expect(std).toMatchInlineSnapshot(`
			        Object {
			          "debug": "",
			          "err": "",
			          "out": "✨ Created wrangler.toml
			        ✨ Installed @cloudflare/workers-types into devDependencies
			        🚨 Please add \\"@cloudflare/workers-types\\" to compilerOptions.types in tsconfig.json",
			          "warn": "",
			        }
		      `);
		});

		it("should not touch an existing tsconfig.json in an ancestor directory", async () => {
			mockConfirm(
				{
					text: "Would you like to use git to manage this Worker?",
					result: false,
				},
				{
					text: "Would you like us to write your first test with Vitest?",
					result: true,
				}
			);
			mockSelect({
				text: "Would you like to create a Worker at src/index.ts?",
				result: "fetch",
			});
			writeFiles({
				items: {
					"package.json": {
						contents: {
							name: "test",
							version: "1.0.0",
							devDependencies: {
								wrangler: "0.0.0",
								"@cloudflare/workers-types": "0.0.0",
							},
						},
					},
					"tsconfig.json": { contents: { compilerOptions: {} } },
				},
			});
			setWorkingDirectory("./sub-1/sub-2");

			await runWrangler("init");

			checkFiles({
				items: {
					"tsconfig.json": false,
					"../../tsconfig.json": {
						contents: { config: { compilerOptions: {} } },
					},
				},
			});
			expect(std).toMatchInlineSnapshot(`
			Object {
			  "debug": "",
			  "err": "",
			  "out": "✨ Created wrangler.toml
			✨ Created src/index.ts
<<<<<<< HEAD
=======
			✨ Created src/index.test.ts
			✨ Installed vitest into devDependencies
>>>>>>> 8986ccb3

			To start developing your Worker, run \`npx wrangler dev\`
			To publish your Worker to the Internet, run \`npx wrangler publish\`",
			  "warn": "",
			}
		`);
		});
	});

	describe("javascript", () => {
		it("should add missing scripts for a non-ts project with .js extension", async () => {
			mockConfirm(
				{
					text: "Would you like to use git to manage this Worker?",
					result: false,
				},
				{
					text: "No package.json found. Would you like to create one?",
					result: true,
				},

				{
					text: "Would you like to use TypeScript?",
					result: false,
				}
			);
			mockSelect({
				text: "Would you like to create a Worker at src/index.js?",
				result: "fetch",
			});
			mockConfirm({
				text: "Would you like us to write your first test?",
				result: false,
			});
			await runWrangler("init");

			checkFiles({
				items: {
					"src/index.js": true,
					"src/index.ts": false,
					"package.json": {
						contents: expect.objectContaining({
							name: expect.stringContaining("wrangler-tests"),
							version: "0.0.0",
							scripts: {
								start: "wrangler dev",
								deploy: "wrangler publish",
							},
						}),
					},
				},
			});
			expect(std.out).toMatchInlineSnapshot(`
			        "✨ Created wrangler.toml
			        ✨ Created package.json
			        ✨ Created src/index.js

			        To start developing your Worker, run \`npm start\`
			        To publish your Worker to the Internet, run \`npm run deploy\`"
		      `);
		});
		it("should add a jest test for a non-ts project with .js extension", async () => {
			mockConfirm(
				{
					text: "Would you like to use git to manage this Worker?",
					result: false,
				},
				{
					text: "No package.json found. Would you like to create one?",
					result: true,
				},
				{
					text: "Would you like to use TypeScript?",
					result: false,
				}
			);
			mockSelect({
				text: "Would you like to create a Worker at src/index.js?",
				result: "fetch",
			});
			mockConfirm({
				text: "Would you like us to write your first test?",
				result: true,
			});
			mockSelect({
				text: "Which test runner would you like to use?",
				result: "jest",
			});
			await runWrangler("init");

			checkFiles({
				items: {
					"src/index.js": true,
					"src/index.test.js": true,
					"src/index.ts": false,
					"package.json": {
						contents: expect.objectContaining({
							name: expect.stringContaining("wrangler-tests"),
							version: "0.0.0",
							scripts: {
								start: "wrangler dev",
								deploy: "wrangler publish",
								test: "jest",
							},
						}),
					},
				},
			});
			expect(std.out).toMatchInlineSnapshot(`
			"✨ Created wrangler.toml
			✨ Created package.json
			✨ Created src/index.js
			✨ Created src/index.test.js
			✨ Installed jest into devDependencies

			To start developing your Worker, run \`npm start\`
			To start testing your Worker, run \`npm test\`
			To publish your Worker to the Internet, run \`npm run deploy\`"
		`);
		});

		it("should add a vitest test for a non-ts project with .js extension", async () => {
			mockConfirm(
				{
					text: "Would you like to use git to manage this Worker?",
					result: false,
				},
				{
					text: "No package.json found. Would you like to create one?",
					result: true,
				},
				{
					text: "Would you like to use TypeScript?",
					result: false,
				}
			);
			mockSelect({
				text: "Would you like to create a Worker at src/index.js?",
				result: "fetch",
			});
			mockConfirm({
				text: "Would you like us to write your first test?",
				result: true,
			});
			mockSelect({
				text: "Which test runner would you like to use?",
				result: "vitest",
			});
			await runWrangler("init");

			checkFiles({
				items: {
					"src/index.js": true,
					"src/index.test.js": true,
					"src/index.ts": false,
					"package.json": {
						contents: expect.objectContaining({
							name: expect.stringContaining("wrangler-tests"),
							version: "0.0.0",
							scripts: {
								start: "wrangler dev",
								deploy: "wrangler publish",
								test: "vitest",
							},
						}),
					},
				},
			});
			expect(std.out).toMatchInlineSnapshot(`
			"✨ Created wrangler.toml
			✨ Created package.json
			✨ Created src/index.js
			✨ Created src/index.test.js
			✨ Installed vitest into devDependencies

			To start developing your Worker, run \`npm start\`
			To start testing your Worker, run \`npm test\`
			To publish your Worker to the Internet, run \`npm run deploy\`"
		`);
		});

		it("should not overwrite package.json scripts for a non-ts project with .js extension", async () => {
			mockConfirm(
				{
					text: "Would you like to use git to manage this Worker?",
					result: false,
				},
				{
					text: "Would you like to install wrangler into package.json?",
					result: false,
				},
				{
					text: "Would you like to use TypeScript?",
					result: false,
				}
			);
			mockSelect({
				text: "Would you like to create a Worker at src/index.js?",
				result: "fetch",
			});
			mockConfirm({
				text: "Would you like us to write your first test?",
				result: false,
			});
			writeFiles({
				items: {
					"package.json": {
						contents: {
							scripts: {
								start: "test-start",
								deploy: "test-publish",
							},
						},
					},
				},
			});

			await runWrangler("init");

			checkFiles({
				items: {
					"src/index.js": true,
					"src/index.ts": false,
					"package.json": {
						contents: expect.objectContaining({
							scripts: {
								start: "test-start",
								deploy: "test-publish",
							},
						}),
					},
				},
			});
			expect(std.out).toMatchInlineSnapshot(`
			        "✨ Created wrangler.toml
			        ✨ Created src/index.js

			        To start developing your Worker, run \`npx wrangler dev\`
			        To publish your Worker to the Internet, run \`npx wrangler publish\`"
		      `);
		});

		it("should not offer to create a worker in a non-ts project if a file already exists at the location", async () => {
			mockConfirm(
				{
					text: "Would you like to use git to manage this Worker?",
					result: false,
				},
				{
					text: "Would you like to install wrangler into package.json?",
					result: false,
				},
				{
					text: "Would you like to use TypeScript?",
					result: false,
				}
			);
			const PLACEHOLDER = "/* placeholder text */";
			writeFiles({
				items: {
					"package.json": { contents: { name: "test", version: "1.0.0" } },
					"src/index.js": { contents: PLACEHOLDER },
				},
			});

			await runWrangler("init");

			checkFiles({
				items: {
					"src/index.js": { contents: PLACEHOLDER },
					"src/index.ts": false,
				},
			});
			expect(std).toMatchInlineSnapshot(`
			        Object {
			          "debug": "",
			          "err": "",
			          "out": "✨ Created wrangler.toml",
			          "warn": "",
			        }
		      `);
		});

		it("should not offer to create a worker in a non-ts named worker project if a file already exists at the location", async () => {
			mockConfirm(
				{
					text: "Would you like to use git to manage this Worker?",
					result: false,
				},
				{
					text: "Would you like to install wrangler into my-worker/package.json?",
					result: false,
				},
				{
					text: "Would you like to use TypeScript?",
					result: false,
				}
			);
			const PLACEHOLDER = "/* placeholder text */";
			writeFiles({
				items: {
					"my-worker/package.json": {
						contents: { name: "test", version: "1.0.0" },
					},
					"my-worker/src/index.js": { contents: PLACEHOLDER },
				},
			});

			await runWrangler("init my-worker");

			checkFiles({
				items: {
					"my-worker/src/index.js": { contents: PLACEHOLDER },
					"my-worker/src/index.ts": false,
				},
			});
			expect(std).toMatchInlineSnapshot(`
			        Object {
			          "debug": "",
			          "err": "",
			          "out": "✨ Created my-worker/wrangler.toml",
			          "warn": "",
			        }
		      `);
		});
	});

	describe("worker names", () => {
		it("should create a worker with a given name", async () => {
			await runWrangler("init my-worker -y");

			checkFiles({
				items: {
					"my-worker/wrangler.toml": wranglerToml({
						...MINIMAL_WRANGLER_TOML,
						name: "my-worker",
					}),
				},
			});
		});

		it('should create a worker with the name of the current directory if "name" is .', async () => {
			await runWrangler("init . -y");

			const workerName = path.basename(process.cwd()).toLowerCase();
			checkFiles({
				items: {
					"wrangler.toml": wranglerToml({
						...MINIMAL_WRANGLER_TOML,
						name: workerName,
					}),
				},
			});
			expect(std).toMatchInlineSnapshot(`
			Object {
			  "debug": "",
			  "err": "",
			  "out": "✨ Created wrangler.toml
			✨ Initialized git repository
			✨ Created package.json
			✨ Created tsconfig.json
			✨ Created src/index.ts
			✨ Created src/index.test.ts
			✨ Installed @cloudflare/workers-types, typescript, and vitest into devDependencies

			To start developing your Worker, run \`npm start\`
			To publish your Worker to the Internet, run \`npm run deploy\`",
			  "warn": "",
			}
		`);
		});

		it('should create a worker in a nested directory if "name" is path/to/worker', async () => {
			await runWrangler("init path/to/worker -y");

			checkFiles({
				items: {
					"path/to/worker/wrangler.toml": wranglerToml({
						...MINIMAL_WRANGLER_TOML,
						name: "worker",
					}),
				},
			});
			expect(std).toMatchInlineSnapshot(`
			Object {
			  "debug": "",
			  "err": "",
			  "out": "✨ Created path/to/worker/wrangler.toml
			✨ Initialized git repository at path/to/worker
			✨ Created path/to/worker/package.json
			✨ Created path/to/worker/tsconfig.json
			✨ Created path/to/worker/src/index.ts
			✨ Created path/to/worker/src/index.test.ts
			✨ Installed @cloudflare/workers-types, typescript, and vitest into devDependencies

			To start developing your Worker, run \`cd path/to/worker && npm start\`
			To publish your Worker to the Internet, run \`npm run deploy\`",
			  "warn": "",
			}
		`);
		});

		it("should normalize characters that aren't lowercase alphanumeric, underscores, or dashes", async () => {
			await runWrangler("init WEIRD_w0rkr_N4m3.js.tsx.tar.gz -y");

			checkFiles({
				items: {
					"WEIRD_w0rkr_N4m3.js.tsx.tar.gz/wrangler.toml": wranglerToml({
						...MINIMAL_WRANGLER_TOML,
						name: "weird_w0rkr_n4m3-js-tsx-tar-gz",
					}),
				},
			});
			expect(std).toMatchInlineSnapshot(`
			Object {
			  "debug": "",
			  "err": "",
			  "out": "✨ Created WEIRD_w0rkr_N4m3.js.tsx.tar.gz/wrangler.toml
			✨ Initialized git repository at WEIRD_w0rkr_N4m3.js.tsx.tar.gz
			✨ Created WEIRD_w0rkr_N4m3.js.tsx.tar.gz/package.json
			✨ Created WEIRD_w0rkr_N4m3.js.tsx.tar.gz/tsconfig.json
			✨ Created WEIRD_w0rkr_N4m3.js.tsx.tar.gz/src/index.ts
			✨ Created WEIRD_w0rkr_N4m3.js.tsx.tar.gz/src/index.test.ts
			✨ Installed @cloudflare/workers-types, typescript, and vitest into devDependencies

			To start developing your Worker, run \`cd WEIRD_w0rkr_N4m3.js.tsx.tar.gz && npm start\`
			To publish your Worker to the Internet, run \`npm run deploy\`",
			  "warn": "",
			}
		`);
		});

		it("should ignore ancestor files (such as wrangler.toml, package.json and tsconfig.json) if a name/path is given", async () => {
			mockConfirm(
				{
					text: "Would you like to use git to manage this Worker?",
					result: false,
				},
				{
					text: "No package.json found. Would you like to create one?",
					result: true,
				},
				{
					text: "Would you like to use TypeScript?",
					result: true,
				},
				{
					text: "Would you like us to write your first test with Vitest?",
					result: true,
				}
			);
			mockSelect({
				text: "Would you like to create a Worker at sub/folder/worker/src/index.ts?",
				result: "fetch",
			});
			writeFiles({
				items: {
					"package.json": { contents: { name: "top-level" } },
					"tsconfig.json": { contents: { compilerOptions: {} } },
					"wrangler.toml": wranglerToml({
						name: "top-level",
						compatibility_date: "some-date",
					}),
				},
			});

			await runWrangler("init sub/folder/worker");

			// Ancestor files are untouched.
			checkFiles({
				items: {
					"package.json": { contents: { name: "top-level" } },
					"tsconfig.json": {
						contents: { config: { compilerOptions: {} }, error: undefined },
					},
					"wrangler.toml": wranglerToml({
						name: "top-level",
						compatibility_date: "some-date",
					}),
				},
			});
			// New initialized Worker has its own files.
			checkFiles({
				items: {
					"sub/folder/worker/package.json": {
						contents: expect.objectContaining({
							name: "worker",
						}),
					},
					"sub/folder/worker/tsconfig.json": true,
					"sub/folder/worker/wrangler.toml": wranglerToml({
						...MINIMAL_WRANGLER_TOML,
						name: "worker",
					}),
				},
			});
		});
	});

	describe("from dashboard", () => {
		mockApiToken();
		mockAccountId({ accountId: "LCARS" });

		const mockDashboardScript = `
		export default {
			async fetch(request, env, ctx) {
				return new Response("Hello World!");
			},
		};
		`;
		const mockServiceMetadata = {
			id: "memory-crystal",
			default_environment: {
				environment: "test",
				created_on: "1987-9-27",
				modified_on: "1987-9-27",
				script: {
					id: "memory-crystal",
					tag: "test-tag",
					etag: "some-etag",
					handlers: [],
					modified_on: "1987-9-27",
					created_on: "1987-9-27",
					migration_tag: "some-migration-tag",
					usage_model: "bundled",
					compatibility_date: "1987-9-27",
				},
			},
			created_on: "1987-9-27",
			modified_on: "1987-9-27",
			usage_model: "bundled",
			environments: [
				{
					environment: "test",
					created_on: "1987-9-27",
					modified_on: "1987-9-27",
				},
				{
					environment: "staging",
					created_on: "1987-9-27",
					modified_on: "1987-9-27",
				},
			],
		};
		const mockBindingsRes = [
			{
				type: "secret_text",
				name: "ABC",
			},
			{
				type: "plain_text",
				name: "ANOTHER-NAME",
				text: "thing-TEXT",
			},
			{
				type: "durable_object_namespace",
				name: "DURABLE_TEST",
				class_name: "Durability",
				script_name: "another-durable-object-worker",
				environment: "production",
			},
			{
				type: "kv_namespace",
				name: "kv_testing",
				namespace_id: "some-namespace-id",
			},
			{
				type: "r2_bucket",
				bucket_name: "test-bucket",
				name: "test-bucket",
			},
			{
				environment: "production",
				name: "website",
				service: "website",
				type: "service",
			},
			{
				type: "dispatch_namespace",
				name: "name-namespace-mock",
				namespace: "namespace-mock",
			},
			{
				name: "httplogs",
				type: "logfwdr",
				destination: "httplogs",
			},
			{
				name: "trace",
				type: "logfwdr",
				destination: "trace",
			},
			{
				type: "wasm_module",
				name: "WASM_MODULE_ONE",
				part: "./some_wasm.wasm",
			},
			{
				type: "wasm_module",
				name: "WASM_MODULE_TWO",
				part: "./more_wasm.wasm",
			},
			{
				type: "text_blob",
				name: "TEXT_BLOB_ONE",
				part: "./my-entire-app-depends-on-this.cfg",
			},
			{
				type: "text_blob",
				name: "TEXT_BLOB_TWO",
				part: "./the-entirety-of-human-knowledge.txt",
			},
			{ type: "data_blob", name: "DATA_BLOB_ONE", part: "DATA_BLOB_ONE" },
			{ type: "data_blob", name: "DATA_BLOB_TWO", part: "DATA_BLOB_TWO" },
			{
				type: "some unsafe thing",
				name: "UNSAFE_BINDING_ONE",
				data: { some: { unsafe: "thing" } },
			},
			{
				type: "another unsafe thing",
				name: "UNSAFE_BINDING_TWO",
				data: 1337,
			},
		];
		const mockRoutesRes = [
			{
				id: "some-route-id",
				pattern: "delta.quadrant",
			},
		];
		const mockConfigExpected = {
			main: "src/index.ts",
			compatibility_date: "1987-9-27",
			name: "isolinear-optical-chip",
			migrations: [
				{
					new_classes: ["Durability"],
					tag: "some-migration-tag",
				},
			],
			durable_objects: {
				bindings: [
					{
						class_name: "Durability",
						name: "DURABLE_TEST",
						script_name: "another-durable-object-worker",
						environment: "production",
					},
				],
			},
			kv_namespaces: [
				{
					binding: "kv_testing",
					id: "some-namespace-id",
				},
			],
			r2_buckets: [
				{
					bucket_name: "test-bucket",
					binding: "test-bucket",
				},
			],
			dispatch_namespaces: [
				{
					binding: "name-namespace-mock",
					namespace: "namespace-mock",
				},
			],
			route: "delta.quadrant",
			services: [
				{
					environment: "production",
					binding: "website",
					service: "website",
				},
			],
			triggers: {
				crons: ["0 0 0 * * *"],
			},
			usage_model: "bundled",
			vars: {
				"ANOTHER-NAME": "thing-TEXT",
			},
			env: {
				test: {},
				staging: {},
			},
			unsafe: {
				bindings: [
					{
						name: "UNSAFE_BINDING_ONE",
						type: "some unsafe thing",
						data: { some: { unsafe: "thing" } },
					},
					{
						name: "UNSAFE_BINDING_TWO",
						type: "another unsafe thing",
						data: 1337,
					},
				],
			},
			wasm_modules: {
				WASM_MODULE_ONE: "./some_wasm.wasm",
				WASM_MODULE_TWO: "./more_wasm.wasm",
			},
			text_blobs: {
				TEXT_BLOB_ONE: "./my-entire-app-depends-on-this.cfg",
				TEXT_BLOB_TWO: "./the-entirety-of-human-knowledge.txt",
			},
			data_blobs: {
				DATA_BLOB_ONE: "DATA_BLOB_ONE",
				DATA_BLOB_TWO: "DATA_BLOB_TWO",
			},
			logfwdr: {
				schema: "",
				bindings: [
					{
						name: "httplogs",
						destination: "httplogs",
					},
					{
						name: "trace",
						destination: "trace",
					},
				],
			},
		};

		function mockSupportingDashRequests({
			expectedAccountId = "",
			expectedScriptName = "",
			expectedEnvironment = "",
			expectedCompatDate,
		}: {
			expectedAccountId: string;
			expectedScriptName: string;
			expectedEnvironment: string;
			expectedCompatDate: string | undefined;
		}) {
			msw.use(
				rest.get(
					`*/accounts/:accountId/workers/services/:scriptName`,
					(req, res, ctx) => {
						expect(req.params.accountId).toEqual(expectedAccountId);
						expect(req.params.scriptName).toEqual(expectedScriptName);

						if (expectedCompatDate === undefined)
							(mockServiceMetadata.default_environment.script
								.compatibility_date as unknown) = expectedCompatDate;

						return res.once(
							ctx.status(200),
							ctx.json({
								success: true,
								errors: [],
								messages: [],
								result: mockServiceMetadata,
							})
						);
					}
				),
				rest.get(
					`*/accounts/:accountId/workers/services/:scriptName/environments/:environment/bindings`,
					(req, res, ctx) => {
						expect(req.params.accountId).toEqual(expectedAccountId);
						expect(req.params.scriptName).toEqual(expectedScriptName);
						expect(req.params.environment).toEqual(expectedEnvironment);

						return res.once(
							ctx.status(200),
							ctx.json({
								success: true,
								errors: [],
								messages: [],
								result: mockBindingsRes,
							})
						);
					}
				),
				rest.get(
					`*/accounts/:accountId/workers/services/:scriptName/environments/:environment/routes`,
					(req, res, ctx) => {
						expect(req.params.accountId).toEqual(expectedAccountId);
						expect(req.params.scriptName).toEqual(expectedScriptName);
						expect(req.params.environment).toEqual(expectedEnvironment);

						return res.once(
							ctx.status(200),
							ctx.json({
								success: true,
								errors: [],
								messages: [],
								result: mockRoutesRes,
							})
						);
					}
				),
				rest.get(
					`*/accounts/:accountId/workers/services/:scriptName/environments/:environment`,

					(req, res, ctx) => {
						expect(req.params.accountId).toEqual(expectedAccountId);
						expect(req.params.scriptName).toEqual(expectedScriptName);
						expect(req.params.environment).toEqual(expectedEnvironment);

						return res.once(
							ctx.status(200),
							ctx.json({
								success: true,
								errors: [],
								messages: [],
								result: mockServiceMetadata.default_environment,
							})
						);
					}
				),
				rest.get(
					`*/accounts/:accountId/workers/scripts/:scriptName/schedules`,
					(req, res, ctx) => {
						expect(req.params.accountId).toEqual(expectedAccountId);
						expect(req.params.scriptName).toEqual(expectedScriptName);

						return res.once(
							ctx.status(200),
							ctx.json({
								success: true,
								errors: [],
								messages: [],
								result: {
									schedules: [
										{
											cron: "0 0 0 * * *",
											created_on: new Date(1987, 9, 27),
											modified_on: new Date(1987, 9, 27),
										},
									],
								},
							})
						);
					}
				)
			);
		}

		//TODO: Tests for a case when a worker name doesn't exist - JACOB & CASS
		it("should download source script from dashboard w/ positional <name> in TypeScript project", async () => {
			mockSupportingDashRequests({
				expectedAccountId: "LCARS",
				expectedScriptName: "memory-crystal",
				expectedEnvironment: "test",
				expectedCompatDate: "1987-9-27",
			});
			setMockFetchDashScript(mockDashboardScript);
			mockConfirm(
				{
					text: "Would you like to use git to manage this Worker?",
					result: false,
				},
				{
					text: "No package.json found. Would you like to create one?",
					result: true,
				},
				{
					text: "Would you like to use TypeScript?",
					result: true,
				}
			);

			await runWrangler(
				"init isolinear-optical-chip --from-dash memory-crystal"
			);

			expect(std.out).toContain("cd isolinear-optical-chip");

			checkFiles({
				items: {
					"isolinear-optical-chip/src/index.js": false,
					"isolinear-optical-chip/src/index.ts": {
						contents: mockDashboardScript,
					},
					"isolinear-optical-chip/package.json": {
						contents: expect.objectContaining({
							name: "isolinear-optical-chip",
						}),
					},
					"isolinear-optical-chip/tsconfig.json": true,
					"isolinear-optical-chip/wrangler.toml": wranglerToml({
						...mockConfigExpected,
					}),
				},
			});
		});

		it("should fail on init --from-dash on non-existent worker name", async () => {
			msw.use(
				rest.get(
					`*/accounts/:accountId/workers/services/:scriptName`,
					(req, res, ctx) => {
						return res.once(
							ctx.status(200),
							ctx.json({
								success: true,
								errors: [],
								messages: [],
								result: mockServiceMetadata,
							})
						);
					}
				)
			);
			setMockFetchDashScript(mockDashboardScript);
			mockConfirm(
				{
					text: "Would you like to use git to manage this Worker?",
					result: false,
				},
				{
					text: "No package.json found. Would you like to create one?",
					result: true,
				},
				{
					text: "Would you like to use TypeScript?",
					result: true,
				}
			);

			await expect(
				runWrangler("init isolinear-optical-chip --from-dash i-dont-exist")
			).rejects.toThrowError();
		});

		it("should download source script from dashboard w/ out positional <name>", async () => {
			mockSupportingDashRequests({
				expectedAccountId: "LCARS",
				expectedScriptName: "isolinear-optical-chip",
				expectedEnvironment: "test",
				expectedCompatDate: "1987-9-27",
			});
			setMockFetchDashScript(mockDashboardScript);
			mockConfirm(
				{
					text: "Would you like to use git to manage this Worker?",
					result: false,
				},
				{
					text: "No package.json found. Would you like to create one?",
					result: true,
				},
				{
					text: "Would you like to use TypeScript?",
					result: true,
				}
			);

			await runWrangler("init --from-dash isolinear-optical-chip");

			expect(fs.readFileSync("./isolinear-optical-chip/wrangler.toml", "utf8"))
				.toMatchInlineSnapshot(`
			"name = \\"isolinear-optical-chip\\"
			main = \\"src/index.ts\\"
			compatibility_date = \\"1987-9-27\\"
			route = \\"delta.quadrant\\"
			usage_model = \\"bundled\\"

			[[migrations]]
			tag = \\"some-migration-tag\\"
			new_classes = [ \\"Durability\\" ]

			[triggers]
			crons = [ \\"0 0 0 * * *\\" ]

			[env]
			test = { }
			staging = { }

			[vars]
			ANOTHER-NAME = \\"thing-TEXT\\"

			[[durable_objects.bindings]]
			name = \\"DURABLE_TEST\\"
			class_name = \\"Durability\\"
			script_name = \\"another-durable-object-worker\\"
			environment = \\"production\\"

			[[kv_namespaces]]
			id = \\"some-namespace-id\\"
			binding = \\"kv_testing\\"

			[[r2_buckets]]
			binding = \\"test-bucket\\"
			bucket_name = \\"test-bucket\\"

			[[services]]
			binding = \\"website\\"
			service = \\"website\\"
			environment = \\"production\\"

			[[dispatch_namespaces]]
			binding = \\"name-namespace-mock\\"
			namespace = \\"namespace-mock\\"

			[logfwdr]
			schema = \\"\\"

			  [[logfwdr.bindings]]
			  name = \\"httplogs\\"
			  destination = \\"httplogs\\"

			  [[logfwdr.bindings]]
			  name = \\"trace\\"
			  destination = \\"trace\\"

			[wasm_modules]
			WASM_MODULE_ONE = \\"./some_wasm.wasm\\"
			WASM_MODULE_TWO = \\"./more_wasm.wasm\\"

			[text_blobs]
			TEXT_BLOB_ONE = \\"./my-entire-app-depends-on-this.cfg\\"
			TEXT_BLOB_TWO = \\"./the-entirety-of-human-knowledge.txt\\"

			[data_blobs]
			DATA_BLOB_ONE = \\"DATA_BLOB_ONE\\"
			DATA_BLOB_TWO = \\"DATA_BLOB_TWO\\"

			[[unsafe.bindings]]
			type = \\"some unsafe thing\\"
			name = \\"UNSAFE_BINDING_ONE\\"

			[unsafe.bindings.data.some]
			unsafe = \\"thing\\"

			[[unsafe.bindings]]
			type = \\"another unsafe thing\\"
			name = \\"UNSAFE_BINDING_TWO\\"
			data = 1_337
			"
		`);
			expect(std.out).toContain("cd isolinear-optical-chip");

			checkFiles({
				items: {
					"isolinear-optical-chip/src/index.js": false,
					"isolinear-optical-chip/src/index.ts": {
						contents: mockDashboardScript,
					},
					"isolinear-optical-chip/package.json": {
						contents: expect.objectContaining({
							name: "isolinear-optical-chip",
						}),
					},
					"isolinear-optical-chip/tsconfig.json": true,
					"isolinear-optical-chip/wrangler.toml": wranglerToml({
						...mockConfigExpected,
						name: "isolinear-optical-chip",
					}),
				},
			});
		});

		it("should download source script from dashboard as plain JavaScript", async () => {
			mockSupportingDashRequests({
				expectedAccountId: "LCARS",
				expectedScriptName: "isolinear-optical-chip",
				expectedEnvironment: "test",
				expectedCompatDate: "1987-9-27",
			});
			setMockFetchDashScript(mockDashboardScript);
			mockConfirm(
				{
					text: "Would you like to use git to manage this Worker?",
					result: false,
				},
				{
					text: "No package.json found. Would you like to create one?",
					result: true,
				},
				{
					text: "Would you like to use TypeScript?",
					result: false,
				}
			);

			await runWrangler("init  --from-dash isolinear-optical-chip");

			checkFiles({
				items: {
					"isolinear-optical-chip/src/index.js": {
						contents: mockDashboardScript,
					},
					"isolinear-optical-chip/src/index.ts": false,
					"isolinear-optical-chip/package.json": {
						contents: expect.objectContaining({
							name: "isolinear-optical-chip",
						}),
					},
					"isolinear-optical-chip/tsconfig.json": false,
					"isolinear-optical-chip/wrangler.toml": wranglerToml({
						...mockConfigExpected,
						name: "isolinear-optical-chip",
					}),
				},
			});
		});

		it("should use fallback compatibility date if none is upstream", async () => {
			const mockDate = "1988-08-07";
			jest
				.spyOn(Date.prototype, "toISOString")
				.mockImplementation(() => `${mockDate}T00:00:00.000Z`);

			mockSupportingDashRequests({
				expectedAccountId: "LCARS",
				expectedScriptName: "isolinear-optical-chip",
				expectedEnvironment: "test",
				expectedCompatDate: undefined,
			});
			setMockFetchDashScript(mockDashboardScript);
			mockConfirm(
				{
					text: "Would you like to use git to manage this Worker?",
					result: false,
				},
				{
					text: "No package.json found. Would you like to create one?",
					result: true,
				},
				{
					text: "Would you like to use TypeScript?",
					result: true,
				}
			);

			await runWrangler("init  --from-dash isolinear-optical-chip");

			mockConfigExpected.compatibility_date = "1988-08-07";
			checkFiles({
				items: {
					"isolinear-optical-chip/src/index.ts": {
						contents: mockDashboardScript,
					},
					"isolinear-optical-chip/package.json": {
						contents: expect.objectContaining({
							name: "isolinear-optical-chip",
						}),
					},
					"isolinear-optical-chip/tsconfig.json": true,
					"isolinear-optical-chip/wrangler.toml": wranglerToml({
						...mockConfigExpected,
						name: "isolinear-optical-chip",
					}),
				},
			});
		});

		it("should throw an error to retry if a request fails", async () => {
			msw.use(
				rest.get(
					`*/accounts/:accountId/workers/services/:scriptName`,
					(req, res, ctx) => {
						expect(req.params.accountId).toBe("LCARS");
						expect(req.params.scriptName).toBe("isolinear-optical-chip");
						return res.once(
							ctx.status(200),
							ctx.json({
								success: true,
								errors: [],
								messages: [],
								result: mockServiceMetadata,
							})
						);
					}
				),
				rest.get(
					`*/accounts/:accountId/workers/services/:scriptName/environments/:environment/bindings`,
					(req, res) => {
						return res.networkError("Mock Network Error");
					}
				)
			);

			setMockFetchDashScript(mockDashboardScript);
			mockConfirm(
				{
					text: "Would you like to use git to manage this Worker?",
					result: false,
				},
				{
					text: "Would you like to use TypeScript?",
					result: false,
				}
			);

			await expect(
				runWrangler("init --from-dash isolinear-optical-chip")
			).rejects.toThrowError();
		});

		it("should not include migrations in config file when none are necessary", async () => {
			const mockDate = "1988-08-07";
			jest
				.spyOn(Date.prototype, "toISOString")
				.mockImplementation(() => `${mockDate}T00:00:00.000Z`);
			const mockData = {
				id: "memory-crystal",
				default_environment: {
					environment: "test",
					created_on: "1988-08-07",
					modified_on: "1988-08-07",
					script: {
						id: "memory-crystal",
						tag: "test-tag",
						etag: "some-etag",
						handlers: [],
						modified_on: "1988-08-07",
						created_on: "1988-08-07",
						usage_model: "bundled",
						compatibility_date: "1988-08-07",
					},
				},
				environments: [],
			};
			msw.use(
				rest.get(
					`*/accounts/:accountId/workers/services/:scriptName`,
					(req, res, ctx) => {
						return res.once(
							ctx.status(200),
							ctx.json({
								success: true,
								errors: [],
								messages: [],
								result: mockData,
							})
						);
					}
				),
				rest.get(
					`*/accounts/:accountId/workers/services/:scriptName/environments/:environment/bindings`,
					(req, res, ctx) => {
						return res.once(
							ctx.status(200),
							ctx.json({
								success: true,
								errors: [],
								messages: [],
								result: [],
							})
						);
					}
				),
				rest.get(
					`*/accounts/:accountId/workers/services/:scriptName/environments/:environment/routes`,
					(req, res, ctx) => {
						return res.once(
							ctx.status(200),
							ctx.json({
								success: true,
								errors: [],
								messages: [],
								result: [],
							})
						);
					}
				),
				rest.get(
					`*/accounts/:accountId/workers/services/:scriptName/environments/:environment`,
					(req, res, ctx) => {
						return res.once(
							ctx.status(200),
							ctx.json({
								success: true,
								errors: [],
								messages: [],
								result: mockServiceMetadata.default_environment,
							})
						);
					}
				),
				rest.get(
					`*/accounts/:accountId/workers/scripts/:scriptName/schedules`,
					(req, res, ctx) => {
						return res.once(
							ctx.status(200),
							ctx.json({
								success: true,
								errors: [],
								messages: [],
								result: { schedules: [] },
							})
						);
					}
				)
			);

			setMockFetchDashScript(mockDashboardScript);

			mockConfirm(
				{
					text: "Would you like to use git to manage this Worker?",
					result: false,
				},

				{
					text: "No package.json found. Would you like to create one?",
					result: true,
				},
				{
					text: "Would you like to use TypeScript?",
					result: true,
				}
			);

			await runWrangler("init  --from-dash isolinear-optical-chip");

			checkFiles({
				items: {
					"isolinear-optical-chip/wrangler.toml": wranglerToml({
						compatibility_date: "1988-08-07",
						env: {},
						main: "src/index.ts",
						triggers: {
							crons: [],
						},
						usage_model: "bundled",
						name: "isolinear-optical-chip",
					}),
				},
			});
		});

		it("should not continue if no worker name is provided", async () => {
			await expect(
				runWrangler("init  --from-dash")
			).rejects.toMatchInlineSnapshot(
				`[Error: Not enough arguments following: from-dash]`
			);
			checkFiles({
				items: {
					"isolinear-optical-chip/src/index.js": false,
					"isolinear-optical-chip/src/index.ts": false,
					"isolinear-optical-chip/package.json": false,
					"isolinear-optical-chip/tsconfig.json": false,
					"isolinear-optical-chip/wrangler.toml": false,
				},
			});
		});
	});
});

function getDefaultBranchName() {
	try {
		const { stdout: defaultBranchName } = execaSync("git", [
			"config",
			"--get",
			"init.defaultBranch",
		]);

		return defaultBranchName;
	} catch {
		// ew
		return "master";
	}
}

/**
 * Mock setter for usage within test blocks for dashboard script
 */
export function setMockFetchDashScript(mockResponse: string) {
	msw.use(
		rest.get(
			`*/accounts/:accountId/workers/services/:fromDashScriptName/environments/:environment/content`,
			(req, res, ctx) => {
				// This is a fake FormData object, until we can get MSW (beta) that supports FormData
				const mockForm = new FormData();
				mockForm.append("name", mockResponse);
				// Sending it as JSON will result in empty object, but cause the fetchDashboardScript to execute its code
				return res(ctx.status(200), ctx.json(mockForm));
			}
		)
	);
	// Mock the actual return value that FormData would return
	(fetchDashboardScript as jest.Mock).mockImplementationOnce(() => {
		return mockResponse;
	});
}

/**
 * Change the current working directory, ensuring that this exists.
 */
function setWorkingDirectory(directory: string) {
	fs.mkdirSync(directory, { recursive: true });
	process.chdir(directory);
}

/**
 * Write the given folder/files to disk at the given `cwd`.
 */
function writeFiles(folder: TestFolder, cwd = process.cwd()) {
	for (const name in folder.items) {
		const item = folder.items[name];
		const itemPath = path.resolve(cwd, name);
		if (typeof item !== "boolean") {
			if ("contents" in item) {
				fs.mkdirSync(path.dirname(itemPath), { recursive: true });
				fs.writeFileSync(itemPath, stringify(name, item.contents));
			} else {
				fs.mkdirSync(itemPath, { recursive: true });
				writeFiles(item, itemPath);
			}
		} else {
			throw new Error("Cannot write boolean flags to disk: " + itemPath);
		}
	}
}

/**
 * Check that the given test folders/files match what is in on disk.
 */
function checkFiles(folder: TestFolder, cwd = process.cwd()) {
	for (const name in folder.items) {
		const item = folder.items[name];
		const itemPath = path.resolve(cwd, name);
		if (typeof item === "boolean") {
			if (fs.existsSync(itemPath) !== item) {
				throw new Error(`Expected ${itemPath} ${item ? "" : "not "}to exist.`);
			}
		} else if ("contents" in item) {
			const actualContents = parse(name, fs.readFileSync(itemPath, "utf-8"));
			expect(actualContents).toEqual(item.contents);
		} else if ("items" in item) {
			checkFiles(item, itemPath);
		} else {
			throw new Error("Unexpected TestFile object.");
		}
	}
}

function stringify(name: string, value: unknown) {
	if (name.endsWith(".toml")) {
		return TOML.stringify(value as TOML.JsonMap);
	}
	if (name.endsWith(".json")) {
		return JSON.stringify(value);
	}
	return `${value}`;
}

function parse(name: string, value: string): unknown {
	if (name.endsWith(".toml")) {
		return TOML.parse(value);
	}
	if (name.endsWith("tsconfig.json")) {
		return parseConfigFileTextToJson(name, value);
	}
	if (name.endsWith(".json")) {
		return JSON.parse(value);
	}
	return value;
}

function wranglerToml(options: TOML.JsonMap = {}): TestFile {
	return {
		contents: options,
	};
}

interface TestFile {
	contents: unknown;
}
interface TestFolder {
	items: {
		[id: string]: TestFile | TestFolder | boolean;
	};
}<|MERGE_RESOLUTION|>--- conflicted
+++ resolved
@@ -10,13 +10,9 @@
 import { getPackageManager } from "../package-manager";
 import { mockAccountId, mockApiToken } from "./helpers/mock-account-id";
 import { mockConsoleMethods } from "./helpers/mock-console";
-<<<<<<< HEAD
 import { clearDialogs, mockConfirm, mockSelect } from "./helpers/mock-dialogs";
 import { useMockIsTTY } from "./helpers/mock-istty";
-=======
-import { mockConfirm, mockSelect } from "./helpers/mock-dialogs";
 import { msw } from "./helpers/msw";
->>>>>>> 8986ccb3
 import { runInTempDir } from "./helpers/run-in-tmp";
 import { runWrangler } from "./helpers/run-wrangler";
 import type { PackageManager } from "../package-manager";
@@ -49,12 +45,9 @@
 	});
 
 	afterEach(() => {
-<<<<<<< HEAD
 		clearDialogs();
-=======
 		msw.resetHandlers();
 		msw.restoreHandlers();
->>>>>>> 8986ccb3
 	});
 
 	const std = mockConsoleMethods();
@@ -1091,12 +1084,8 @@
 			  "out": "✨ Created wrangler.toml
 			✨ Created tsconfig.json
 			✨ Created src/index.ts
-<<<<<<< HEAD
-			✨ Installed @cloudflare/workers-types and typescript into devDependencies
-=======
 			✨ Created src/index.test.ts
 			✨ Installed @cloudflare/workers-types, typescript, and vitest into devDependencies
->>>>>>> 8986ccb3
 
 			To start developing your Worker, run \`npx wrangler dev\`
 			To publish your Worker to the Internet, run \`npx wrangler publish\`",
@@ -1153,12 +1142,8 @@
 			✨ Created package.json
 			✨ Created tsconfig.json
 			✨ Created src/index.ts
-<<<<<<< HEAD
-			✨ Installed @cloudflare/workers-types and typescript into devDependencies
-=======
 			✨ Created src/index.test.ts
 			✨ Installed @cloudflare/workers-types, typescript, and vitest into devDependencies
->>>>>>> 8986ccb3
 
 			To start developing your Worker, run \`npm start\`
 			To publish your Worker to the Internet, run \`npm run deploy\`"
@@ -1221,12 +1206,8 @@
 			"✨ Created wrangler.toml
 			✨ Created tsconfig.json
 			✨ Created src/index.ts
-<<<<<<< HEAD
-			✨ Installed @cloudflare/workers-types and typescript into devDependencies
-=======
 			✨ Created src/index.test.ts
 			✨ Installed @cloudflare/workers-types, typescript, and vitest into devDependencies
->>>>>>> 8986ccb3
 
 			To start developing your Worker, run \`npx wrangler dev\`
 			To publish your Worker to the Internet, run \`npx wrangler publish\`"
@@ -1420,11 +1401,8 @@
 			  "err": "",
 			  "out": "✨ Created wrangler.toml
 			✨ Created src/index.ts
-<<<<<<< HEAD
-=======
 			✨ Created src/index.test.ts
 			✨ Installed vitest into devDependencies
->>>>>>> 8986ccb3
 
 			To start developing your Worker, run \`npx wrangler dev\`
 			To publish your Worker to the Internet, run \`npx wrangler publish\`",
@@ -1489,12 +1467,8 @@
 			✨ Created path/to/worker/my-worker/package.json
 			✨ Created path/to/worker/my-worker/tsconfig.json
 			✨ Created path/to/worker/my-worker/src/index.ts
-<<<<<<< HEAD
-			✨ Installed @cloudflare/workers-types and typescript into devDependencies
-=======
 			✨ Created path/to/worker/my-worker/src/index.test.ts
 			✨ Installed @cloudflare/workers-types, typescript, and vitest into devDependencies
->>>>>>> 8986ccb3
 
 			To start developing your Worker, run \`cd path/to/worker/my-worker && npm start\`
 			To publish your Worker to the Internet, run \`npm run deploy\`",
@@ -1605,11 +1579,8 @@
 			  "err": "",
 			  "out": "✨ Created wrangler.toml
 			✨ Created src/index.ts
-<<<<<<< HEAD
-=======
 			✨ Created src/index.test.ts
 			✨ Installed vitest into devDependencies
->>>>>>> 8986ccb3
 
 			To start developing your Worker, run \`npx wrangler dev\`
 			To publish your Worker to the Internet, run \`npx wrangler publish\`",
