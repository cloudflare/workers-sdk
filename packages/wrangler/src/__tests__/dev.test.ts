--- conflicted
+++ resolved
@@ -1419,13 +1419,8 @@
 				      --test-scheduled                             Test scheduled events by visiting /__scheduled in browser  [boolean] [default: false]
 				      --log-level                                  Specify logging level  [choices: \\"debug\\", \\"info\\", \\"log\\", \\"warn\\", \\"error\\", \\"none\\"] [default: \\"log\\"]
 				      --show-interactive-dev-session               Show interactive dev session  (defaults to true if the terminal supports interactivity)  [boolean]
-<<<<<<< HEAD
-				      --experimental-registry, --x-registry        Use the experimental file based dev registry for multi-worker development  [boolean] [default: false]",
-=======
-				      --experimental-dev-env, --x-dev-env          Use the experimental DevEnv instantiation (unified across wrangler dev and unstable_dev)  [boolean] [default: true]
 				      --experimental-registry, --x-registry        Use the experimental file based dev registry for multi-worker development  [boolean] [default: false]
 				      --experimental-vectorize-bind-to-prod        Bind to production Vectorize indexes in local development mode  [boolean] [default: false]",
->>>>>>> 1b195bd0
 				  "warn": "",
 				}
 			`);
