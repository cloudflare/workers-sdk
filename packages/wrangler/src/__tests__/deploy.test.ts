--- conflicted
+++ resolved
@@ -11658,22 +11658,13 @@
 				  [4mhttps://github.com/cloudflare/workers-sdk/issues/new/choose[0m
 
 				",
-<<<<<<< HEAD
 				  "info": "",
 				  "out": "Total Upload: xx KiB / gzip: xx KiB
 				",
-				  "warn": "[33m▲ [43;33m[[43;30mWARNING[43;33m][0m [1mHere are the 4 largest dependencies included in your script:[0m
-
-				  - index.js - xx KiB
-				  - add.wasm - xx KiB
-				  - dependency.js - xx KiB
-				  - message.txt - xx KiB
-				  If these are unnecessary, consider removing them
-
+				  "info": "",
+				  "out": "Total Upload: xx KiB / gzip: xx KiB
 				",
-=======
 				  "warn": "",
->>>>>>> 6de07fb1
 				}
 			`);
 		});
@@ -11714,47 +11705,9 @@
 				main: "index.js",
 			});
 
-			await expect(runWrangler("deploy")).rejects.toThrowError();
-			expect(std).toMatchInlineSnapshot(`
-				Object {
-				  "debug": "",
-				  "err": "[31mX [41;31m[[41;97mERROR[41;31m][0m [1mYour Worker failed validation because it exceeded startup limits.[0m
-
-
-				  A request to the Cloudflare API (/accounts/some-account-id/workers/scripts/test-name/versions)
-				  failed.
-				   - Error: Script startup exceeded CPU time limit. [code: 10021]
-
-				  To ensure fast responses, there are constraints on Worker startup, such as how much CPU it can
-				  use, or how long it can take. Your Worker has hit one of these startup limits. Try reducing the
-				  amount of work done during startup (outside the event handler), either by removing code or
-				  relocating it inside the event handler.
-
-				  Refer to [4mhttps://developers.cloudflare.com/workers/platform/limits/#worker-startup-time[0m for more
-				  details
-				  A CPU Profile of your Worker's startup phase has been written to
-				  .wrangler/tmp/startup-profile-<HASH>/worker.cpuprofile - load it into the Chrome DevTools profiler
-				  (or directly in VSCode) to view a flamegraph.
-
-				",
-				  "info": "",
-				  "out": "Total Upload: xx KiB / gzip: xx KiB
-<<<<<<< HEAD
-=======
-				No bindings found.
->>>>>>> 6de07fb1
-
-				[31mX [41;31m[[41;97mERROR[41;31m][0m [1mA request to the Cloudflare API (/accounts/some-account-id/workers/scripts/test-name/versions) failed.[0m
-
-				  Error: Script startup exceeded CPU time limit. [code: 10021]
-
-				  If you think this is a bug, please open an issue at:
-				  [4mhttps://github.com/cloudflare/workers-sdk/issues/new/choose[0m
-
-				",
-				  "warn": "",
-				}
-			`);
+			await expect(runWrangler("deploy")).rejects.toThrowError(
+				`Your Worker failed validation because it exceeded startup limits.`
+			);
 		});
 
 		describe("unit tests", () => {
