import { existsSync } from "node:fs";
import { writeFile } from "node:fs/promises";
import { FatalError, readFileSync } from "@cloudflare/workers-utils";
import { writeWranglerConfig } from "@cloudflare/workers-utils/test-helpers";
import { afterEach, beforeEach, describe, expect, it, vi } from "vitest";
import * as c3 from "../../autoconfig/c3-vendor/packages";
import * as details from "../../autoconfig/details";
import { Static } from "../../autoconfig/frameworks/static";
import * as run from "../../autoconfig/run";
import * as format from "../../deployment-bundle/guess-worker-format";
import { clearOutputFilePath } from "../../output";
import * as compatDate from "../../utils/compatibility-date";
import { mockAccountId, mockApiToken } from "../helpers/mock-account-id";
import { mockConsoleMethods } from "../helpers/mock-console";
import { clearDialogs, mockConfirm, mockPrompt } from "../helpers/mock-dialogs";
import { useMockIsTTY } from "../helpers/mock-istty";
import { runInTempDir } from "../helpers/run-in-tmp";
import { runWrangler } from "../helpers/run-wrangler";
import { writeWorkerSource } from "../helpers/write-worker-source";
import type { Framework } from "../../autoconfig/frameworks";
import type { MockInstance } from "vitest";

vi.mock("../../package-manager", () => ({
	getPackageManager() {
		return {
			type: "npm",
			npx: "npx",
		};
	},
}));

vi.mock("../deploy/deploy", async (importOriginal) => ({
	...(await importOriginal()),
	default: () => {
		// In unit tests of autoconfig we only care about the configuration aspect, so bail before any actual deployment happens
		throw new FatalError("Bailing early in tests");
	},
}));

async function runDeploy(withArgs: string = "") {
	// Expect "Bailing early in tests" to be thrown
	await expect(runWrangler(`deploy ${withArgs}`)).rejects.toThrowError();
}

// We don't care about module/service worker detection in the autoconfig tests,
// and mocking it out speeds up the tests by removing an esbuild invocation
vi.spyOn(format, "guessWorkerFormat").mockImplementation(() =>
	Promise.resolve({
		format: "modules",
		exports: [],
	})
);

describe("autoconfig (deploy)", () => {
	mockAccountId();
	mockApiToken();
	runInTempDir();
	const { setIsTTY } = useMockIsTTY();
	const std = mockConsoleMethods();

	beforeEach(() => {
		setIsTTY(true);
	});

	afterEach(() => {
		vi.unstubAllGlobals();
		clearDialogs();
		clearOutputFilePath();
	});

	it("should not check for autoconfig without flag", async () => {
		writeWorkerSource();
		writeWranglerConfig({ main: "index.js" });
		const getDetailsSpy = vi.spyOn(details, "getDetailsForAutoConfig");
		await runDeploy();

		expect(getDetailsSpy).not.toHaveBeenCalled();
	});

	it("should check for autoconfig with flag", async () => {
		const getDetailsSpy = vi.spyOn(details, "getDetailsForAutoConfig");

		await runDeploy("--x-autoconfig");

		expect(getDetailsSpy).toHaveBeenCalled();
	});

	it("should run autoconfig if project is not configured", async () => {
		const getDetailsSpy = vi
			.spyOn(details, "getDetailsForAutoConfig")
			.mockImplementationOnce(() =>
				Promise.resolve({
					configured: false,
					projectPath: process.cwd(),
					workerName: "my-worker",
				})
			);
		const runSpy = vi.spyOn(run, "runAutoConfig");

		await runDeploy("--x-autoconfig");

		expect(getDetailsSpy).toHaveBeenCalled();
		expect(runSpy).toHaveBeenCalled();
	});

	it("should not run autoconfig if project is already configured", async () => {
		const getDetailsSpy = vi
			.spyOn(details, "getDetailsForAutoConfig")
			.mockImplementationOnce(() =>
				Promise.resolve({
					configured: true,
					projectPath: process.cwd(),
					workerName: "my-worker",
				})
			);
		const runSpy = vi.spyOn(run, "runAutoConfig");

		await runDeploy("--x-autoconfig");

		expect(getDetailsSpy).toHaveBeenCalled();
		expect(runSpy).not.toHaveBeenCalled();
	});

	describe("runAutoConfig()", () => {
		let installSpy: MockInstance;
		beforeEach(() => {
			installSpy = vi
				.spyOn(c3, "installWrangler")
				.mockImplementation(async () => {});

			vi.spyOn(compatDate, "getDevCompatibilityDate").mockImplementation(
				() => "2000-01-01"
			);
		});

		it("happy path", async () => {
			await writeFile(
				"package.json",
				JSON.stringify({
					name: "project-name",
				})
			);
			mockConfirm({
				text: "Do you want to modify these settings?",
				result: false,
			});
			mockConfirm({
				text: "Proceed with setup?",
				result: true,
			});
			await writeFile(".gitignore", "");
			const configureSpy = vi.fn(async ({ outputDir }) => ({
				wranglerConfig: {
					assets: { directory: outputDir },
				},
			}));
<<<<<<< HEAD
			await run.runAutoConfig(
				{
					projectPath: process.cwd(),
					buildCommand: "echo 'built' > build.txt",
					configured: false,
					workerName: "my-worker",
					framework: {
						name: "Fake",
						configure: configureSpy,
					} as unknown as Framework,
					outputDir: "dist",
					packageJson: {
						dependencies: {
							astro: "5",
						},
=======
			await run.runAutoConfig({
				projectPath: process.cwd(),
				buildCommand: "echo 'built' > build.txt",
				configured: false,
				workerName: "my-worker",
				framework: {
					name: "Fake",
					configure: configureSpy,
					isConfigured: () => false,
				} as unknown as Framework,
				outputDir: "dist",
				packageJson: {
					dependencies: {
						astro: "5",
>>>>>>> 472cf72a
					},
				},
				{ enableWranglerInstallation: true }
			);

			expect(std.out).toMatchInlineSnapshot(`
				"
				Detected Project Settings:
				 - Worker Name: my-worker
				 - Framework: Fake
				 - Build Command: echo 'built' > build.txt
				 - Output Directory: dist


				📦 Install packages:
				 - wrangler (devDependency)

				📝 Update package.json scripts:
				 - \\"deploy\\": \\"echo 'built' > build.txt && wrangler deploy\\"
				 - \\"preview\\": \\"echo 'built' > build.txt && wrangler dev\\"

				📄 Create wrangler.jsonc:
				  {
				    \\"$schema\\": \\"node_modules/wrangler/config-schema.json\\",
				    \\"name\\": \\"my-worker\\",
				    \\"compatibility_date\\": \\"2000-01-01\\",
				    \\"observability\\": {
				      \\"enabled\\": true
				    },
				    \\"assets\\": {
				      \\"directory\\": \\"dist\\"
				    }
				  }

				🛠️  Configuring project for Fake

				[build] Running: echo 'built' > build.txt"
			`);

			expect(readFileSync("wrangler.jsonc")).toMatchInlineSnapshot(`
				"{
				  \\"$schema\\": \\"node_modules/wrangler/config-schema.json\\",
				  \\"name\\": \\"my-worker\\",
				  \\"compatibility_date\\": \\"2000-01-01\\",
				  \\"observability\\": {
				    \\"enabled\\": true
				  },
				  \\"assets\\": {
				    \\"directory\\": \\"dist\\"
				  }
				}"
			`);

			expect(readFileSync(".gitignore")).toMatchInlineSnapshot(`
				"

				# wrangler files
				.wrangler
				.dev.vars*
				!.dev.vars.example
				.env*
				!.env.example
				"
			`);

			// Wrangler should have been installed
			expect(installSpy).toHaveBeenCalled();

			// The framework's configuration command should have been run
			expect(configureSpy).toHaveBeenCalled();

			// The framework's build command should have been run
			expect(readFileSync("build.txt")).toContain("built");

			// outputDir !== projectPath, so there's no need for an assets ignore file
			expect(existsSync(".assetsignore")).toBeFalsy();
		});

		it("allows users to edit the auto-detected settings", async () => {
			mockConfirm({
				text: "Do you want to modify these settings?",
				result: true,
			});
			mockPrompt({
				text: "What do you want to name your Worker?",
				result: "edited-worker-name",
			});
			mockPrompt({
				text: "What directory contains your applications' output/asset files?",
				result: "dist",
			});
			mockConfirm({
				text: "Proceed with setup?",
				result: true,
			});
			await run.runAutoConfig({
				projectPath: process.cwd(),
				configured: false,
				framework: new Static("static"),
				workerName: "my-worker",
				outputDir: "dist",
			});

			expect(std.out).toMatchInlineSnapshot(`
				"
				Detected Project Settings:
				 - Worker Name: my-worker
				 - Framework: static
				 - Output Directory: dist


				Updated Project Settings:
				 - Worker Name: edited-worker-name
				 - Framework: static
				 - Output Directory: dist


				📄 Create wrangler.jsonc:
				  {
				    \\"$schema\\": \\"node_modules/wrangler/config-schema.json\\",
				    \\"name\\": \\"edited-worker-name\\",
				    \\"compatibility_date\\": \\"2000-01-01\\",
				    \\"observability\\": {
				      \\"enabled\\": true
				    },
				    \\"assets\\": {
				      \\"directory\\": \\"dist\\"
				    }
				  }
				"
			`);

			expect(readFileSync("wrangler.jsonc")).toMatchInlineSnapshot(`
				"{
				  \\"$schema\\": \\"node_modules/wrangler/config-schema.json\\",
				  \\"name\\": \\"edited-worker-name\\",
				  \\"compatibility_date\\": \\"2000-01-01\\",
				  \\"observability\\": {
				    \\"enabled\\": true
				  },
				  \\"assets\\": {
				    \\"directory\\": \\"dist\\"
				  }
				}"
			`);
		});

		it(".assetsignore should contain Wrangler files if outputDir === projectPath", async () => {
			mockConfirm({
				text: "Do you want to modify these settings?",
				result: false,
			});
			mockConfirm({
				text: "Proceed with setup?",
				result: true,
			});

			await run.runAutoConfig({
				projectPath: process.cwd(),
				workerName: "my-worker",
				configured: false,
				outputDir: process.cwd(),
			});

			expect(readFileSync(".assetsignore")).toMatchInlineSnapshot(`
				"

				# wrangler files
				.wrangler
				.dev.vars*
				!.dev.vars.example
				.env*
				!.env.example
				"
			`);
		});

		it("errors if no output directory is specified in the autoconfig details", async () => {
			mockConfirm({
				text: "Do you want to modify these settings?",
				result: false,
			});

			await expect(
				run.runAutoConfig({
					projectPath: process.cwd(),
					configured: false,
					framework: new Static("static"),
					workerName: "my-worker",
					outputDir: "",
				})
			).rejects.toThrowErrorMatchingInlineSnapshot(
				`[Error: Cannot configure project without an output directory]`
			);
		});
	});
});<|MERGE_RESOLUTION|>--- conflicted
+++ resolved
@@ -154,7 +154,6 @@
 					assets: { directory: outputDir },
 				},
 			}));
-<<<<<<< HEAD
 			await run.runAutoConfig(
 				{
 					projectPath: process.cwd(),
@@ -164,28 +163,13 @@
 					framework: {
 						name: "Fake",
 						configure: configureSpy,
+            isConfigured: () => false,
 					} as unknown as Framework,
 					outputDir: "dist",
 					packageJson: {
 						dependencies: {
 							astro: "5",
 						},
-=======
-			await run.runAutoConfig({
-				projectPath: process.cwd(),
-				buildCommand: "echo 'built' > build.txt",
-				configured: false,
-				workerName: "my-worker",
-				framework: {
-					name: "Fake",
-					configure: configureSpy,
-					isConfigured: () => false,
-				} as unknown as Framework,
-				outputDir: "dist",
-				packageJson: {
-					dependencies: {
-						astro: "5",
->>>>>>> 472cf72a
 					},
 				},
 				{ enableWranglerInstallation: true }
