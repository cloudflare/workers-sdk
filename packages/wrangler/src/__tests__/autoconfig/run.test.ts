--- conflicted
+++ resolved
@@ -154,7 +154,6 @@
 					assets: { directory: outputDir },
 				},
 			}));
-<<<<<<< HEAD
 			await run.runAutoConfig(
 				{
 					projectPath: process.cwd(),
@@ -164,30 +163,14 @@
 					framework: {
 						name: "Fake",
 						configure: configureSpy,
-            isConfigured: () => false,
-					} as unknown as Framework,
+						isConfigured: () => false,
+						autoConfigSupported: true,
+					} as Framework,
 					outputDir: "dist",
 					packageJson: {
 						dependencies: {
 							astro: "5",
 						},
-=======
-			await run.runAutoConfig({
-				projectPath: process.cwd(),
-				buildCommand: "echo 'built' > build.txt",
-				configured: false,
-				workerName: "my-worker",
-				framework: {
-					name: "Fake",
-					configure: configureSpy,
-					isConfigured: () => false,
-					autoConfigSupported: true,
-				} as Framework,
-				outputDir: "dist",
-				packageJson: {
-					dependencies: {
-						astro: "5",
->>>>>>> c0e249e3
 					},
 				},
 				{ enableWranglerInstallation: true }
