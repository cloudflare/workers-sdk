import * as fs from "node:fs";
import {
	SchedulingPolicy,
	SecretAccessType,
} from "@cloudflare/containers-shared";
import * as TOML from "@iarna/toml";
import { http, HttpResponse } from "msw";
import patchConsole from "patch-console";
import { mockAccountId, mockApiToken } from "../helpers/mock-account-id";
import { mockCLIOutput } from "../helpers/mock-console";
import { useMockIsTTY } from "../helpers/mock-istty";
import { msw } from "../helpers/msw";
import { runInTempDir } from "../helpers/run-in-tmp";
import { runWrangler } from "../helpers/run-wrangler";
import { mockAccount } from "./utils";
import type { ContainerApp, Observability } from "../../config/environment";
import type {
	Application,
	CreateApplicationRequest,
	ModifyApplicationRequestBody,
} from "@cloudflare/containers-shared";

function writeWranglerConfiguration(config: {
	apps: ContainerApp[];
	observability?: Observability;
}) {
	let observabilityConfig: Record<string, TOML.AnyJson> | undefined = undefined;
	if (config.observability?.enabled !== undefined) {
		observabilityConfig = {};
		observabilityConfig["enabled"] = config.observability.enabled;
	}
	if (config.observability?.logs?.enabled !== undefined) {
		if (observabilityConfig === undefined) {
			observabilityConfig = {};
		}
		observabilityConfig["logs"] = {
			enabled: config.observability?.logs?.enabled,
		};
	}

	const wranglerConfig: TOML.JsonMap = {
		name: "my-container",
		containers: config.apps,
	};
	if (observabilityConfig !== undefined) {
		wranglerConfig["observability"] = observabilityConfig;
	}

	fs.writeFileSync("./wrangler.toml", TOML.stringify(wranglerConfig), "utf-8");
}

function mockGetApplications(applications: Application[]) {
	msw.use(
		http.get(
			"*/applications",
			async () => {
				return HttpResponse.json(applications);
			},
			{ once: true }
		)
	);
}

function mockCreateApplication(expected?: Application) {
	msw.use(
		http.post(
			"*/applications",
			async ({ request }) => {
				const body = await request.json();
				expect(body).toHaveProperty("instances");
				return HttpResponse.json(expected);
			},
			{ once: true }
		)
	);
}

function mockModifyApplication(
	expected?: Application
): Promise<ModifyApplicationRequestBody> {
	let response: (value: ModifyApplicationRequestBody) => void;
	const promise = new Promise<ModifyApplicationRequestBody>((res) => {
		response = res;
	});

	msw.use(
		http.patch(
			"*/applications/:id",
			async ({ request }) => {
				const json = await request.json();
				if (expected !== undefined) {
					expect(json).toEqual(expected);
				}

				expect((json as CreateApplicationRequest).name).toBeUndefined();
				response(json as ModifyApplicationRequestBody);
				return HttpResponse.json(json);
			},
			{ once: true }
		)
	);

	return promise;
}

describe("cloudchamber apply", () => {
	const { setIsTTY } = useMockIsTTY();
	const std = mockCLIOutput();

	mockAccountId();
	mockApiToken();
	beforeEach(mockAccount);
	runInTempDir();
	afterEach(() => {
		patchConsole(() => {});
		msw.resetHandlers();
	});

	test("can apply a simple application", async () => {
		setIsTTY(false);
		writeWranglerConfiguration({
			apps: [
				{
					name: "my-container-app",
					instances: 3,
					class_name: "DurableObjectClass",
					configuration: {
						image: "./Dockerfile",
					},
					constraints: {
						tier: 2,
					},
				},
			],
		});
		mockGetApplications([]);
		mockCreateApplication({ id: "abc" } as Application);
		await runWrangler("cloudchamber apply --json");
		/* eslint-disable */
		expect(std.stderr).toMatchInlineSnapshot(`""`);
		expect(std.stdout).toMatchInlineSnapshot(`
			"╭ Deploy a container application deploy changes to your application
			│
			│ Container application changes
			│
			├ NEW my-container-app
			│
			│   [[containers]]
			│   name = \\"my-container-app\\"
			│   instances = 3
			│   scheduling_policy = \\"default\\"
			│
			│   [containers.configuration]
			│   image = \\"./Dockerfile\\"
			│
			│   [containers.constraints]
			│   tier = 2
			│
			├ Do you want to apply these changes?
			│ yes
			│
			│
			│  SUCCESS  Created application my-container-app (Application ID: abc)
			│
			╰ Applied changes

			"
		`);
		/* eslint-enable */
	});

	test("can apply a simple existing application", async () => {
		setIsTTY(false);
		writeWranglerConfiguration({
			apps: [
				{
					name: "my-container-app",
					class_name: "DurableObjectClass",
					instances: 4,
					configuration: {
						image: "./Dockerfile",
					},
					constraints: {
						tier: 2,
					},
				},
			],
		});
		mockGetApplications([
			{
				id: "abc",
				name: "my-container-app",
				instances: 3,
				created_at: new Date().toString(),
				version: 1,
				account_id: "1",
				scheduling_policy: SchedulingPolicy.DEFAULT,
				configuration: {
					image: "./Dockerfile",
				},
				constraints: {
					tier: 3,
				},
			},
		]);
		const applicationReqBodyPromise = mockModifyApplication();
		await runWrangler("cloudchamber apply --json");
		/* eslint-disable */
		expect(std.stdout).toMatchInlineSnapshot(`
			"╭ Deploy a container application deploy changes to your application
			│
			│ Container application changes
			│
			├ EDIT my-container-app
			│
			│   [[containers]]
			│ - instances = 3
			│ + instances = 4
			│   name = \\"my-container-app\\"
			│
			│   [containers.constraints]
			│ - tier = 3
			│ + tier = 2
			│
			├ Do you want to apply these changes?
			│ yes
			│
			├ Loading
			│
			│
			│  SUCCESS  Modified application my-container-app
			│
			╰ Applied changes

			"
		`);
		expect(std.stderr).toMatchInlineSnapshot(`""`);
		const app = await applicationReqBodyPromise;
		expect(app.constraints?.tier).toEqual(2);
		expect(app.instances).toEqual(4);
		/* eslint-enable */
	});

	test("can apply a simple existing application and create other (max_instances)", async () => {
		setIsTTY(false);
		writeWranglerConfiguration({
			apps: [
				{
					name: "my-container-app",
					class_name: "DurableObjectClass",
					max_instances: 3,
					configuration: {
						image: "./Dockerfile",
					},
				},
				{
					name: "my-container-app-2",
					max_instances: 3,
					class_name: "DurableObjectClass2",
					configuration: {
						image: "other-app/Dockerfile",
					},
				},
			],
		});
		mockGetApplications([
			{
				id: "abc",
				name: "my-container-app",
				max_instances: 3,
				instances: 3,
				created_at: new Date().toString(),
				account_id: "1",
				version: 1,
				scheduling_policy: SchedulingPolicy.DEFAULT,
				configuration: {
					image: "./Dockerfile2",
				},
				constraints: {
					tier: 1,
				},
			},
		]);
		const res = mockModifyApplication();
		mockCreateApplication({ id: "abc" } as Application);
		await runWrangler("cloudchamber apply --json");
		const body = await res;
		expect(body).not.toHaveProperty("instances");
		/* eslint-disable */
		expect(std.stdout).toMatchInlineSnapshot(`
			"╭ Deploy a container application deploy changes to your application
			│
			│ Container application changes
			│
			├ EDIT my-container-app
			│
			│   [containers.configuration]
			│ - image = \\"./Dockerfile2\\"
			│ + image = \\"./Dockerfile\\"
			│
			│   [containers.constraints]
			│   ...
			│
			├ NEW my-container-app-2
			│
			│   [[containers]]
			│   name = \\"my-container-app-2\\"
			│   max_instances = 3
			│   scheduling_policy = \\"default\\"
			│
			│   [containers.configuration]
			│   image = \\"other-app/Dockerfile\\"
			│
			│   [containers.constraints]
			│   tier = 1
			│
			├ Do you want to apply these changes?
			│ yes
			│
			├ Loading
			│
			│
			│  SUCCESS  Modified application my-container-app
			│
			│
			│  SUCCESS  Created application my-container-app-2 (Application ID: abc)
			│
			╰ Applied changes

			"
		`);
		expect(std.stderr).toMatchInlineSnapshot(`""`);
		/* eslint-enable */
	});

	test("can skip a simple existing application and create other", async () => {
		setIsTTY(false);
		writeWranglerConfiguration({
			apps: [
				{
					name: "my-container-app",
					instances: 4,
					class_name: "DurableObjectClass",
					configuration: {
						image: "./Dockerfile",
					},
					rollout_kind: "none",
				},
				{
					name: "my-container-app-2",
					instances: 1,
					class_name: "DurableObjectClass2",
					configuration: {
						image: "other-app/Dockerfile",
					},
				},
			],
		});
		mockGetApplications([
			{
				id: "abc",
				name: "my-container-app",
				instances: 3,
				created_at: new Date().toString(),
				account_id: "1",
				version: 1,
				scheduling_policy: SchedulingPolicy.DEFAULT,
				configuration: {
					image: "./Dockerfile",
				},
				constraints: {
					tier: 1,
				},
			},
		]);
		mockCreateApplication({ id: "abc" } as Application);
		await runWrangler("cloudchamber apply --json");

		/* eslint-disable */
		expect(std.stdout).toMatchInlineSnapshot(`
			"╭ Deploy a container application deploy changes to your application
			│
			│ Container application changes
			│
			├ EDIT my-container-app
			│
			│   [[containers]]
			│ - instances = 3
			│ + instances = 4
			│   name = \\"my-container-app\\"
			│ Skipping application rollout
			│
			├ NEW my-container-app-2
			│
			│   [[containers]]
			│   name = \\"my-container-app-2\\"
			│   instances = 1
			│   scheduling_policy = \\"default\\"
			│
			│   [containers.configuration]
			│   image = \\"other-app/Dockerfile\\"
			│
			│   [containers.constraints]
			│   tier = 1
			│
			├ Do you want to apply these changes?
			│ yes
			│
			│
			│  SUCCESS  Created application my-container-app-2 (Application ID: abc)
			│
			╰ Applied changes

			"
		`);
		expect(std.stderr).toMatchInlineSnapshot(`""`);
		/* eslint-enable */
	});

	test("can apply a simple existing application and create other", async () => {
		setIsTTY(false);
		writeWranglerConfiguration({
			apps: [
				{
					name: "my-container-app",
					instances: 4,
					class_name: "DurableObjectClass",
					configuration: {
						image: "./Dockerfile",
					},
				},
				{
					name: "my-container-app-2",
					instances: 1,
					class_name: "DurableObjectClass2",
					configuration: {
						image: "other-app/Dockerfile",
					},
				},
			],
		});
		mockGetApplications([
			{
				id: "abc",
				name: "my-container-app",
				instances: 3,
				created_at: new Date().toString(),
				account_id: "1",
				version: 1,
				scheduling_policy: SchedulingPolicy.DEFAULT,
				configuration: {
					image: "./Dockerfile",
				},
				constraints: {
					tier: 1,
				},
			},
		]);
		const res = mockModifyApplication();
		mockCreateApplication({ id: "abc" } as Application);
		await runWrangler("cloudchamber apply --json");
		await res;
		/* eslint-disable */
		expect(std.stdout).toMatchInlineSnapshot(`
			"╭ Deploy a container application deploy changes to your application
			│
			│ Container application changes
			│
			├ EDIT my-container-app
			│
			│   [[containers]]
			│ - instances = 3
			│ + instances = 4
			│   name = \\"my-container-app\\"
			│
			├ NEW my-container-app-2
			│
			│   [[containers]]
			│   name = \\"my-container-app-2\\"
			│   instances = 1
			│   scheduling_policy = \\"default\\"
			│
			│   [containers.configuration]
			│   image = \\"other-app/Dockerfile\\"
			│
			│   [containers.constraints]
			│   tier = 1
			│
			├ Do you want to apply these changes?
			│ yes
			│
			├ Loading
			│
			│
			│  SUCCESS  Modified application my-container-app
			│
			│
			│  SUCCESS  Created application my-container-app-2 (Application ID: abc)
			│
			╰ Applied changes

			"
		`);
		expect(std.stderr).toMatchInlineSnapshot(`""`);
		/* eslint-enable */
	});

	test("can apply a simple existing application (labels)", async () => {
		setIsTTY(false);
		writeWranglerConfiguration({
			apps: [
				{
					name: "my-container-app",
					instances: 4,
					class_name: "DurableObjectClass",
					configuration: {
						image: "./Dockerfile",
						labels: [
							{
								name: "name",
								value: "value",
							},
							{
								name: "name-1",
								value: "value-1",
							},
							{
								name: "name-2",
								value: "value-2",
							},
						],
						secrets: [
							{
								name: "MY_SECRET",
								type: "env",
								secret: "SECRET_NAME",
							},
							{
								name: "MY_SECRET_2",
								type: "env",
								secret: "SECRET_NAME_2",
							},
						],
					},
				},
			],
		});
		mockGetApplications([
			{
				id: "abc",
				name: "my-container-app",
				instances: 3,
				version: 1,
				created_at: new Date().toString(),
				account_id: "1",
				scheduling_policy: SchedulingPolicy.DEFAULT,
				configuration: {
					image: "./Dockerfile",
					labels: [
						{
							name: "name",
							value: "value",
						},
						{
							name: "name-2",
							value: "value-2",
						},
					],
					secrets: [
						{
							name: "MY_SECRET",
							type: SecretAccessType.ENV,
							secret: "SECRET_NAME",
						},
						{
							name: "MY_SECRET_1",
							type: SecretAccessType.ENV,
							secret: "SECRET_NAME_1",
						},
						{
							name: "MY_SECRET_2",
							type: SecretAccessType.ENV,
							secret: "SECRET_NAME_2",
						},
					],
				},
				constraints: {
					tier: 1,
				},
			},
		]);
		const res = mockModifyApplication();
		await runWrangler("cloudchamber apply --json");
		await res;
		/* eslint-disable */
		expect(std.stdout).toMatchInlineSnapshot(`
			"╭ Deploy a container application deploy changes to your application
			│
			│ Container application changes
			│
			├ EDIT my-container-app
			│
			│   [[containers]]
			│ - instances = 3
			│ + instances = 4
			│   name = \\"my-container-app\\"
			│
			│   [[containers.configuration.labels]]
			│ + name = \\"name-1\\"
			│ + value = \\"value-1\\"
			│
			│ + [[containers.configuration.labels]]
			│   name = \\"name-2\\"
			│
			│   [[containers.configuration.secrets]]
			│ - name = \\"MY_SECRET_1\\"
			│ - secret = \\"SECRET_NAME_1\\"
			│ - type = \\"env\\"
			│
			│ - [[containers.configuration.secrets]]
			│   name = \\"MY_SECRET_2\\"
			│
			├ Do you want to apply these changes?
			│ yes
			│
			├ Loading
			│
			│
			│  SUCCESS  Modified application my-container-app
			│
			╰ Applied changes

			"
		`);
		expect(std.stderr).toMatchInlineSnapshot(`""`);
		/* eslint-enable */
	});

	test("can apply an application, and there is no changes (retrocompatibility with regional scheduling policy)", async () => {
		setIsTTY(false);
		writeWranglerConfiguration({
			apps: [
				{
					class_name: "DurableObjectClass",
					name: "my-container-app",
					instances: 3,
					configuration: {
						image: "./Dockerfile",
						labels: [
							{
								name: "name",
								value: "value",
							},
							{
								name: "name-2",
								value: "value-2",
							},
						],
						secrets: [
							{
								name: "MY_SECRET",
								type: SecretAccessType.ENV,
								secret: "SECRET_NAME",
							},
							{
								name: "MY_SECRET_1",
								type: SecretAccessType.ENV,
								secret: "SECRET_NAME_1",
							},
							{
								name: "MY_SECRET_2",
								type: SecretAccessType.ENV,
								secret: "SECRET_NAME_2",
							},
						],
					},
				},
			],
		});
		mockGetApplications([
			{
				id: "abc",
				name: "my-container-app",
				instances: 3,
				version: 1,
				created_at: new Date().toString(),
				account_id: "1",
				scheduling_policy: SchedulingPolicy.DEFAULT,
				configuration: {
					image: "./Dockerfile",
					labels: [
						{
							name: "name",
							value: "value",
						},
						{
							name: "name-2",
							value: "value-2",
						},
					],
					secrets: [
						{
							name: "MY_SECRET",
							type: SecretAccessType.ENV,
							secret: "SECRET_NAME",
						},
						{
							name: "MY_SECRET_1",
							type: SecretAccessType.ENV,
							secret: "SECRET_NAME_1",
						},
						{
							name: "MY_SECRET_2",
							type: SecretAccessType.ENV,
							secret: "SECRET_NAME_2",
						},
					],
				},

				constraints: {
					tier: 1,
				},
			},
		]);
		await runWrangler("cloudchamber apply --json");
		/* eslint-disable */
		expect(std.stdout).toMatchInlineSnapshot(`
			"╭ Deploy a container application deploy changes to your application
			│
			│ Container application changes
			│
			├ no changes my-container-app
			│
			╰ No changes to be made

			"
		`);
		expect(std.stderr).toMatchInlineSnapshot(`""`);
		/* eslint-enable */
	});

	test("can apply an application, and there is no changes (two applications)", async () => {
		setIsTTY(false);
		const app = {
			name: "my-container-app",
			instances: 3,
			class_name: "DurableObjectClass",
			configuration: {
				image: "./Dockerfile",
				labels: [
					{
						name: "name",
						value: "value",
					},
					{
						name: "name-2",
						value: "value-2",
					},
				],
				secrets: [
					{
						name: "MY_SECRET",
						type: SecretAccessType.ENV,
						secret: "SECRET_NAME",
					},
					{
						name: "MY_SECRET_1",
						type: SecretAccessType.ENV,
						secret: "SECRET_NAME_1",
					},
					{
						name: "MY_SECRET_2",
						type: SecretAccessType.ENV,
						secret: "SECRET_NAME_2",
					},
				],
			},
		};
		writeWranglerConfiguration({
			apps: [app, { ...app, name: "my-container-app-2" }],
		});

		const completeApp = {
			id: "abc",
			name: "my-container-app",
			instances: 3,
			created_at: new Date().toString(),
			class_name: "DurableObjectClass",
			account_id: "1",
			scheduling_policy: SchedulingPolicy.DEFAULT,
			configuration: {
				image: "./Dockerfile",
				labels: [
					{
						name: "name",
						value: "value",
					},
					{
						name: "name-2",
						value: "value-2",
					},
				],
				secrets: [
					{
						name: "MY_SECRET",
						type: SecretAccessType.ENV,
						secret: "SECRET_NAME",
					},
					{
						name: "MY_SECRET_1",
						type: SecretAccessType.ENV,
						secret: "SECRET_NAME_1",
					},
					{
						name: "MY_SECRET_2",
						type: SecretAccessType.ENV,
						secret: "SECRET_NAME_2",
					},
				],
			},

			constraints: {
				tier: 1,
			},
		};

		mockGetApplications([
			{ ...completeApp, version: 1 },
			{ ...completeApp, version: 1, name: "my-container-app-2", id: "abc2" },
		]);
		await runWrangler("cloudchamber apply --json");
		/* eslint-disable */
		expect(std.stdout).toMatchInlineSnapshot(`
			"╭ Deploy a container application deploy changes to your application
			│
			│ Container application changes
			│
			├ no changes my-container-app
			│
			├ no changes my-container-app-2
			│
			╰ No changes to be made

			"
		`);
		expect(std.stderr).toMatchInlineSnapshot(`""`);
		/* eslint-enable */
	});

<<<<<<< HEAD
	test("can enable observability logs (top-level field)", async () => {
		setIsTTY(false);
		writeWranglerConfiguration({
			observability: { enabled: true },
			apps: [
				{
					name: "my-container-app",
					class_name: "DurableObjectClass",
					instances: 1,
					configuration: {
						image: "./Dockerfile",
					},
				},
			],
		});
		mockGetApplications([
			{
				id: "abc",
				name: "my-container-app",
				instances: 1,
				created_at: new Date().toString(),
				version: 1,
				account_id: "1",
				scheduling_policy: SchedulingPolicy.REGIONAL,
				configuration: {
					image: "./Dockerfile",
				},
				constraints: {
					tier: 1,
				},
			},
		]);
		const applicationReqBodyPromise = mockModifyApplication();
		await runWrangler("cloudchamber apply --json");
		/* eslint-disable */
		expect(std.stdout).toMatchInlineSnapshot(`
			"╭ Deploy a container application deploy changes to your application
			│
			│ Container application changes
			│
			├ EDIT my-container-app
			│
			│   [containers.configuration]
			│   image = \\"./Dockerfile\\"
			│
			│ + [containers.configuration.observability.logs]
			│ + enabled = true
			│
			│   [containers.constraints]
			│   ...
			│
			├ Do you want to apply these changes?
			│ yes
			│
			├ Loading
			│
			│
			│  SUCCESS  Modified application my-container-app
			│
			╰ Applied changes

			"
		`);
		expect(std.stderr).toMatchInlineSnapshot(`""`);
		const app = await applicationReqBodyPromise;
		expect(app.constraints?.tier).toEqual(1);
		expect(app.instances).toEqual(1);
		/* eslint-enable */
	});

	test("can enable observability logs (logs field)", async () => {
		setIsTTY(false);
		writeWranglerConfiguration({
			observability: { logs: { enabled: true } },
			apps: [
				{
					name: "my-container-app",
					class_name: "DurableObjectClass",
					instances: 1,
					configuration: {
						image: "./Dockerfile",
					},
				},
			],
		});
		mockGetApplications([
			{
				id: "abc",
				name: "my-container-app",
				instances: 1,
				created_at: new Date().toString(),
				version: 1,
				account_id: "1",
				scheduling_policy: SchedulingPolicy.REGIONAL,
				configuration: {
					image: "./Dockerfile",
				},
				constraints: {
					tier: 1,
				},
			},
		]);
		const applicationReqBodyPromise = mockModifyApplication();
		await runWrangler("cloudchamber apply --json");
		/* eslint-disable */
		expect(std.stdout).toMatchInlineSnapshot(`
			"╭ Deploy a container application deploy changes to your application
			│
			│ Container application changes
			│
			├ EDIT my-container-app
			│
			│   [containers.configuration]
			│   image = \\"./Dockerfile\\"
			│
			│ + [containers.configuration.observability.logs]
			│ + enabled = true
			│
			│   [containers.constraints]
			│   ...
			│
			├ Do you want to apply these changes?
			│ yes
			│
			├ Loading
			│
			│
			│  SUCCESS  Modified application my-container-app
			│
			╰ Applied changes

			"
		`);
		expect(std.stderr).toMatchInlineSnapshot(`""`);
		const app = await applicationReqBodyPromise;
		expect(app.constraints?.tier).toEqual(1);
		expect(app.instances).toEqual(1);
		/* eslint-enable */
	});

	test("can disable observability logs (top-level field)", async () => {
		setIsTTY(false);
		writeWranglerConfiguration({
			observability: { enabled: false },
			apps: [
				{
					name: "my-container-app",
					class_name: "DurableObjectClass",
					instances: 1,
					configuration: {
						image: "./Dockerfile",
					},
				},
			],
		});
		mockGetApplications([
			{
				id: "abc",
				name: "my-container-app",
				instances: 1,
				created_at: new Date().toString(),
				version: 1,
				account_id: "1",
				scheduling_policy: SchedulingPolicy.REGIONAL,
				configuration: {
					image: "./Dockerfile",
					observability: {
						logs: {
							enabled: true,
						},
					},
				},
				constraints: {
					tier: 1,
				},
			},
		]);
		const applicationReqBodyPromise = mockModifyApplication();
		await runWrangler("cloudchamber apply --json");
		/* eslint-disable */
		expect(std.stdout).toMatchInlineSnapshot(`
			"╭ Deploy a container application deploy changes to your application
			│
			│ Container application changes
			│
			├ EDIT my-container-app
			│
			│   [containers.configuration.observability.logs]
			│ - enabled = true
			│ + enabled = false
			│
			│   [containers.constraints]
			│   ...
			│
			├ Do you want to apply these changes?
			│ yes
			│
			├ Loading
			│
			│
			│  SUCCESS  Modified application my-container-app
			│
			╰ Applied changes

			"
		`);
		expect(std.stderr).toMatchInlineSnapshot(`""`);
		const app = await applicationReqBodyPromise;
		expect(app.constraints?.tier).toEqual(1);
		expect(app.instances).toEqual(1);
		/* eslint-enable */
	});

	test("can disable observability logs (logs field)", async () => {
		setIsTTY(false);
		writeWranglerConfiguration({
			observability: { logs: { enabled: false } },
			apps: [
				{
					name: "my-container-app",
					class_name: "DurableObjectClass",
					instances: 1,
					configuration: {
						image: "./Dockerfile",
					},
				},
			],
		});
		mockGetApplications([
			{
				id: "abc",
				name: "my-container-app",
				instances: 1,
				created_at: new Date().toString(),
				version: 1,
				account_id: "1",
				scheduling_policy: SchedulingPolicy.REGIONAL,
				configuration: {
					image: "./Dockerfile",
					observability: {
						logs: {
							enabled: true,
						},
					},
				},
				constraints: {
					tier: 1,
				},
			},
		]);
		const applicationReqBodyPromise = mockModifyApplication();
		await runWrangler("cloudchamber apply --json");
		/* eslint-disable */
		expect(std.stdout).toMatchInlineSnapshot(`
			"╭ Deploy a container application deploy changes to your application
			│
			│ Container application changes
			│
			├ EDIT my-container-app
			│
			│   [containers.configuration.observability.logs]
			│ - enabled = true
			│ + enabled = false
			│
			│   [containers.constraints]
			│   ...
			│
			├ Do you want to apply these changes?
			│ yes
			│
			├ Loading
			│
			│
			│  SUCCESS  Modified application my-container-app
			│
			╰ Applied changes

			"
		`);
		expect(std.stderr).toMatchInlineSnapshot(`""`);
		const app = await applicationReqBodyPromise;
		expect(app.constraints?.tier).toEqual(1);
		expect(app.instances).toEqual(1);
		/* eslint-enable */
	});

	test("can disable observability logs (absent field)", async () => {
		setIsTTY(false);
		writeWranglerConfiguration({
			apps: [
				{
					name: "my-container-app",
					class_name: "DurableObjectClass",
					instances: 1,
					configuration: {
						image: "./Dockerfile",
					},
				},
			],
=======
	test("can apply an application, and there is no changes", async () => {
		setIsTTY(false);
		writeAppConfiguration({
			class_name: "DurableObjectClass",
			name: "my-container-app",
			instances: 3,
			configuration: {
				image: "./Dockerfile",
				labels: [
					{
						name: "name",
						value: "value",
					},
					{
						name: "name-2",
						value: "value-2",
					},
				],
				secrets: [
					{
						name: "MY_SECRET",
						type: SecretAccessType.ENV,
						secret: "SECRET_NAME",
					},
					{
						name: "MY_SECRET_1",
						type: SecretAccessType.ENV,
						secret: "SECRET_NAME_1",
					},
					{
						name: "MY_SECRET_2",
						type: SecretAccessType.ENV,
						secret: "SECRET_NAME_2",
					},
				],
			},
>>>>>>> 2752825d
		});
		mockGetApplications([
			{
				id: "abc",
				name: "my-container-app",
<<<<<<< HEAD
				instances: 1,
				created_at: new Date().toString(),
				version: 1,
=======
				instances: 3,
				version: 1,
				created_at: new Date().toString(),
>>>>>>> 2752825d
				account_id: "1",
				scheduling_policy: SchedulingPolicy.REGIONAL,
				configuration: {
					image: "./Dockerfile",
<<<<<<< HEAD
					observability: {
						logs: {
							enabled: true,
						},
					},
				},
=======
					labels: [
						{
							name: "name",
							value: "value",
						},
						{
							name: "name-2",
							value: "value-2",
						},
					],
					secrets: [
						{
							name: "MY_SECRET",
							type: SecretAccessType.ENV,
							secret: "SECRET_NAME",
						},
						{
							name: "MY_SECRET_1",
							type: SecretAccessType.ENV,
							secret: "SECRET_NAME_1",
						},
						{
							name: "MY_SECRET_2",
							type: SecretAccessType.ENV,
							secret: "SECRET_NAME_2",
						},
					],
				},

>>>>>>> 2752825d
				constraints: {
					tier: 1,
				},
			},
		]);
<<<<<<< HEAD
		const applicationReqBodyPromise = mockModifyApplication();
=======
>>>>>>> 2752825d
		await runWrangler("cloudchamber apply --json");
		/* eslint-disable */
		expect(std.stdout).toMatchInlineSnapshot(`
			"╭ Deploy a container application deploy changes to your application
			│
			│ Container application changes
			│
<<<<<<< HEAD
			├ EDIT my-container-app
			│
			│   [containers.configuration.observability.logs]
			│ - enabled = true
			│ + enabled = false
			│
			│   [containers.constraints]
			│   ...
			│
			├ Do you want to apply these changes?
			│ yes
			│
			├ Loading
			│
			│
			│  SUCCESS  Modified application my-container-app
			│
			╰ Applied changes
=======
			├ no changes my-container-app
			│
			╰ No changes to be made
>>>>>>> 2752825d

			"
		`);
		expect(std.stderr).toMatchInlineSnapshot(`""`);
<<<<<<< HEAD
		const app = await applicationReqBodyPromise;
		expect(app.constraints?.tier).toEqual(1);
		expect(app.instances).toEqual(1);
=======
>>>>>>> 2752825d
		/* eslint-enable */
	});
});<|MERGE_RESOLUTION|>--- conflicted
+++ resolved
@@ -638,6 +638,211 @@
 
 	test("can apply an application, and there is no changes (retrocompatibility with regional scheduling policy)", async () => {
 		setIsTTY(false);
+		writeAppConfiguration({
+			class_name: "DurableObjectClass",
+			name: "my-container-app",
+			instances: 3,
+			configuration: {
+				image: "./Dockerfile",
+				labels: [
+					{
+						name: "name",
+						value: "value",
+					},
+					{
+						name: "name-2",
+						value: "value-2",
+					},
+				],
+				secrets: [
+					{
+						name: "MY_SECRET",
+						type: SecretAccessType.ENV,
+						secret: "SECRET_NAME",
+					},
+					{
+						name: "MY_SECRET_1",
+						type: SecretAccessType.ENV,
+						secret: "SECRET_NAME_1",
+					},
+					{
+						name: "MY_SECRET_2",
+						type: SecretAccessType.ENV,
+						secret: "SECRET_NAME_2",
+					},
+				],
+			},
+		});
+		mockGetApplications([
+			{
+				id: "abc",
+				name: "my-container-app",
+				instances: 3,
+				version: 1,
+				created_at: new Date().toString(),
+				account_id: "1",
+				scheduling_policy: SchedulingPolicy.DEFAULT,
+				configuration: {
+					image: "./Dockerfile",
+					labels: [
+						{
+							name: "name",
+							value: "value",
+						},
+						{
+							name: "name-2",
+							value: "value-2",
+						},
+					],
+					secrets: [
+						{
+							name: "MY_SECRET",
+							type: SecretAccessType.ENV,
+							secret: "SECRET_NAME",
+						},
+						{
+							name: "MY_SECRET_1",
+							type: SecretAccessType.ENV,
+							secret: "SECRET_NAME_1",
+						},
+						{
+							name: "MY_SECRET_2",
+							type: SecretAccessType.ENV,
+							secret: "SECRET_NAME_2",
+						},
+					],
+				},
+
+				constraints: {
+					tier: 1,
+				},
+			},
+		]);
+		await runWrangler("cloudchamber apply --json");
+		/* eslint-disable */
+		expect(std.stdout).toMatchInlineSnapshot(`
+			"╭ Deploy a container application deploy changes to your application
+			│
+			│ Container application changes
+			│
+			├ no changes my-container-app
+			│
+			╰ No changes to be made
+
+			"
+		`);
+		expect(std.stderr).toMatchInlineSnapshot(`""`);
+		/* eslint-enable */
+	});
+
+	test("can apply an application, and there is no changes (two applications)", async () => {
+		setIsTTY(false);
+		const app = {
+			name: "my-container-app",
+			instances: 3,
+			class_name: "DurableObjectClass",
+			configuration: {
+				image: "./Dockerfile",
+				labels: [
+					{
+						name: "name",
+						value: "value",
+					},
+					{
+						name: "name-2",
+						value: "value-2",
+					},
+				],
+				secrets: [
+					{
+						name: "MY_SECRET",
+						type: SecretAccessType.ENV,
+						secret: "SECRET_NAME",
+					},
+					{
+						name: "MY_SECRET_1",
+						type: SecretAccessType.ENV,
+						secret: "SECRET_NAME_1",
+					},
+					{
+						name: "MY_SECRET_2",
+						type: SecretAccessType.ENV,
+						secret: "SECRET_NAME_2",
+					},
+				],
+			},
+		};
+		writeAppConfiguration(app, { ...app, name: "my-container-app-2" });
+
+		const completeApp = {
+			id: "abc",
+			name: "my-container-app",
+			instances: 3,
+			created_at: new Date().toString(),
+			class_name: "DurableObjectClass",
+			account_id: "1",
+			scheduling_policy: SchedulingPolicy.DEFAULT,
+			configuration: {
+				image: "./Dockerfile",
+				labels: [
+					{
+						name: "name",
+						value: "value",
+					},
+					{
+						name: "name-2",
+						value: "value-2",
+					},
+				],
+				secrets: [
+					{
+						name: "MY_SECRET",
+						type: SecretAccessType.ENV,
+						secret: "SECRET_NAME",
+					},
+					{
+						name: "MY_SECRET_1",
+						type: SecretAccessType.ENV,
+						secret: "SECRET_NAME_1",
+					},
+					{
+						name: "MY_SECRET_2",
+						type: SecretAccessType.ENV,
+						secret: "SECRET_NAME_2",
+					},
+				],
+			},
+
+			constraints: {
+				tier: 1,
+			},
+		};
+
+		mockGetApplications([
+			{ ...completeApp, version: 1 },
+			{ ...completeApp, version: 1, name: "my-container-app-2", id: "abc2" },
+		]);
+		await runWrangler("cloudchamber apply --json");
+		/* eslint-disable */
+		expect(std.stdout).toMatchInlineSnapshot(`
+			"╭ Deploy a container application deploy changes to your application
+			│
+			│ Container application changes
+			│
+			├ no changes my-container-app
+			│
+			├ no changes my-container-app-2
+			│
+			╰ No changes to be made
+
+			"
+		`);
+		expect(std.stderr).toMatchInlineSnapshot(`""`);
+		/* eslint-enable */
+	});
+
+	test("can apply an application, and there is no changes", async () => {
+		setIsTTY(false);
 		writeWranglerConfiguration({
 			apps: [
 				{
@@ -685,7 +890,7 @@
 				version: 1,
 				created_at: new Date().toString(),
 				account_id: "1",
-				scheduling_policy: SchedulingPolicy.DEFAULT,
+				scheduling_policy: SchedulingPolicy.REGIONAL,
 				configuration: {
 					image: "./Dockerfile",
 					labels: [
@@ -787,7 +992,7 @@
 			created_at: new Date().toString(),
 			class_name: "DurableObjectClass",
 			account_id: "1",
-			scheduling_policy: SchedulingPolicy.DEFAULT,
+			scheduling_policy: SchedulingPolicy.REGIONAL,
 			configuration: {
 				image: "./Dockerfile",
 				labels: [
@@ -847,7 +1052,6 @@
 		/* eslint-enable */
 	});
 
-<<<<<<< HEAD
 	test("can enable observability logs (top-level field)", async () => {
 		setIsTTY(false);
 		writeWranglerConfiguration({
@@ -1147,109 +1351,30 @@
 					},
 				},
 			],
-=======
-	test("can apply an application, and there is no changes", async () => {
-		setIsTTY(false);
-		writeAppConfiguration({
-			class_name: "DurableObjectClass",
-			name: "my-container-app",
-			instances: 3,
-			configuration: {
-				image: "./Dockerfile",
-				labels: [
-					{
-						name: "name",
-						value: "value",
-					},
-					{
-						name: "name-2",
-						value: "value-2",
-					},
-				],
-				secrets: [
-					{
-						name: "MY_SECRET",
-						type: SecretAccessType.ENV,
-						secret: "SECRET_NAME",
-					},
-					{
-						name: "MY_SECRET_1",
-						type: SecretAccessType.ENV,
-						secret: "SECRET_NAME_1",
-					},
-					{
-						name: "MY_SECRET_2",
-						type: SecretAccessType.ENV,
-						secret: "SECRET_NAME_2",
-					},
-				],
-			},
->>>>>>> 2752825d
 		});
 		mockGetApplications([
 			{
 				id: "abc",
 				name: "my-container-app",
-<<<<<<< HEAD
 				instances: 1,
 				created_at: new Date().toString(),
 				version: 1,
-=======
-				instances: 3,
-				version: 1,
-				created_at: new Date().toString(),
->>>>>>> 2752825d
 				account_id: "1",
 				scheduling_policy: SchedulingPolicy.REGIONAL,
 				configuration: {
 					image: "./Dockerfile",
-<<<<<<< HEAD
 					observability: {
 						logs: {
 							enabled: true,
 						},
 					},
 				},
-=======
-					labels: [
-						{
-							name: "name",
-							value: "value",
-						},
-						{
-							name: "name-2",
-							value: "value-2",
-						},
-					],
-					secrets: [
-						{
-							name: "MY_SECRET",
-							type: SecretAccessType.ENV,
-							secret: "SECRET_NAME",
-						},
-						{
-							name: "MY_SECRET_1",
-							type: SecretAccessType.ENV,
-							secret: "SECRET_NAME_1",
-						},
-						{
-							name: "MY_SECRET_2",
-							type: SecretAccessType.ENV,
-							secret: "SECRET_NAME_2",
-						},
-					],
-				},
-
->>>>>>> 2752825d
 				constraints: {
 					tier: 1,
 				},
 			},
 		]);
-<<<<<<< HEAD
 		const applicationReqBodyPromise = mockModifyApplication();
-=======
->>>>>>> 2752825d
 		await runWrangler("cloudchamber apply --json");
 		/* eslint-disable */
 		expect(std.stdout).toMatchInlineSnapshot(`
@@ -1257,7 +1382,6 @@
 			│
 			│ Container application changes
 			│
-<<<<<<< HEAD
 			├ EDIT my-container-app
 			│
 			│   [containers.configuration.observability.logs]
@@ -1276,21 +1400,13 @@
 			│  SUCCESS  Modified application my-container-app
 			│
 			╰ Applied changes
-=======
-			├ no changes my-container-app
-			│
-			╰ No changes to be made
->>>>>>> 2752825d
 
 			"
 		`);
 		expect(std.stderr).toMatchInlineSnapshot(`""`);
-<<<<<<< HEAD
 		const app = await applicationReqBodyPromise;
 		expect(app.constraints?.tier).toEqual(1);
 		expect(app.instances).toEqual(1);
-=======
->>>>>>> 2752825d
 		/* eslint-enable */
 	});
 });