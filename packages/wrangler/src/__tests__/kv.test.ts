import { writeFileSync } from "node:fs";
import { rest } from "msw";
import { mockAccountId, mockApiToken } from "./helpers/mock-account-id";
import { mockConsoleMethods } from "./helpers/mock-console";
import { mockConfirm } from "./helpers/mock-dialogs";
import { useMockIsTTY } from "./helpers/mock-istty";
import { mockProcess } from "./helpers/mock-process";
import { msw } from "./helpers/msw";
import { runInTempDir } from "./helpers/run-in-tmp";
import { runWrangler } from "./helpers/run-wrangler";
import type {
	KeyValue,
	KVNamespaceInfo,
	NamespaceKeyInfo,
} from "../kv/helpers";
describe("wrangler", () => {
	mockAccountId();
	mockApiToken();
	runInTempDir();

	const std = mockConsoleMethods();
	const proc = mockProcess();

	afterEach(() => {
<<<<<<< HEAD
		unsetAllMocks();
	});
	const { setIsTTY } = useMockIsTTY();
	beforeEach(() => {
		setIsTTY(true);
	});
=======
		clearConfirmMocks();
	});
>>>>>>> 8986ccb3
	describe("kv:namespace", () => {
		describe("create", () => {
			function mockCreateRequest(expectedTitle: string) {
				msw.use(
					rest.post(
						"*/accounts/:accountId/storage/kv/namespaces",
						async (req, res, ctx) => {
							expect(req.params.accountId).toEqual("some-account-id");
							const title = (await req.json()).title as string;
							expect(title).toEqual(expectedTitle);
							return res.once(
								ctx.status(200),
								ctx.json(createFetchResult({ id: "some-namespace-id" }))
							);
						}
					)
				);
			}

			it("should error if no namespace is given", async () => {
				await expect(
					runWrangler("kv:namespace create")
				).rejects.toThrowErrorMatchingInlineSnapshot(
					`"Not enough non-option arguments: got 0, need at least 1"`
				);
				expect(std.out).toMatchInlineSnapshot(`
			"
			wrangler kv:namespace create <namespace>

			Create a new namespace

			Positionals:
			  namespace  The name of the new namespace  [string] [required]

			Flags:
			  -c, --config   Path to .toml configuration file  [string]
			  -e, --env      Environment to use for operations and .env files  [string]
			  -h, --help     Show help  [boolean]
			  -v, --version  Show version number  [boolean]

			Options:
			      --preview  Interact with a preview namespace  [boolean]"
		`);
				expect(std.err).toMatchInlineSnapshot(`
			          "[31mX [41;31m[[41;97mERROR[41;31m][0m [1mNot enough non-option arguments: got 0, need at least 1[0m

			          "
		        `);
			});

			it("should error if the namespace to create contains spaces", async () => {
				await expect(
					runWrangler("kv:namespace create abc def ghi")
				).rejects.toThrowErrorMatchingInlineSnapshot(
					`"Unknown arguments: def, ghi"`
				);
				expect(std.out).toMatchInlineSnapshot(`
			"
			wrangler kv:namespace create <namespace>

			Create a new namespace

			Positionals:
			  namespace  The name of the new namespace  [string] [required]

			Flags:
			  -c, --config   Path to .toml configuration file  [string]
			  -e, --env      Environment to use for operations and .env files  [string]
			  -h, --help     Show help  [boolean]
			  -v, --version  Show version number  [boolean]

			Options:
			      --preview  Interact with a preview namespace  [boolean]"
		`);
				expect(std.err).toMatchInlineSnapshot(`
			          "[31mX [41;31m[[41;97mERROR[41;31m][0m [1mUnknown arguments: def, ghi[0m

			          "
		        `);
			});

			it("should error if the namespace to create is not valid", async () => {
				await expect(
					runWrangler("kv:namespace create abc-def")
				).rejects.toThrowErrorMatchingInlineSnapshot(
					`"The namespace binding name \\"abc-def\\" is invalid. It can only have alphanumeric and _ characters, and cannot begin with a number."`
				);

				expect(std.out).toMatchInlineSnapshot(`
			"
			wrangler kv:namespace create <namespace>

			Create a new namespace

			Positionals:
			  namespace  The name of the new namespace  [string] [required]

			Flags:
			  -c, --config   Path to .toml configuration file  [string]
			  -e, --env      Environment to use for operations and .env files  [string]
			  -h, --help     Show help  [boolean]
			  -v, --version  Show version number  [boolean]

			Options:
			      --preview  Interact with a preview namespace  [boolean]"
		`);
				expect(std.err).toMatchInlineSnapshot(`
			          "[31mX [41;31m[[41;97mERROR[41;31m][0m [1mThe namespace binding name \\"abc-def\\" is invalid. It can only have alphanumeric and _ characters, and cannot begin with a number.[0m

			          "
		        `);
			});

			it("should create a namespace", async () => {
				mockCreateRequest("worker-UnitTestNamespace");
				await runWrangler("kv:namespace create UnitTestNamespace");
				expect(std.out).toMatchInlineSnapshot(`
			          "🌀 Creating namespace with title \\"worker-UnitTestNamespace\\"
			          ✨ Success!
			          Add the following to your configuration file in your kv_namespaces array:
			          { binding = \\"UnitTestNamespace\\", id = \\"some-namespace-id\\" }"
		        `);
			});

			it("should create a preview namespace if configured to do so", async () => {
				mockCreateRequest("worker-UnitTestNamespace_preview");
				await runWrangler("kv:namespace create UnitTestNamespace --preview");
				expect(std.out).toMatchInlineSnapshot(`
			          "🌀 Creating namespace with title \\"worker-UnitTestNamespace_preview\\"
			          ✨ Success!
			          Add the following to your configuration file in your kv_namespaces array:
			          { binding = \\"UnitTestNamespace\\", preview_id = \\"some-namespace-id\\" }"
		        `);
			});

			it("should create a namespace using configured worker name", async () => {
				writeFileSync("./wrangler.toml", 'name = "other-worker"', "utf-8");
				mockCreateRequest("other-worker-UnitTestNamespace");
				await runWrangler("kv:namespace create UnitTestNamespace");
				expect(std.out).toMatchInlineSnapshot(`
			            "🌀 Creating namespace with title \\"other-worker-UnitTestNamespace\\"
			            ✨ Success!
			            Add the following to your configuration file in your kv_namespaces array:
			            { binding = \\"UnitTestNamespace\\", id = \\"some-namespace-id\\" }"
		            `);
			});

			it("should create a namespace in an environment if configured to do so", async () => {
				mockCreateRequest("worker-customEnv-UnitTestNamespace");
				await runWrangler(
					"kv:namespace create UnitTestNamespace --env customEnv"
				);
				expect(std.out).toMatchInlineSnapshot(`
			          "🌀 Creating namespace with title \\"worker-customEnv-UnitTestNamespace\\"
			          ✨ Success!
			          Add the following to your configuration file in your kv_namespaces array under [env.customEnv]:
			          { binding = \\"UnitTestNamespace\\", id = \\"some-namespace-id\\" }"
		        `);
			});
		});

		describe("list", () => {
			function mockListRequest(namespaces: KVNamespaceInfo[]) {
				const requests = { count: 0 };
				msw.use(
					rest.get(
						"*/accounts/:accountId/storage/kv/namespaces",
						async (req, res, ctx) => {
							requests.count++;
							expect(req.params.accountId).toEqual("some-account-id");
							expect(req.url.searchParams.get("per_page")).toEqual("100");
							expect(req.url.searchParams.get("order")).toEqual("title");
							expect(req.url.searchParams.get("direction")).toEqual("asc");
							expect(req.url.searchParams.get("page")).toEqual(
								`${requests.count}`
							);

							const pageSize = Number(req.url.searchParams.get("per_page"));
							const page = Number(req.url.searchParams.get("page"));
							return res(
								ctx.json(
									createFetchResult(
										namespaces.slice((page - 1) * pageSize, page * pageSize)
									)
								)
							);
						}
					)
				);
				return requests;
			}

			it("should list namespaces", async () => {
				const kvNamespaces: KVNamespaceInfo[] = [
					{ title: "title-1", id: "id-1" },
					{ title: "title-2", id: "id-2" },
				];
				mockListRequest(kvNamespaces);
				await runWrangler("kv:namespace list");

				expect(std.err).toMatchInlineSnapshot(`""`);
				expect(JSON.parse(std.out)).toEqual(kvNamespaces);
			});

			it("should make multiple requests for paginated results", async () => {
				// Create a lot of mock namespaces, so that the fetch requests will be paginated
				const kvNamespaces: KVNamespaceInfo[] = [];
				for (let i = 0; i < 550; i++) {
					kvNamespaces.push({ title: "title-" + i, id: "id-" + i });
				}
				const requests = mockListRequest(kvNamespaces);
				await runWrangler("kv:namespace list");

				expect(JSON.parse(std.out)).toEqual(kvNamespaces);
				expect(requests.count).toEqual(6);
			});
		});

		describe("delete", () => {
			function mockDeleteRequest(expectedNamespaceId: string) {
				const requests = { count: 0 };
				msw.use(
					rest.delete(
						"*/accounts/:accountId/storage/kv/namespaces/:namespaceId",
						(req, res, ctx) => {
							requests.count++;
							expect(req.params.accountId).toEqual("some-account-id");
							expect(req.params.namespaceId).toEqual(expectedNamespaceId);
							return res(ctx.status(200), ctx.json(createFetchResult(null)));
						}
					)
				);
				return requests;
			}

			it("should delete a namespace specified by id", async () => {
				const requests = mockDeleteRequest("some-namespace-id");
				await runWrangler(
					`kv:namespace delete --namespace-id some-namespace-id`
				);
				expect(requests.count).toEqual(1);
			});

			it("should delete a namespace specified by binding name", async () => {
				writeWranglerConfig();
				const requests = mockDeleteRequest("bound-id");
				await runWrangler(
					`kv:namespace delete --binding someBinding --preview false`
				);
				expect(requests.count).toEqual(1);
			});

			it("should delete a preview namespace specified by binding name", async () => {
				writeWranglerConfig();
				const requests = mockDeleteRequest("preview-bound-id");
				await runWrangler(
					`kv:namespace delete --binding someBinding --preview`
				);
				expect(requests.count).toEqual(1);
			});

			it("should error if a given binding name is not in the configured kv namespaces", async () => {
				writeWranglerConfig();
				await expect(runWrangler("kv:namespace delete --binding otherBinding"))
					.rejects.toThrowErrorMatchingInlineSnapshot(`
						                "Not able to delete namespace.
						                A namespace with binding name \\"otherBinding\\" was not found in the configured \\"kv_namespaces\\"."
					              `);
				expect(std.err).toMatchInlineSnapshot(`
			          "[31mX [41;31m[[41;97mERROR[41;31m][0m [1mNot able to delete namespace.[0m

			            A namespace with binding name \\"otherBinding\\" was not found in the configured \\"kv_namespaces\\".

			          "
		        `);
			});

			it("should delete a namespace specified by binding name in a given environment", async () => {
				writeWranglerConfig();
				const requests = mockDeleteRequest("env-bound-id");
				await runWrangler(
					"kv:namespace delete --binding someBinding --env some-environment --preview false"
				);

				expect(std.out).toMatchInlineSnapshot(`
					"Deleting KV namespace env-bound-id.
					Deleted KV namespace env-bound-id."
				`);
				expect(std.err).toMatchInlineSnapshot(`""`);
				expect(requests.count).toEqual(1);
			});

			it("should delete a preview namespace specified by binding name in a given environment", async () => {
				writeWranglerConfig();
				const requests = mockDeleteRequest("preview-env-bound-id");
				await runWrangler(
					`kv:namespace delete --binding someBinding --env some-environment --preview`
				);
				expect(requests.count).toEqual(1);
			});
		});
	});

	describe("kv:key", () => {
		describe("put", () => {
			function mockKeyPutRequest(
				expectedNamespaceId: string,
				expectedKV: KeyValue
			) {
				const requests = { count: 0 };
				msw.use(
					rest.put(
						"*/accounts/:accountId/storage/kv/namespaces/:namespaceId/values/:key",
						(req, res, ctx) => {
							requests.count++;
							const { accountId, namespaceId, key } = req.params;
							expect(accountId).toEqual("some-account-id");
							expect(namespaceId).toEqual(expectedNamespaceId);
							expect(encodeURIComponent(key as string)).toEqual(expectedKV.key);
							// if (expectedKV.metadata) {
							// 	expect(body).toBeInstanceOf(FormData);
							// 	expect((body as FormData).get("value")).toEqual(
							// 		expectedKV.value
							// 	);
							// 	expect((body as FormData).get("metadata")).toEqual(
							// 		JSON.stringify(expectedKV.metadata)
							// 	);
							// } else {
							// 	expect(body).toEqual(expectedKV.value);
							// }
							if (expectedKV.expiration !== undefined) {
								expect(req.url.searchParams.get("expiration")).toEqual(
									`${expectedKV.expiration}`
								);
							} else {
								expect(req.url.searchParams.has("expiration")).toBe(false);
							}
							if (expectedKV.expiration_ttl) {
								expect(req.url.searchParams.get("expiration_ttl")).toEqual(
									`${expectedKV.expiration_ttl}`
								);
							} else {
								expect(req.url.searchParams.has("expiration_ttl")).toBe(false);
							}
							return res(ctx.status(200), ctx.json(createFetchResult(null)));
						}
					)
				);
				return requests;
			}

			it("should put a key in a given namespace specified by namespace-id", async () => {
				const requests = mockKeyPutRequest("some-namespace-id", {
					key: "my-key",
					value: "my-value",
				});

				await runWrangler(
					"kv:key put my-key my-value --namespace-id some-namespace-id"
				);

				expect(requests.count).toEqual(1);
				expect(std.out).toMatchInlineSnapshot(
					`"Writing the value \\"my-value\\" to key \\"my-key\\" on namespace some-namespace-id."`
				);
				expect(std.err).toMatchInlineSnapshot(`""`);
			});

			it("should encode the key in the api request to put a value", async () => {
				const requests = mockKeyPutRequest("DS9", {
					key: "%2Fmy-key",
					value: "my-value",
				});

				await runWrangler("kv:key put /my-key my-value --namespace-id DS9");

				expect(requests.count).toEqual(1);
				expect(std.out).toMatchInlineSnapshot(
					`"Writing the value \\"my-value\\" to key \\"/my-key\\" on namespace DS9."`
				);
				expect(std.err).toMatchInlineSnapshot(`""`);
			});

			it("should put a key in a given namespace specified by binding", async () => {
				writeWranglerConfig();
				const requests = mockKeyPutRequest("bound-id", {
					key: "my-key",
					value: "my-value",
				});
				await runWrangler(
					"kv:key put my-key my-value --binding someBinding --preview false"
				);

				expect(std.out).toMatchInlineSnapshot(
					`"Writing the value \\"my-value\\" to key \\"my-key\\" on namespace bound-id."`
				);
				expect(std.err).toMatchInlineSnapshot(`""`);
				expect(requests.count).toEqual(1);
			});

			it("should put a key in a given preview namespace specified by binding", async () => {
				writeWranglerConfig();
				const requests = mockKeyPutRequest("preview-bound-id", {
					key: "my-key",
					value: "my-value",
				});

				await runWrangler(
					"kv:key put my-key my-value --binding someBinding --preview"
				);

				expect(std.out).toMatchInlineSnapshot(
					`"Writing the value \\"my-value\\" to key \\"my-key\\" on namespace preview-bound-id."`
				);
				expect(std.err).toMatchInlineSnapshot(`""`);
				expect(requests.count).toEqual(1);
			});

			it("should add expiration and ttl properties when putting a key", async () => {
				const requests = mockKeyPutRequest("some-namespace-id", {
					key: "my-key",
					value: "my-value",
					expiration: 10,
					expiration_ttl: 20,
				});
				await runWrangler(
					"kv:key put my-key my-value --namespace-id some-namespace-id --expiration 10 --ttl 20"
				);
				expect(requests.count).toEqual(1);
				expect(std.out).toMatchInlineSnapshot(
					`"Writing the value \\"my-value\\" to key \\"my-key\\" on namespace some-namespace-id."`
				);
				expect(std.err).toMatchInlineSnapshot(`""`);
			});

			it("should put a key to the specified environment in a given namespace", async () => {
				writeWranglerConfig();
				const requests = mockKeyPutRequest("env-bound-id", {
					key: "my-key",
					value: "my-value",
				});
				await runWrangler(
					"kv:key put my-key my-value --binding someBinding --env some-environment --preview false"
				);
				expect(std.out).toMatchInlineSnapshot(
					`"Writing the value \\"my-value\\" to key \\"my-key\\" on namespace env-bound-id."`
				);
				expect(std.err).toMatchInlineSnapshot(`""`);
				expect(requests.count).toEqual(1);
			});

			it("should put a key with a value loaded from a given path", async () => {
				const buf = Buffer.from("file-contents", "utf-8");
				writeFileSync("foo.txt", buf);
				const requests = mockKeyPutRequest("some-namespace-id", {
					key: "my-key",
					value: buf,
				});
				await runWrangler(
					"kv:key put my-key --namespace-id some-namespace-id --path foo.txt"
				);
				expect(std.out).toMatchInlineSnapshot(
					`"Writing the contents of foo.txt to the key \\"my-key\\" on namespace some-namespace-id."`
				);
				expect(std.err).toMatchInlineSnapshot(`""`);
				expect(requests.count).toEqual(1);
			});

			it("should put a key with a binary value loaded from a given path", async () => {
				const buf = Buffer.from(
					"iVBORw0KGgoAAAANSUhEUgAAAAoAAAAKCAYAAACNMs+9AAAACXBIWXMAAAsTAAALEwEAmpwYAAAAAXNSR0IArs4c6QAAAARnQU1BAACxjwv8YQUAAAAiSURBVHgB7coxEQAACMPAgH/PgAM6dGwu49fA/deIBXrgAj2cAhIFT4QxAAAAAElFTkSuQmCC",
					"base64"
				);
				writeFileSync("test.png", buf);
				const requests = mockKeyPutRequest("another-namespace-id", {
					key: "my-key",
					value: buf,
				});
				await runWrangler(
					"kv:key put my-key --namespace-id another-namespace-id --path test.png"
				);
				expect(std.out).toMatchInlineSnapshot(
					`"Writing the contents of test.png to the key \\"my-key\\" on namespace another-namespace-id."`
				);
				expect(std.err).toMatchInlineSnapshot(`""`);
				expect(requests.count).toEqual(1);
			});

			it("should put a key with metadata", async () => {
				const requests = mockKeyPutRequest("some-namespace-id", {
					key: "dKey",
					value: "dVal",
					metadata: {
						mKey: "mValue",
					},
				});
				await runWrangler(
					`kv:key put dKey dVal --namespace-id some-namespace-id --metadata {"mKey":"mValue"}`
				);
				expect(requests.count).toEqual(1);
				expect(std.out).toMatchInlineSnapshot(
					`"Writing the value \\"dVal\\" to key \\"dKey\\" on namespace some-namespace-id with metadata \\"{\\"mKey\\":\\"mValue\\"}\\"."`
				);
				expect(std.err).toMatchInlineSnapshot(`""`);
			});

			it("should error if no key is provided", async () => {
				await expect(
					runWrangler("kv:key put")
				).rejects.toThrowErrorMatchingInlineSnapshot(
					`"Not enough non-option arguments: got 0, need at least 1"`
				);

				expect(std.out).toMatchInlineSnapshot(`
			"
			wrangler kv:key put <key> [value]

			Writes a single key/value pair to the given namespace.

			Positionals:
			  key    The key to write to  [string] [required]
			  value  The value to write  [string]

			Flags:
			  -c, --config   Path to .toml configuration file  [string]
			  -e, --env      Environment to use for operations and .env files  [string]
			  -h, --help     Show help  [boolean]
			  -v, --version  Show version number  [boolean]

			Options:
			      --binding       The binding of the namespace to write to  [string]
			      --namespace-id  The id of the namespace to write to  [string]
			      --preview       Interact with a preview namespace  [boolean]
			      --ttl           Time for which the entries should be visible  [number]
			      --expiration    Time since the UNIX epoch after which the entry expires  [number]
			      --metadata      Arbitrary JSON that is associated with a key  [string]
			      --path          Read value from the file at a given path  [string]"
		`);
				expect(std.err).toMatchInlineSnapshot(`
			          "[31mX [41;31m[[41;97mERROR[41;31m][0m [1mNot enough non-option arguments: got 0, need at least 1[0m

			          "
		        `);
			});

			it("should error if no binding nor namespace is provided", async () => {
				await expect(
					runWrangler("kv:key put foo bar")
				).rejects.toThrowErrorMatchingInlineSnapshot(
					`"Exactly one of the arguments binding and namespace-id is required"`
				);

				expect(std.out).toMatchInlineSnapshot(`
			"
			wrangler kv:key put <key> [value]

			Writes a single key/value pair to the given namespace.

			Positionals:
			  key    The key to write to  [string] [required]
			  value  The value to write  [string]

			Flags:
			  -c, --config   Path to .toml configuration file  [string]
			  -e, --env      Environment to use for operations and .env files  [string]
			  -h, --help     Show help  [boolean]
			  -v, --version  Show version number  [boolean]

			Options:
			      --binding       The binding of the namespace to write to  [string]
			      --namespace-id  The id of the namespace to write to  [string]
			      --preview       Interact with a preview namespace  [boolean]
			      --ttl           Time for which the entries should be visible  [number]
			      --expiration    Time since the UNIX epoch after which the entry expires  [number]
			      --metadata      Arbitrary JSON that is associated with a key  [string]
			      --path          Read value from the file at a given path  [string]"
		`);
				expect(std.err).toMatchInlineSnapshot(`
			          "[31mX [41;31m[[41;97mERROR[41;31m][0m [1mExactly one of the arguments binding and namespace-id is required[0m

			          "
		        `);
			});

			it("should error if both binding and namespace is provided", async () => {
				await expect(
					runWrangler("kv:key put foo bar --binding x --namespace-id y")
				).rejects.toThrowErrorMatchingInlineSnapshot(
					`"Arguments binding and namespace-id are mutually exclusive"`
				);

				expect(std.out).toMatchInlineSnapshot(`
			"
			wrangler kv:key put <key> [value]

			Writes a single key/value pair to the given namespace.

			Positionals:
			  key    The key to write to  [string] [required]
			  value  The value to write  [string]

			Flags:
			  -c, --config   Path to .toml configuration file  [string]
			  -e, --env      Environment to use for operations and .env files  [string]
			  -h, --help     Show help  [boolean]
			  -v, --version  Show version number  [boolean]

			Options:
			      --binding       The binding of the namespace to write to  [string]
			      --namespace-id  The id of the namespace to write to  [string]
			      --preview       Interact with a preview namespace  [boolean]
			      --ttl           Time for which the entries should be visible  [number]
			      --expiration    Time since the UNIX epoch after which the entry expires  [number]
			      --metadata      Arbitrary JSON that is associated with a key  [string]
			      --path          Read value from the file at a given path  [string]"
		`);
				expect(std.err).toMatchInlineSnapshot(`
			          "[31mX [41;31m[[41;97mERROR[41;31m][0m [1mArguments binding and namespace-id are mutually exclusive[0m

			          "
		        `);
			});

			it("should error if no value nor path is provided", async () => {
				await expect(
					runWrangler("kv:key put key --namespace-id 12345")
				).rejects.toThrowErrorMatchingInlineSnapshot(
					`"Exactly one of the arguments value and path is required"`
				);

				expect(std.out).toMatchInlineSnapshot(`
			"
			wrangler kv:key put <key> [value]

			Writes a single key/value pair to the given namespace.

			Positionals:
			  key    The key to write to  [string] [required]
			  value  The value to write  [string]

			Flags:
			  -c, --config   Path to .toml configuration file  [string]
			  -e, --env      Environment to use for operations and .env files  [string]
			  -h, --help     Show help  [boolean]
			  -v, --version  Show version number  [boolean]

			Options:
			      --binding       The binding of the namespace to write to  [string]
			      --namespace-id  The id of the namespace to write to  [string]
			      --preview       Interact with a preview namespace  [boolean]
			      --ttl           Time for which the entries should be visible  [number]
			      --expiration    Time since the UNIX epoch after which the entry expires  [number]
			      --metadata      Arbitrary JSON that is associated with a key  [string]
			      --path          Read value from the file at a given path  [string]"
		`);
				expect(std.err).toMatchInlineSnapshot(`
			          "[31mX [41;31m[[41;97mERROR[41;31m][0m [1mExactly one of the arguments value and path is required[0m

			          "
		        `);
			});

			it("should error if both value and path is provided", async () => {
				await expect(
					runWrangler("kv:key put key value --path xyz --namespace-id 12345")
				).rejects.toThrowErrorMatchingInlineSnapshot(
					`"Arguments value and path are mutually exclusive"`
				);

				expect(std.out).toMatchInlineSnapshot(`
			"
			wrangler kv:key put <key> [value]

			Writes a single key/value pair to the given namespace.

			Positionals:
			  key    The key to write to  [string] [required]
			  value  The value to write  [string]

			Flags:
			  -c, --config   Path to .toml configuration file  [string]
			  -e, --env      Environment to use for operations and .env files  [string]
			  -h, --help     Show help  [boolean]
			  -v, --version  Show version number  [boolean]

			Options:
			      --binding       The binding of the namespace to write to  [string]
			      --namespace-id  The id of the namespace to write to  [string]
			      --preview       Interact with a preview namespace  [boolean]
			      --ttl           Time for which the entries should be visible  [number]
			      --expiration    Time since the UNIX epoch after which the entry expires  [number]
			      --metadata      Arbitrary JSON that is associated with a key  [string]
			      --path          Read value from the file at a given path  [string]"
		`);
				expect(std.err).toMatchInlineSnapshot(`
			          "[31mX [41;31m[[41;97mERROR[41;31m][0m [1mArguments value and path are mutually exclusive[0m

			          "
		        `);
			});

			it("should error if a given binding name is not in the configured kv namespaces", async () => {
				writeWranglerConfig();
				await expect(
					runWrangler("kv:key put key value --binding otherBinding")
				).rejects.toThrowErrorMatchingInlineSnapshot(
					`"A namespace with binding name \\"otherBinding\\" was not found in the configured \\"kv_namespaces\\"."`
				);

				expect(std.out).toMatchInlineSnapshot(`
			          "
			          [32mIf you think this is a bug then please create an issue at https://github.com/cloudflare/wrangler2/issues/new/choose[0m"
		        `);
				expect(std.err).toMatchInlineSnapshot(`
			          "[31mX [41;31m[[41;97mERROR[41;31m][0m [1mA namespace with binding name \\"otherBinding\\" was not found in the configured \\"kv_namespaces\\".[0m

			          "
		        `);
			});

			it("should error if a given binding has both preview and non-preview and --preview is not specified", async () => {
				writeWranglerConfig();
				const requests = mockKeyPutRequest("preview-bound-id", {
					key: "my-key",
					value: "my-value",
				});
				await expect(
					runWrangler("kv:key put my-key my-value --binding someBinding")
				).rejects.toThrowErrorMatchingInlineSnapshot(
					`"someBinding has both a namespace ID and a preview ID. Specify \\"--preview\\" or \\"--preview false\\" to avoid writing data to the wrong namespace."`
				);
				expect(std.out).toMatchInlineSnapshot(`
			          "
			          [32mIf you think this is a bug then please create an issue at https://github.com/cloudflare/wrangler2/issues/new/choose[0m"
		        `);
				expect(std.err).toMatchInlineSnapshot(`
			          "[31mX [41;31m[[41;97mERROR[41;31m][0m [1msomeBinding has both a namespace ID and a preview ID. Specify \\"--preview\\" or \\"--preview false\\" to avoid writing data to the wrong namespace.[0m

			          "
		        `);
				expect(requests.count).toEqual(0);
			});
		});

		describe("list", () => {
			it("should list the keys of a namespace specified by namespace-id", async () => {
				const keys = [
					{ name: "key-1" },
					{ name: "key-2", expiration: 123456789 },
					{ name: "key-3", expiration_ttl: 666 },
				];
				mockKeyListRequest("some-namespace-id", keys);
				await runWrangler("kv:key list --namespace-id some-namespace-id");
				expect(std.err).toMatchInlineSnapshot(`""`);
				expect(std.out).toMatchInlineSnapshot(`
			          "[
			            {
			              \\"name\\": \\"key-1\\"
			            },
			            {
			              \\"name\\": \\"key-2\\",
			              \\"expiration\\": 123456789
			            },
			            {
			              \\"name\\": \\"key-3\\",
			              \\"expiration_ttl\\": 666
			            }
			          ]"
		        `);
			});

			it("should list the keys of a namespace specified by binding", async () => {
				writeWranglerConfig();
				const keys = [{ name: "key-1" }, { name: "key-2" }, { name: "key-3" }];
				mockKeyListRequest("bound-id", keys);

				await runWrangler("kv:key list --binding someBinding");
				expect(std.err).toMatchInlineSnapshot(`""`);
				expect(std.out).toMatchInlineSnapshot(`
			          "[
			            {
			              \\"name\\": \\"key-1\\"
			            },
			            {
			              \\"name\\": \\"key-2\\"
			            },
			            {
			              \\"name\\": \\"key-3\\"
			            }
			          ]"
		        `);
			});

			it("should list the keys of a preview namespace specified by binding", async () => {
				writeWranglerConfig();
				const keys = [{ name: "key-1" }, { name: "key-2" }, { name: "key-3" }];
				mockKeyListRequest("preview-bound-id", keys);
				await runWrangler("kv:key list --binding someBinding --preview");
				expect(std.err).toMatchInlineSnapshot(`""`);
				expect(std.out).toMatchInlineSnapshot(`
			          "[
			            {
			              \\"name\\": \\"key-1\\"
			            },
			            {
			              \\"name\\": \\"key-2\\"
			            },
			            {
			              \\"name\\": \\"key-3\\"
			            }
			          ]"
		        `);
			});

			it("should list the keys of a namespace specified by binding, in a given environment", async () => {
				writeWranglerConfig();
				const keys = [{ name: "key-1" }, { name: "key-2" }, { name: "key-3" }];
				mockKeyListRequest("env-bound-id", keys);
				await runWrangler(
					"kv:key list --binding someBinding --env some-environment"
				);
				expect(std.err).toMatchInlineSnapshot(`""`);
				expect(std.out).toMatchInlineSnapshot(`
			          "[
			            {
			              \\"name\\": \\"key-1\\"
			            },
			            {
			              \\"name\\": \\"key-2\\"
			            },
			            {
			              \\"name\\": \\"key-3\\"
			            }
			          ]"
		        `);
			});

			it("should list the keys of a preview namespace specified by binding, in a given environment", async () => {
				writeWranglerConfig();
				const keys = [{ name: "key-1" }, { name: "key-2" }, { name: "key-3" }];
				mockKeyListRequest("preview-env-bound-id", keys);
				await runWrangler(
					"kv:key list --binding someBinding --preview --env some-environment"
				);
				expect(std.err).toMatchInlineSnapshot(`""`);
				expect(std.out).toMatchInlineSnapshot(`
			          "[
			            {
			              \\"name\\": \\"key-1\\"
			            },
			            {
			              \\"name\\": \\"key-2\\"
			            },
			            {
			              \\"name\\": \\"key-3\\"
			            }
			          ]"
		        `);
			});

			// We'll run the next test with variations on the cursor
			// that's returned on cloudflare's API after all results
			// have been drained.
			for (const blankCursorValue of [undefined, null, ""] as [
				undefined,
				null,
				""
			]) {
				describe(`cursor - ${blankCursorValue}`, () => {
					it("should make multiple requests for paginated results", async () => {
						// Create a lot of mock keys, so that the fetch requests will be paginated
						const keys: NamespaceKeyInfo[] = [];
						for (let i = 0; i < 550; i++) {
							keys.push({ name: "key-" + i });
						}
						// Ask for the keys in pages of size 100.
						const requests = mockKeyListRequest(
							"some-namespace-id",
							keys,
							100,
							blankCursorValue
						);
						await runWrangler("kv:key list --namespace-id some-namespace-id");
						expect(std.err).toMatchInlineSnapshot(`""`);
						expect(JSON.parse(std.out)).toEqual(keys);
						expect(requests.count).toEqual(6);
					});
				});
			}

			it("should error if a given binding name is not in the configured kv namespaces", async () => {
				writeWranglerConfig();
				await expect(
					runWrangler("kv:key list --binding otherBinding")
				).rejects.toThrowErrorMatchingInlineSnapshot(
					`"A namespace with binding name \\"otherBinding\\" was not found in the configured \\"kv_namespaces\\"."`
				);
				expect(std.err).toMatchInlineSnapshot(`
			          "[31mX [41;31m[[41;97mERROR[41;31m][0m [1mA namespace with binding name \\"otherBinding\\" was not found in the configured \\"kv_namespaces\\".[0m

			          "
		        `);
				expect(std.out).toMatchInlineSnapshot(`
			          "
			          [32mIf you think this is a bug then please create an issue at https://github.com/cloudflare/wrangler2/issues/new/choose[0m"
		        `);
			});
		});

		describe("get", () => {
			it("should get a key in a given namespace specified by namespace-id", async () => {
				setMockFetchKVGetValue(
					"some-account-id",
					"some-namespace-id",
					"my-key",
					"my-value"
				);

				await runWrangler("kv:key get my-key --namespace-id some-namespace-id");

				expect(proc.write).toEqual(Buffer.from("my-value"));
				expect(std.err).toMatchInlineSnapshot(`""`);
			});

			it("should get a key and decode the value from the response as a utf8 string if the `--text` flag is passed", async () => {
				setMockFetchKVGetValue(
					"some-account-id",
					"some-namespace-id",
					"my-key",
					"my-value"
				);
				await runWrangler(
					"kv:key get my-key --text --namespace-id some-namespace-id"
				);
				expect(proc.write).not.toEqual(Buffer.from("my-value"));
				expect(std).toMatchInlineSnapshot(`
			          Object {
			            "debug": "",
			            "err": "",
			            "out": "my-value",
			            "warn": "",
			          }
		        `);
			});

			it("should get a binary and decode as utf8 text, resulting in improper decoding", async () => {
				const buf = Buffer.from(
					"iVBORw0KGgoAAAANSUhEUgAAAAoAAAAKCAYAAACNMs+9AAAACXBIWXMAAAsTAAALEwEAmpwYAAAAAXNSR0IArs4c6QAAAARnQU1BAACxjwv8YQUAAAAiSURBVHgB7coxEQAACMPAgH/PgAM6dGwu49fA/deIBXrgAj2cAhIFT4QxAAAAAElFTkSuQmCC",
					"base64"
				);
				setMockFetchKVGetValue(
					"some-account-id",
					"some-namespace-id",
					"my-key",
					buf
				);
				await runWrangler(
					"kv:key get my-key --text --namespace-id some-namespace-id"
				);
				expect(proc.write).not.toEqual(buf);
				expect(JSON.stringify(std)).toMatchInlineSnapshot(
					`"{\\"debug\\":\\"\\",\\"out\\":\\"�PNG\\\\n\\\\u001a\\\\n\\\\u0000\\\\u0000\\\\u0000\\\\rIHDR\\\\u0000\\\\u0000\\\\u0000\\\\n\\\\u0000\\\\u0000\\\\u0000\\\\n\\\\b\\\\u0006\\\\u0000\\\\u0000\\\\u0000�2Ͻ\\\\u0000\\\\u0000\\\\u0000\\\\tpHYs\\\\u0000\\\\u0000\\\\u000b\\\\u0013\\\\u0000\\\\u0000\\\\u000b\\\\u0013\\\\u0001\\\\u0000��\\\\u0018\\\\u0000\\\\u0000\\\\u0000\\\\u0001sRGB\\\\u0000��\\\\u001c�\\\\u0000\\\\u0000\\\\u0000\\\\u0004gAMA\\\\u0000\\\\u0000��\\\\u000b�a\\\\u0005\\\\u0000\\\\u0000\\\\u0000\\\\\\"IDATx\\\\u0001��1\\\\u0011\\\\u0000\\\\u0000\\\\b���π\\\\u0003:tl.����׈\\\\u0005z�\\\\u0002=�\\\\u0002\\\\u0012\\\\u0005O�1\\\\u0000\\\\u0000\\\\u0000\\\\u0000IEND�B\`�\\",\\"err\\":\\"\\",\\"warn\\":\\"\\"}"`
				);
			});

			it("should get a binary file by key in a given namespace specified by namespace-id", async () => {
				const buf = Buffer.from(
					"iVBORw0KGgoAAAANSUhEUgAAAAoAAAAKCAYAAACNMs+9AAAACXBIWXMAAAsTAAALEwEAmpwYAAAAAXNSR0IArs4c6QAAAARnQU1BAACxjwv8YQUAAAAiSURBVHgB7coxEQAACMPAgH/PgAM6dGwu49fA/deIBXrgAj2cAhIFT4QxAAAAAElFTkSuQmCC",
					"base64"
				);
				setMockFetchKVGetValue(
					"some-account-id",
					"some-namespace-id",
					"my-key",
					buf
				);
				await runWrangler("kv:key get my-key --namespace-id some-namespace-id");
				expect(proc.write).toEqual(buf);
				expect(std.err).toMatchInlineSnapshot(`""`);
			});

			it("should get a key in a given namespace specified by binding", async () => {
				writeWranglerConfig();
				setMockFetchKVGetValue(
					"some-account-id",
					"bound-id",
					"my-key",
					"my-value"
				);
				await runWrangler(
					"kv:key get my-key --binding someBinding --preview false"
				);
				expect(proc.write).toEqual(Buffer.from("my-value"));
				expect(std.err).toMatchInlineSnapshot(`""`);
			});

			it("should get a key in a given preview namespace specified by binding", async () => {
				writeWranglerConfig();
				setMockFetchKVGetValue(
					"some-account-id",
					"preview-bound-id",
					"my-key",
					"my-value"
				);
				await runWrangler("kv:key get my-key --binding someBinding --preview");
				expect(proc.write).toEqual(Buffer.from("my-value"));
				expect(std.err).toMatchInlineSnapshot(`""`);
			});

			it("should get a key for the specified environment in a given namespace", async () => {
				writeWranglerConfig();
				setMockFetchKVGetValue(
					"some-account-id",
					"env-bound-id",
					"my-key",
					"my-value"
				);
				await runWrangler(
					"kv:key get my-key --binding someBinding --env some-environment --preview false"
				);
				expect(proc.write).toEqual(Buffer.from("my-value"));
				expect(std.err).toMatchInlineSnapshot(`""`);
			});

			it("should encode the key in the api request to get a value", async () => {
				setMockFetchKVGetValue(
					"some-account-id",
					"some-namespace-id",
					"%2Fmy%2Ckey", // expect the key /my,key to be encoded
					"my-value"
				);

				await runWrangler(
					"kv:key get /my,key --namespace-id some-namespace-id"
				);
				expect(proc.write).toEqual(Buffer.from("my-value"));
				expect(std.err).toMatchInlineSnapshot(`""`);
			});

			it("should error if no key is provided", async () => {
				await expect(
					runWrangler("kv:key get")
				).rejects.toThrowErrorMatchingInlineSnapshot(
					`"Not enough non-option arguments: got 0, need at least 1"`
				);
				expect(std.out).toMatchInlineSnapshot(`
			"
			wrangler kv:key get <key>

			Reads a single value by key from the given namespace.

			Positionals:
			  key  The key value to get.  [string] [required]

			Flags:
			  -c, --config   Path to .toml configuration file  [string]
			  -e, --env      Environment to use for operations and .env files  [string]
			  -h, --help     Show help  [boolean]
			  -v, --version  Show version number  [boolean]

			Options:
			      --binding       The name of the namespace to get from  [string]
			      --namespace-id  The id of the namespace to get from  [string]
			      --preview       Interact with a preview namespace  [boolean] [default: false]
			      --text          Decode the returned value as a utf8 string  [boolean] [default: false]"
		`);
				expect(std.err).toMatchInlineSnapshot(`
			          "[31mX [41;31m[[41;97mERROR[41;31m][0m [1mNot enough non-option arguments: got 0, need at least 1[0m

			          "
		        `);
			});

			it("should error if no binding nor namespace is provided", async () => {
				await expect(
					runWrangler("kv:key get foo")
				).rejects.toThrowErrorMatchingInlineSnapshot(
					`"Exactly one of the arguments binding and namespace-id is required"`
				);
				expect(std.out).toMatchInlineSnapshot(`
			"
			wrangler kv:key get <key>

			Reads a single value by key from the given namespace.

			Positionals:
			  key  The key value to get.  [string] [required]

			Flags:
			  -c, --config   Path to .toml configuration file  [string]
			  -e, --env      Environment to use for operations and .env files  [string]
			  -h, --help     Show help  [boolean]
			  -v, --version  Show version number  [boolean]

			Options:
			      --binding       The name of the namespace to get from  [string]
			      --namespace-id  The id of the namespace to get from  [string]
			      --preview       Interact with a preview namespace  [boolean] [default: false]
			      --text          Decode the returned value as a utf8 string  [boolean] [default: false]"
		`);
				expect(std.err).toMatchInlineSnapshot(`
			          "[31mX [41;31m[[41;97mERROR[41;31m][0m [1mExactly one of the arguments binding and namespace-id is required[0m

			          "
		        `);
			});

			it("should error if both binding and namespace is provided", async () => {
				await expect(
					runWrangler("kv:key get foo --binding x --namespace-id y")
				).rejects.toThrowErrorMatchingInlineSnapshot(
					`"Arguments binding and namespace-id are mutually exclusive"`
				);

				expect(std.out).toMatchInlineSnapshot(`
			"
			wrangler kv:key get <key>

			Reads a single value by key from the given namespace.

			Positionals:
			  key  The key value to get.  [string] [required]

			Flags:
			  -c, --config   Path to .toml configuration file  [string]
			  -e, --env      Environment to use for operations and .env files  [string]
			  -h, --help     Show help  [boolean]
			  -v, --version  Show version number  [boolean]

			Options:
			      --binding       The name of the namespace to get from  [string]
			      --namespace-id  The id of the namespace to get from  [string]
			      --preview       Interact with a preview namespace  [boolean] [default: false]
			      --text          Decode the returned value as a utf8 string  [boolean] [default: false]"
		`);
				expect(std.err).toMatchInlineSnapshot(`
			          "[31mX [41;31m[[41;97mERROR[41;31m][0m [1mArguments binding and namespace-id are mutually exclusive[0m

			          "
		        `);
			});

			it("should error if a given binding name is not in the configured kv namespaces", async () => {
				writeWranglerConfig();
				await expect(
					runWrangler("kv:key get key --binding otherBinding")
				).rejects.toThrowErrorMatchingInlineSnapshot(
					`"A namespace with binding name \\"otherBinding\\" was not found in the configured \\"kv_namespaces\\"."`
				);
				expect(std.out).toMatchInlineSnapshot(`
			          "
			          [32mIf you think this is a bug then please create an issue at https://github.com/cloudflare/wrangler2/issues/new/choose[0m"
		        `);
				expect(std.err).toMatchInlineSnapshot(`
			          "[31mX [41;31m[[41;97mERROR[41;31m][0m [1mA namespace with binding name \\"otherBinding\\" was not found in the configured \\"kv_namespaces\\".[0m

			          "
		        `);
			});

			describe("non-interactive", () => {
				mockAccountId({ accountId: null });

				it("should error if there are multiple accounts available but not interactive on stdin", async () => {
					mockGetMemberships([
						{ id: "xxx", account: { id: "1", name: "one" } },
						{ id: "yyy", account: { id: "2", name: "two" } },
					]);
					setIsTTY({ stdin: false, stdout: true });
					await expect(runWrangler("kv:key get key --namespace-id=xxxx"))
						.rejects.toThrowErrorMatchingInlineSnapshot(`
				"More than one account available but unable to select one in non-interactive mode.
				Please set the appropriate \`account_id\` in your \`wrangler.toml\` file.
				Available accounts are (\`<name>\`: \`<account_id>\`):
				  \`one\`: \`1\`
				  \`two\`: \`2\`"
			`);
				});

				it("should error if there are multiple accounts available but not interactive on stdout", async () => {
					mockGetMemberships([
						{ id: "xxx", account: { id: "1", name: "one" } },
						{ id: "yyy", account: { id: "2", name: "two" } },
					]);
					setIsTTY({ stdin: true, stdout: false });
					await expect(runWrangler("kv:key get key --namespace-id=xxxx"))
						.rejects.toThrowErrorMatchingInlineSnapshot(`
				"More than one account available but unable to select one in non-interactive mode.
				Please set the appropriate \`account_id\` in your \`wrangler.toml\` file.
				Available accounts are (\`<name>\`: \`<account_id>\`):
				  \`one\`: \`1\`
				  \`two\`: \`2\`"
			`);
				});

				it("should recommend using a configuration if unable to fetch memberships", async () => {
					msw.use(
						rest.get("*/memberships", (req, res, ctx) => {
							return res.once(
								ctx.status(200),
								ctx.json(
									createFetchResult(null, false, [
										{
											code: 9109,
											message: "Uauthorized to access requested resource",
										},
									])
								)
							);
						})
					);
					await expect(runWrangler("kv:key get key --namespace-id=xxxx"))
						.rejects.toThrowErrorMatchingInlineSnapshot(`
							"Failed to automatically retrieve account IDs for the logged in user.
							You may have incorrect permissions on your API token. You can skip this account check by adding an \`account_id\` in your \`wrangler.toml\`, or by setting the value of CLOUDFLARE_ACCOUNT_ID\\""
						`);
				});

				it("should error if there are multiple accounts available but not interactive at all", async () => {
					mockGetMemberships([
						{ id: "xxx", account: { id: "1", name: "one" } },
						{ id: "yyy", account: { id: "2", name: "two" } },
					]);
					setIsTTY(false);
					await expect(runWrangler("kv:key get key --namespace-id=xxxx"))
						.rejects.toThrowErrorMatchingInlineSnapshot(`
				"More than one account available but unable to select one in non-interactive mode.
				Please set the appropriate \`account_id\` in your \`wrangler.toml\` file.
				Available accounts are (\`<name>\`: \`<account_id>\`):
				  \`one\`: \`1\`
				  \`two\`: \`2\`"
			`);
				});
			});
		});

		describe("delete", () => {
			function mockDeleteRequest(
				expectedNamespaceId: string,
				expectedKey: string
			) {
				const requests = { count: 0 };
				msw.use(
					rest.delete(
						"*/accounts/:accountId/storage/kv/namespaces/:namespaceId/values/:key",
						(req, res, ctx) => {
							requests.count++;
							expect(req.params.accountId).toEqual("some-account-id");
							expect(req.params.namespaceId).toEqual(expectedNamespaceId);
							expect(req.params.key).toEqual(expectedKey);
							return res.once(
								ctx.status(200),
								ctx.json(createFetchResult(null))
							);
						}
					)
				);
				return requests;
			}

			it("should delete a key in a namespace specified by id", async () => {
				const requests = mockDeleteRequest("some-namespace-id", "someKey");
				await runWrangler(
					`kv:key delete --namespace-id some-namespace-id someKey`
				);
				expect(requests.count).toEqual(1);
			});

			it("should encode the key in the api request to delete a value", async () => {
				const requests = mockDeleteRequest("voyager", "/NCC-74656");
				await runWrangler(`kv:key delete --namespace-id voyager /NCC-74656`);

				expect(requests.count).toEqual(1);
				expect(std.out).toMatchInlineSnapshot(
					`"Deleting the key \\"/NCC-74656\\" on namespace voyager."`
				);
				expect(std.err).toMatchInlineSnapshot(`""`);
			});

			it("should delete a key in a namespace specified by binding name", async () => {
				writeWranglerConfig();
				const requests = mockDeleteRequest("bound-id", "someKey");
				await runWrangler(
					`kv:key delete --binding someBinding --preview false someKey`
				);
				expect(requests.count).toEqual(1);
			});

			it("should delete a key in a preview namespace specified by binding name", async () => {
				writeWranglerConfig();
				const requests = mockDeleteRequest("preview-bound-id", "someKey");
				await runWrangler(
					`kv:key delete --binding someBinding --preview someKey`
				);
				expect(requests.count).toEqual(1);
			});

			it("should error if a given binding name is not in the configured kv namespaces", async () => {
				writeWranglerConfig();
				await expect(
					runWrangler(`kv:key delete --binding otherBinding someKey`)
				).rejects.toThrowErrorMatchingInlineSnapshot(
					`"A namespace with binding name \\"otherBinding\\" was not found in the configured \\"kv_namespaces\\"."`
				);

				expect(std.err).toMatchInlineSnapshot(`
			          "[31mX [41;31m[[41;97mERROR[41;31m][0m [1mA namespace with binding name \\"otherBinding\\" was not found in the configured \\"kv_namespaces\\".[0m

			          "
		        `);
			});

			it("should delete a key in a namespace specified by binding name in a given environment", async () => {
				writeWranglerConfig();
				const requests = mockDeleteRequest("env-bound-id", "someKey");
				await runWrangler(
					`kv:key delete --binding someBinding --env some-environment --preview false someKey`
				);
				expect(std.out).toMatchInlineSnapshot(
					`"Deleting the key \\"someKey\\" on namespace env-bound-id."`
				);
				expect(std.err).toMatchInlineSnapshot(`""`);
				expect(requests.count).toEqual(1);
			});

			it("should delete a key in a preview namespace specified by binding name in a given environment", async () => {
				writeWranglerConfig();
				const requests = mockDeleteRequest("preview-env-bound-id", "someKey");
				await runWrangler(
					`kv:key delete --binding someBinding --env some-environment --preview someKey`
				);
				expect(requests.count).toEqual(1);
			});
		});
	});

	describe("kv:bulk", () => {
		describe("put", () => {
			function mockPutRequest(
				expectedNamespaceId: string,
				expectedKeyValues: KeyValue[]
			) {
				const requests = { count: 0 };
				msw.use(
					rest.put(
						"*/accounts/:accountId/storage/kv/namespaces/:namespaceId/bulk",
						async (req, res, ctx) => {
							requests.count++;
							expect(req.params.accountId).toEqual("some-account-id");
							expect(req.params.namespaceId).toEqual(expectedNamespaceId);
							expect(await req.json()).toEqual(
								expectedKeyValues.slice(
									(requests.count - 1) * 5000,
									requests.count * 5000
								)
							);
							return res(ctx.status(200), ctx.json(createFetchResult(null)));
						}
					)
				);
				return requests;
			}

			it("should put the key-values parsed from a file", async () => {
				const keyValues: KeyValue[] = [
					{ key: "someKey1", value: "someValue1" },
					{ key: "ns:someKey2", value: "123", base64: true },
					{ key: "someKey3", value: "someValue3", expiration: 100 },
					{ key: "someKey4", value: "someValue4", expiration_ttl: 500 },
				];
				writeFileSync("./keys.json", JSON.stringify(keyValues));
				const requests = mockPutRequest("some-namespace-id", keyValues);
				await runWrangler(
					`kv:bulk put --namespace-id some-namespace-id keys.json`
				);
				expect(requests.count).toEqual(1);
				expect(std.out).toMatchInlineSnapshot(`"Success!"`);
				expect(std.warn).toMatchInlineSnapshot(`""`);
				expect(std.err).toMatchInlineSnapshot(`""`);
			});

			it("should put the key-values in batches of 5000 parsed from a file", async () => {
				const keyValues: KeyValue[] = new Array(12000).fill({
					key: "someKey1",
					value: "someValue1",
				});
				writeFileSync("./keys.json", JSON.stringify(keyValues));
				const requests = mockPutRequest("some-namespace-id", keyValues);
				await runWrangler(
					`kv:bulk put --namespace-id some-namespace-id keys.json`
				);
				expect(requests.count).toEqual(3);
				expect(std.out).toMatchInlineSnapshot(`
			          "Uploaded 0% (0 out of 12,000)
			          Uploaded 41% (5,000 out of 12,000)
			          Uploaded 83% (10,000 out of 12,000)
			          Uploaded 100% (12,000 out of 12,000)
			          Success!"
		        `);
				expect(std.warn).toMatchInlineSnapshot(`""`);
				expect(std.err).toMatchInlineSnapshot(`""`);
			});

			it("should error if the file is not a JSON array", async () => {
				const keyValues = { key: "someKey1", value: "someValue1" };
				writeFileSync("./keys.json", JSON.stringify(keyValues));
				await expect(
					runWrangler(`kv:bulk put --namespace-id some-namespace-id keys.json`)
				).rejects.toThrowErrorMatchingInlineSnapshot(`
						                "Unexpected JSON input from \\"keys.json\\".
						                Expected an array of key-value objects but got type \\"object\\"."
					              `);
				expect(std.out).toMatchInlineSnapshot(`
			          "
			          [32mIf you think this is a bug then please create an issue at https://github.com/cloudflare/wrangler2/issues/new/choose[0m"
		        `);
				expect(std.warn).toMatchInlineSnapshot(`""`);
			});

			it("should error if the array contains items that are not key-value objects", async () => {
				const keyValues = [
					123,
					"a string",
					{ key: "someKey" },
					{ value: "someValue" },
					// add a valid object here to make sure it's not included
					{ key: "someKey1", value: "someValue1" },
					// this one will only add a warning
					{ key: "someKey1", value: "someValue1", invalid: true },
					// back to the invalid ones
					{ key: 123, value: "somevalue" },
					{ key: "somekey", value: 123 },
					{ key: "someKey1", value: "someValue1", expiration: "string" },
					{ key: "someKey1", value: "someValue1", expiration_ttl: "string" },
					{
						key: 123,
						value: {
							a: {
								nested: "object",
							},
						},
					},
					{ key: "someKey1", value: "someValue1", metadata: 123 },
					{ key: "someKey1", value: "someValue1", base64: "string" },
				];
				writeFileSync("./keys.json", JSON.stringify(keyValues));
				await expect(
					runWrangler(`kv:bulk put --namespace-id some-namespace-id keys.json`)
				).rejects.toThrowErrorMatchingInlineSnapshot(`
						                "Unexpected JSON input from \\"keys.json\\".
						                Each item in the array should be an object that matches:

						                interface KeyValue {
						                  key: string;
						                  value: string;
						                  expiration?: number;
						                  expiration_ttl?: number;
						                  metadata?: object;
						                  base64?: boolean;
						                }

						                The item at index 0 is 123
						                The item at index 1 is \\"a string\\"
						                The item at index 2 is {\\"key\\":\\"someKey\\"}
						                The item at index 3 is {\\"value\\":\\"someValue\\"}
						                The item at index 6 is {\\"key\\":123,\\"value\\":\\"somevalue\\"}
						                The item at index 7 is {\\"key\\":\\"somekey\\",\\"value\\":123}
						                The item at index 8 is {\\"key\\":\\"someKey1\\",\\"value\\":\\"someValue1\\",\\"expiration\\":\\"string\\"}
						                The item at index 9 is {\\"key\\":\\"someKey1\\",\\"value\\":\\"someValue1\\",\\"expiration_ttl\\":\\"string\\"}
						                The item at index 10 is {\\"key\\":123,\\"value\\":{\\"a\\":{\\"nested\\":\\"object\\"}}}
						                The item at index 11 is {\\"key\\":\\"someKey1\\",\\"value\\":\\"someValue1\\",\\"metadata\\":123}
						                The item at index 12 is {\\"key\\":\\"someKey1\\",\\"value\\":\\"someValue1\\",\\"base64\\":\\"string\\"}"
					              `);

				expect(std.out).toMatchInlineSnapshot(`
			          "
			          [32mIf you think this is a bug then please create an issue at https://github.com/cloudflare/wrangler2/issues/new/choose[0m"
		        `);
				expect(std.warn).toMatchInlineSnapshot(`
			          "[33m▲ [43;33m[[43;30mWARNING[43;33m][0m [1mUnexpected key-value properties in \\"keys.json\\".[0m

			            The item at index 5 contains unexpected properties: [\\"invalid\\"].

			          "
		        `);
			});
		});

		describe("delete", () => {
			function mockDeleteRequest(
				expectedNamespaceId: string,
				expectedKeys: string[]
			) {
				const requests = { count: 0 };
				msw.use(
					rest.delete(
						"*/accounts/:accountId/storage/kv/namespaces/:namespaceId/bulk",
						async (req, res, ctx) => {
							requests.count++;
							expect(req.params.accountId).toEqual("some-account-id");
							expect(req.params.namespaceId).toEqual(expectedNamespaceId);
							expect(req.headers.get("Content-Type")).toEqual(
								"application/json"
							);
							expect(await req.json()).toEqual(
								expectedKeys.slice(
									(requests.count - 1) * 5000,
									requests.count * 5000
								)
							);
							return res(ctx.status(200), ctx.json(createFetchResult(null)));
						}
					)
				);
				return requests;
			}

			it("should delete the keys parsed from a file", async () => {
				const keys = ["someKey1", "ns:someKey2"];
				writeFileSync("./keys.json", JSON.stringify(keys));
				mockConfirm({
					text: `Are you sure you want to delete all the keys read from "keys.json" from kv-namespace with id "some-namespace-id"?`,
					result: true,
				});
				const requests = mockDeleteRequest("some-namespace-id", keys);
				await runWrangler(
					`kv:bulk delete --namespace-id some-namespace-id keys.json`
				);
				expect(requests.count).toEqual(1);
				expect(std.out).toMatchInlineSnapshot(`"Success!"`);
				expect(std.warn).toMatchInlineSnapshot(`""`);
				expect(std.err).toMatchInlineSnapshot(`""`);
			});

			it("should delete the keys in batches of 5000 parsed from a file", async () => {
				const keys = new Array(12000).fill("some-key");
				writeFileSync("./keys.json", JSON.stringify(keys));
				mockConfirm({
					text: `Are you sure you want to delete all the keys read from "keys.json" from kv-namespace with id "some-namespace-id"?`,
					result: true,
				});
				const requests = mockDeleteRequest("some-namespace-id", keys);
				await runWrangler(
					`kv:bulk delete --namespace-id some-namespace-id keys.json`
				);
				expect(requests.count).toEqual(3);
				expect(std.out).toMatchInlineSnapshot(`
			"Deleted 0% (0 out of 12,000)
			Deleted 41% (5,000 out of 12,000)
			Deleted 83% (10,000 out of 12,000)
			Deleted 100% (12,000 out of 12,000)
			Success!"
		`);
				expect(std.warn).toMatchInlineSnapshot(`""`);
				expect(std.err).toMatchInlineSnapshot(`""`);
			});

			it("should not delete the keys if the user confirms no", async () => {
				const keys = ["someKey1", "ns:someKey2"];
				writeFileSync("./keys.json", JSON.stringify(keys));
				mockConfirm({
					text: `Are you sure you want to delete all the keys read from "keys.json" from kv-namespace with id "some-namespace-id"?`,
					result: false,
				});
				await runWrangler(
					`kv:bulk delete --namespace-id some-namespace-id keys.json`
				);
				expect(std.out).toMatchInlineSnapshot(
					`"Not deleting keys read from \\"keys.json\\"."`
				);
				expect(std.warn).toMatchInlineSnapshot(`""`);
				expect(std.err).toMatchInlineSnapshot(`""`);
			});

			it("should delete the keys without asking if --force is provided", async () => {
				const keys = ["someKey1", "ns:someKey2"];
				writeFileSync("./keys.json", JSON.stringify(keys));
				const requests = mockDeleteRequest("some-namespace-id", keys);
				await runWrangler(
					`kv:bulk delete --namespace-id some-namespace-id keys.json --force`
				);
				expect(requests.count).toEqual(1);
				expect(std.out).toMatchInlineSnapshot(`"Success!"`);
				expect(std.warn).toMatchInlineSnapshot(`""`);
				expect(std.err).toMatchInlineSnapshot(`""`);
			});

			it("should delete the keys without asking if -f is provided", async () => {
				const keys = ["someKey1", "ns:someKey2"];
				writeFileSync("./keys.json", JSON.stringify(keys));
				const requests = mockDeleteRequest("some-namespace-id", keys);
				await runWrangler(
					`kv:bulk delete --namespace-id some-namespace-id keys.json -f`
				);
				expect(requests.count).toEqual(1);
				expect(std.out).toMatchInlineSnapshot(`"Success!"`);
				expect(std.warn).toMatchInlineSnapshot(`""`);
				expect(std.err).toMatchInlineSnapshot(`""`);
			});

			it("should error if the file is not a JSON array", async () => {
				const keys = 12354;
				writeFileSync("./keys.json", JSON.stringify(keys));
				mockConfirm({
					text: `Are you sure you want to delete all the keys read from "keys.json" from kv-namespace with id "some-namespace-id"?`,
					result: true,
				});
				await expect(
					runWrangler(
						`kv:bulk delete --namespace-id some-namespace-id keys.json`
					)
				).rejects.toThrowErrorMatchingInlineSnapshot(`
						                "Unexpected JSON input from \\"keys.json\\".
						                Expected an array of strings but got:
						                12354"
					              `);
				expect(std.out).toMatchInlineSnapshot(`
			"
			[32mIf you think this is a bug then please create an issue at https://github.com/cloudflare/wrangler2/issues/new/choose[0m"
		`);
				expect(std.warn).toMatchInlineSnapshot(`""`);
			});

			it("should error if the file contains non-string items", async () => {
				const keys = ["good", 12354, { key: "someKey" }, null];
				writeFileSync("./keys.json", JSON.stringify(keys));
				mockConfirm({
					text: `Are you sure you want to delete all the keys read from "keys.json" from kv-namespace with id "some-namespace-id"?`,
					result: true,
				});
				await expect(
					runWrangler(
						`kv:bulk delete --namespace-id some-namespace-id keys.json`
					)
				).rejects.toThrowErrorMatchingInlineSnapshot(`
						                "Unexpected JSON input from \\"keys.json\\".
						                Expected an array of strings.
						                The item at index 1 is type: \\"number\\" - 12354
						                The item at index 2 is type: \\"object\\" - {\\"key\\":\\"someKey\\"}
						                The item at index 3 is type: \\"object\\" - null"
					              `);
				expect(std.out).toMatchInlineSnapshot(`
			"
			[32mIf you think this is a bug then please create an issue at https://github.com/cloudflare/wrangler2/issues/new/choose[0m"
		`);
				expect(std.warn).toMatchInlineSnapshot(`""`);
			});
		});
	});
});

function writeWranglerConfig() {
	writeFileSync(
		"./wrangler.toml",
		[
			'name = "other-worker"',
			"kv_namespaces = [",
			'  { binding = "someBinding", id = "bound-id", preview_id = "preview-bound-id" }',
			"]",
			"",
			"[env.some-environment]",
			"kv_namespaces = [",
			'  { binding = "someBinding", id = "env-bound-id", preview_id = "preview-env-bound-id" }',
			"]",
		].join("\n"),
		"utf-8"
	);
}

function setMockFetchKVGetValue(
	accountId: string,
	namespaceId: string,
	key: string,
	value: string | Buffer
) {
	msw.use(
		rest.get(
			"*/accounts/:accountId/storage/kv/namespaces/:namespaceId/values/:key",
			(req, res, ctx) => {
				console.dir(req.params);
				expect(req.params.accountId).toEqual(accountId);
				expect(req.params.namespaceId).toEqual(namespaceId);
				// Getting the key from params decodes it so we need to grab the encoded key from the URL
				expect(req.url.toString().split("/").pop()).toBe(key);

				return res.once(ctx.status(200), ctx.body(value));
			}
		)
	);
}

function createFetchResult(
	result: unknown,
	success = true,
	errors: { code: number; message: string }[] = []
) {
	return {
		success,
		errors,
		messages: [],
		result,
	};
}

function mockGetMemberships(
	accounts: { id: string; account: { id: string; name: string } }[]
) {
	msw.use(
		rest.get("*/memberships", (req, res, ctx) => {
			return res.once(ctx.json(createFetchResult(accounts)));
		})
	);
}

function mockKeyListRequest(
	expectedNamespaceId: string,
	expectedKeys: NamespaceKeyInfo[],
	keysPerRequest = 1000,
	blankCursorValue: "" | undefined | null = undefined
) {
	const requests = { count: 0 };
	// See https://api.cloudflare.com/#workers-kv-namespace-list-a-namespace-s-keys
	msw.use(
		rest.get(
			"*/accounts/:accountId/storage/kv/namespaces/:namespaceId/keys",
			(req, res, ctx) => {
				requests.count++;
				let result;
				let cursor;

				expect(req.params.accountId).toEqual("some-account-id");
				expect(req.params.namespaceId).toEqual(expectedNamespaceId);

				if (expectedKeys.length <= keysPerRequest) {
					result = expectedKeys;
				} else {
					const start =
						parseInt(req.url.searchParams.get("cursor") ?? "0") || 0;
					const end = start + keysPerRequest;
					cursor = end < expectedKeys.length ? end : blankCursorValue;
					result = expectedKeys.slice(start, end);
				}
				return res(
					ctx.json({
						success: true,
						errors: [],
						messages: [],
						result,
						result_info: {
							cursor,
						},
					})
				);
			}
		)
	);
	return requests;
}<|MERGE_RESOLUTION|>--- conflicted
+++ resolved
@@ -22,17 +22,12 @@
 	const proc = mockProcess();
 
 	afterEach(() => {
-<<<<<<< HEAD
 		unsetAllMocks();
 	});
 	const { setIsTTY } = useMockIsTTY();
 	beforeEach(() => {
 		setIsTTY(true);
 	});
-=======
-		clearConfirmMocks();
-	});
->>>>>>> 8986ccb3
 	describe("kv:namespace", () => {
 		describe("create", () => {
 			function mockCreateRequest(expectedTitle: string) {
