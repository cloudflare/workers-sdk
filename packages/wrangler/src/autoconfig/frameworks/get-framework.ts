import { Angular } from "./angular";
import { Astro } from "./astro";
<<<<<<< HEAD
import { Nuxt } from "./nuxt";
=======
import { Qwik } from "./qwik";
>>>>>>> 9514c9a0
import { SolidStart } from "./solid-start";
import { Static } from "./static";
import { SvelteKit } from "./sveltekit";
import { TanstackStart } from "./tanstack";
import type { Framework } from ".";

export function getFramework(detectedFramework?: {
	id: string;
	name: string;
}): Framework {
	switch (detectedFramework?.id) {
		case "astro":
			return new Astro(detectedFramework.name);
		case "svelte-kit":
			return new SvelteKit(detectedFramework.name);
		case "tanstack-start":
			return new TanstackStart(detectedFramework.name);
		case "angular":
			return new Angular(detectedFramework.name);
		case "nuxt":
			return new Nuxt(detectedFramework.name);
		case "solid-start":
			return new SolidStart(detectedFramework.name);
		case "qwik":
			return new Qwik(detectedFramework.name);
		default:
			return new Static(detectedFramework?.name);
	}
}<|MERGE_RESOLUTION|>--- conflicted
+++ resolved
@@ -1,10 +1,7 @@
 import { Angular } from "./angular";
 import { Astro } from "./astro";
-<<<<<<< HEAD
 import { Nuxt } from "./nuxt";
-=======
 import { Qwik } from "./qwik";
->>>>>>> 9514c9a0
 import { SolidStart } from "./solid-start";
 import { Static } from "./static";
 import { SvelteKit } from "./sveltekit";
