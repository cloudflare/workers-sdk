import assert from "node:assert";
import path from "node:path";
import { getAssetsOptions, validateAssetsArgsAndConfig } from "../assets";
import { configFileName } from "../config";
import { createAlias, createCommand } from "../core/create-command";
import { getEntry } from "../deployment-bundle/entry";
import { getCIOverrideName } from "../environment-variables/misc-variables";
import { UserError } from "../errors";
import { logger } from "../logger";
import { verifyWorkerMatchesCITag } from "../match-tag";
import * as metrics from "../metrics";
import { writeOutput } from "../output";
import { getLegacyAssetPaths, getSiteAssetPaths } from "../sites";
import { requireAuth } from "../user";
import { collectKeyValues } from "../utils/collectKeyValues";
import { getRules } from "../utils/getRules";
import { getScriptName } from "../utils/getScriptName";
import { isLegacyEnv } from "../utils/isLegacyEnv";
import deploy from "./deploy";
import type { Config } from "../config";

async function standardPricingWarning(config: Config) {
	if (config.usage_model !== undefined) {
		logger.warn(
			`The \`usage_model\` defined in your ${configFileName(config.configPath)} file is deprecated and no longer used. Visit our developer docs for details: https://developers.cloudflare.com/workers/wrangler/configuration/#usage-model`
		);
	}
}

<<<<<<< HEAD
export function deployOptions(yargs: CommonYargsArgv) {
	return (
		yargs
			.positional("script", {
				describe: "The path to an entry point for your worker",
				type: "string",
				requiresArg: true,
			})
			.option("name", {
				describe: "Name of the worker",
				type: "string",
				requiresArg: true,
			})
			// We want to have a --no-bundle flag, but yargs requires that
			// we also have a --bundle flag (that it adds the --no to by itself)
			// So we make a --bundle flag, but hide it, and then add a --no-bundle flag
			// that's visible to the user but doesn't "do" anything.
			.option("bundle", {
				describe: "Run wrangler's compilation step before publishing",
				type: "boolean",
				hidden: true,
			})
			.option("no-bundle", {
				describe: "Skip internal build steps and directly deploy Worker",
				type: "boolean",
				default: false,
			})
			.option("outdir", {
				describe: "Output directory for the bundled worker",
				type: "string",
				requiresArg: true,
			})
			.option("outfile", {
				describe: "Output file for the bundled worker",
				type: "string",
				requiresArg: true,
			})
			.option("compatibility-date", {
				describe: "Date to use for compatibility checks",
				type: "string",
				requiresArg: true,
			})
			.option("compatibility-flags", {
				describe: "Flags to use for compatibility checks",
				alias: "compatibility-flag",
				type: "string",
				requiresArg: true,
				array: true,
			})
			.option("latest", {
				describe: "Use the latest version of the worker runtime",
				type: "boolean",
				default: false,
			})
			.option("assets", {
				describe: "Static assets to be served. Replaces Workers Sites.",
				type: "string",
				requiresArg: true,
			})
			.option("format", {
				choices: ["modules", "service-worker"] as const,
				describe: "Choose an entry type",
				deprecated: true,
				hidden: true,
			})
			.option("experimental-public", {
				describe: "(Deprecated) Static assets to be served",
				type: "string",
				requiresArg: true,
				deprecated: true,
				hidden: true,
			})
			.option("public", {
				describe: "(Deprecated) Static assets to be served",
				type: "string",
				requiresArg: true,
				deprecated: true,
				hidden: true,
			})
			.option("legacy-assets", {
				describe: "Static assets to be served",
				type: "string",
				requiresArg: true,
				deprecated: true,
				hidden: true,
			})
			.option("site", {
				describe: "Root folder of static assets for Workers Sites",
				type: "string",
				requiresArg: true,
				hidden: true,
				deprecated: true,
			})
			.option("site-include", {
				describe:
					"Array of .gitignore-style patterns that match file or directory names from the sites directory. Only matched items will be uploaded.",
				type: "string",
				requiresArg: true,
				array: true,
				hidden: true,
				deprecated: true,
			})
			.option("site-exclude", {
				describe:
					"Array of .gitignore-style patterns that match file or directory names from the sites directory. Matched items will not be uploaded.",
				type: "string",
				requiresArg: true,
				array: true,
				hidden: true,
				deprecated: true,
			})
			.option("var", {
				describe:
					"A key-value pair to be injected into the script as a variable",
				type: "string",
				requiresArg: true,
				array: true,
			})
			.option("define", {
				describe: "A key-value pair to be substituted in the script",
				type: "string",
				requiresArg: true,
				array: true,
			})
			.option("alias", {
				describe: "A module pair to be substituted in the script",
				type: "string",
				requiresArg: true,
				array: true,
			})
			.option("triggers", {
				describe: "cron schedules to attach",
				alias: ["schedule", "schedules"],
				type: "string",
				requiresArg: true,
				array: true,
			})
			.option("routes", {
				describe: "Routes to upload",
				alias: "route",
				type: "string",
				requiresArg: true,
				array: true,
			})
			.option("jsx-factory", {
				describe: "The function that is called for each JSX element",
				type: "string",
				requiresArg: true,
			})
			.option("jsx-fragment", {
				describe: "The function that is called for each JSX fragment",
				type: "string",
				requiresArg: true,
			})
			.option("tsconfig", {
				describe: "Path to a custom tsconfig.json file",
				type: "string",
				requiresArg: true,
			})
			.option("minify", {
				describe: "Minify the Worker",
				type: "boolean",
			})
			.option("node-compat", {
				describe: "Enable Node.js compatibility",
				type: "boolean",
			})
			.option("dry-run", {
				describe: "Don't actually deploy",
				type: "boolean",
			})
			.option("keep-vars", {
				describe:
					"Stop wrangler from deleting vars that are not present in the Wrangler configuration file\nBy default Wrangler will remove all vars and replace them with those found in the Wrangler configuration.\nIf your development approach is to modify vars after deployment via the dashboard you may wish to set this flag.",
				default: false,
				type: "boolean",
			})
			.option("legacy-env", {
				type: "boolean",
				describe: "Use legacy environments",
				hidden: true,
			})
			.option("logpush", {
				type: "boolean",
				describe:
					"Send Trace Events from this worker to Workers Logpush.\nThis will not configure a corresponding Logpush job automatically.",
			})
			.option("upload-source-maps", {
				type: "boolean",
				describe: "Include source maps when uploading this worker.",
			})
			.option("old-asset-ttl", {
				describe:
					"Expire old assets in given seconds rather than immediate deletion.",
				type: "number",
			})
			.option("dispatch-namespace", {
				describe:
					"Name of a dispatch namespace to deploy the Worker to (Workers for Platforms)",
				type: "string",
			})
			.option("experimental-auto-create", {
				describe: "Automatically provision draft bindings with new resources",
				type: "boolean",
				default: true,
				hidden: true,
				alias: "x-auto-create",
			})
	);
}

export type DeployArgs = StrictYargsOptionsToInterface<typeof deployOptions>;

// TODO: move this into defineCommand behaviour
export async function deployHandler(args: DeployArgs) {
	await run(
		{
			RESOURCES_PROVISION: args.experimentalProvision ?? false,
			MULTIWORKER: false,
=======
export const deployCommand = createCommand({
	metadata: {
		description: "🆙 Deploy a Worker to Cloudflare",
		owner: "Workers: Deploy and Config",
		status: "stable",
	},
	positionalArgs: ["script"],
	args: {
		script: {
			describe: "The path to an entry point for your Worker",
			type: "string",
			requiresArg: true,
>>>>>>> 59eda4af
		},
		name: {
			describe: "Name of the Worker",
			type: "string",
			requiresArg: true,
		},
		// We want to have a --no-bundle flag, but yargs requires that
		// we also have a --bundle flag (that it adds the --no to by itself)
		// So we make a --bundle flag, but hide it, and then add a --no-bundle flag
		// that's visible to the user but doesn't "do" anything.
		bundle: {
			describe: "Run Wrangler's compilation step before publishing",
			type: "boolean",
			hidden: true,
		},
		"no-bundle": {
			describe: "Skip internal build steps and directly deploy Worker",
			type: "boolean",
			default: false,
		},
		outdir: {
			describe: "Output directory for the bundled Worker",
			type: "string",
			requiresArg: true,
		},
		"compatibility-date": {
			describe: "Date to use for compatibility checks",
			type: "string",
			requiresArg: true,
		},
		"compatibility-flags": {
			describe: "Flags to use for compatibility checks",
			alias: "compatibility-flag",
			type: "string",
			requiresArg: true,
			array: true,
		},
		latest: {
			describe: "Use the latest version of the Workers runtime",
			type: "boolean",
			default: false,
		},
		assets: {
			describe: "Static assets to be served. Replaces Workers Sites.",
			type: "string",
			requiresArg: true,
		},
		format: {
			choices: ["modules", "service-worker"] as const,
			describe: "Choose an entry type",
			deprecated: true,
			hidden: true,
		},
		"experimental-public": {
			describe: "(Deprecated) Static assets to be served",
			type: "string",
			requiresArg: true,
			deprecated: true,
			hidden: true,
		},
		public: {
			describe: "(Deprecated) Static assets to be served",
			type: "string",
			requiresArg: true,
			deprecated: true,
			hidden: true,
		},
		"legacy-assets": {
			describe: "Static assets to be served",
			type: "string",
			requiresArg: true,
			deprecated: true,
			hidden: true,
		},
		site: {
			describe: "Root folder of static assets for Workers Sites",
			type: "string",
			requiresArg: true,
			hidden: true,
			deprecated: true,
		},
		"site-include": {
			describe:
				"Array of .gitignore-style patterns that match file or directory names from the sites directory. Only matched items will be uploaded.",
			type: "string",
			requiresArg: true,
			array: true,
			hidden: true,
			deprecated: true,
		},
		"site-exclude": {
			describe:
				"Array of .gitignore-style patterns that match file or directory names from the sites directory. Matched items will not be uploaded.",
			type: "string",
			requiresArg: true,
			array: true,
			hidden: true,
			deprecated: true,
		},
		var: {
			describe: "A key-value pair to be injected into the script as a variable",
			type: "string",
			requiresArg: true,
			array: true,
		},
		define: {
			describe: "A key-value pair to be substituted in the script",
			type: "string",
			requiresArg: true,
			array: true,
		},
		alias: {
			describe: "A module pair to be substituted in the script",
			type: "string",
			requiresArg: true,
			array: true,
		},
		triggers: {
			describe: "cron schedules to attach",
			alias: ["schedule", "schedules"],
			type: "string",
			requiresArg: true,
			array: true,
		},
		routes: {
			describe: "Routes to upload",
			alias: "route",
			type: "string",
			requiresArg: true,
			array: true,
		},
		"jsx-factory": {
			describe: "The function that is called for each JSX element",
			type: "string",
			requiresArg: true,
		},
		"jsx-fragment": {
			describe: "The function that is called for each JSX fragment",
			type: "string",
			requiresArg: true,
		},
		tsconfig: {
			describe: "Path to a custom tsconfig.json file",
			type: "string",
			requiresArg: true,
		},
		minify: {
			describe: "Minify the Worker",
			type: "boolean",
		},
		"node-compat": {
			describe: "Enable Node.js compatibility",
			type: "boolean",
		},
		"dry-run": {
			describe: "Don't actually deploy",
			type: "boolean",
		},
		"keep-vars": {
			describe:
				"Stop Wrangler from deleting vars that are not present in the Wrangler configuration file\nBy default Wrangler will remove all vars and replace them with those found in the Wrangler configuration.\nIf your development approach is to modify vars after deployment via the dashboard you may wish to set this flag.",
			default: false,
			type: "boolean",
		},
		"legacy-env": {
			type: "boolean",
			describe: "Use legacy environments",
			hidden: true,
		},
		logpush: {
			type: "boolean",
			describe:
				"Send Trace Events from this Worker to Workers Logpush.\nThis will not configure a corresponding Logpush job automatically.",
		},
		"upload-source-maps": {
			type: "boolean",
			describe: "Include source maps when uploading this Worker.",
		},
		"old-asset-ttl": {
			describe:
				"Expire old assets in given seconds rather than immediate deletion.",
			type: "number",
		},
		"dispatch-namespace": {
			describe:
				"Name of a dispatch namespace to deploy the Worker to (Workers for Platforms)",
			type: "string",
		},
		"experimental-auto-create": {
			describe: "Automatically provision draft bindings with new resources",
			type: "boolean",
			default: true,
			hidden: true,
			alias: "x-auto-create",
		},
	},
	behaviour: {
		useConfigRedirectIfAvailable: true,
		overrideExperimentalFlags: (args) => ({
			MULTIWORKER: false,
			RESOURCES_PROVISION: args.experimentalProvision ?? false,
		}),
	},
	validateArgs(args) {
		if (args.legacyAssets) {
			logger.warn(
				`The --legacy-assets argument has been deprecated. Please use --assets instead.\n` +
					`To learn more about Workers with assets, visit our documentation at https://developers.cloudflare.com/workers/frameworks/.`
			);
		}
		if (args.public) {
			throw new UserError(
				"The --public field has been deprecated, try --legacy-assets instead.",
				{ telemetryMessage: true }
			);
		}
		if (args.experimentalPublic) {
			throw new UserError(
				"The --experimental-public field has been deprecated, try --legacy-assets instead.",
				{ telemetryMessage: true }
			);
		}
	},
	async handler(args, { config }) {
		if (config.pages_build_output_dir) {
			throw new UserError(
				"It looks like you've run a Workers-specific command in a Pages project.\n" +
					"For Pages, please run `wrangler pages deploy` instead.",
				{ telemetryMessage: true }
			);
		}
		// We use the `userConfigPath` to compute the root of a project,
		// rather than a redirected (potentially generated) `configPath`.
		const projectRoot =
			config.userConfigPath && path.dirname(config.userConfigPath);

		const entry = await getEntry(args, config, "deploy");

		if (
			(args.legacyAssets || config.legacy_assets) &&
			(args.site || config.site)
		) {
			throw new UserError(
				"Cannot use legacy assets and Workers Sites in the same Worker.",
				{ telemetryMessage: true }
			);
		}

		if (config.workflows?.length) {
			logger.once.warn("Workflows is currently in open beta.");
		}

		validateAssetsArgsAndConfig(args, config);

		const assetsOptions = getAssetsOptions(args, config);

		if (args.latest) {
			logger.warn(
				`Using the latest version of the Workers runtime. To silence this warning, please choose a specific version of the runtime with --compatibility-date, or add a compatibility_date to your ${configFileName(config.configPath)} file.`
			);
		}

		const cliVars = collectKeyValues(args.var);
		const cliDefines = collectKeyValues(args.define);
		const cliAlias = collectKeyValues(args.alias);

		const accountId = args.dryRun ? undefined : await requireAuth(config);

		const legacyAssetPaths =
			args.legacyAssets || config.legacy_assets
				? getLegacyAssetPaths(config, args.legacyAssets)
				: getSiteAssetPaths(
						config,
						args.site,
						args.siteInclude,
						args.siteExclude
					);

		if (!args.dryRun) {
			await standardPricingWarning(config);
		}

		const beforeUpload = Date.now();
		let name = getScriptName(args, config);

		const ciOverrideName = getCIOverrideName();
		let workerNameOverridden = false;
		if (ciOverrideName !== undefined && ciOverrideName !== name) {
			logger.warn(
				`Failed to match Worker name. Your config file is using the Worker name "${name}", but the CI system expected "${ciOverrideName}". Overriding using the CI provided Worker name. Workers Builds connected builds will attempt to open a pull request to resolve this config name mismatch.`
			);
			name = ciOverrideName;
			workerNameOverridden = true;
		}

		if (!name) {
			throw new UserError(
				'You need to provide a name when publishing a worker. Either pass it as a cli arg with `--name <name>` or in your config file as `name = "<name>"`',
				{ telemetryMessage: true }
			);
		}

		if (!args.dryRun) {
			assert(accountId, "Missing account ID");
			await verifyWorkerMatchesCITag(accountId, name, config.configPath);
		}
		const { sourceMapSize, versionId, workerTag, targets } = await deploy({
			config,
			accountId,
			name,
			rules: getRules(config),
			entry,
			env: args.env,
			compatibilityDate: args.latest
				? new Date().toISOString().substring(0, 10)
				: args.compatibilityDate,
			compatibilityFlags: args.compatibilityFlags,
			vars: cliVars,
			defines: cliDefines,
			alias: cliAlias,
			triggers: args.triggers,
			jsxFactory: args.jsxFactory,
			jsxFragment: args.jsxFragment,
			tsconfig: args.tsconfig,
			routes: args.routes,
			assetsOptions,
			legacyAssetPaths,
			legacyEnv: isLegacyEnv(config),
			minify: args.minify,
			nodeCompat: args.nodeCompat,
			isWorkersSite: Boolean(args.site || config.site),
			outDir: args.outdir,
			dryRun: args.dryRun,
			noBundle: !(args.bundle ?? !config.no_bundle),
			keepVars: args.keepVars,
			logpush: args.logpush,
			uploadSourceMaps: args.uploadSourceMaps,
			oldAssetTtl: args.oldAssetTtl,
			projectRoot,
			dispatchNamespace: args.dispatchNamespace,
			experimentalAutoCreate: args.experimentalAutoCreate,
		});

		writeOutput({
			type: "deploy",
			version: 1,
			worker_name: name ?? null,
			worker_tag: workerTag,
			version_id: versionId,
			targets,
			wrangler_environment: args.env,
			worker_name_overridden: workerNameOverridden,
		});

		metrics.sendMetricsEvent(
			"deploy worker script",
			{
				usesTypeScript: /\.tsx?$/.test(entry.file),
				durationMs: Date.now() - beforeUpload,
				sourceMapSize,
			},
			{
				sendMetrics: config.send_metrics,
			}
		);
	},
});

<<<<<<< HEAD
	if (!args.dryRun) {
		assert(accountId, "Missing account ID");
		await verifyWorkerMatchesCITag(accountId, name, config.configPath);
	}
	const { sourceMapSize, versionId, workerTag, targets } = await deploy({
		config,
		accountId,
		name,
		rules: getRules(config),
		entry,
		env: args.env,
		compatibilityDate: args.latest
			? new Date().toISOString().substring(0, 10)
			: args.compatibilityDate,
		compatibilityFlags: args.compatibilityFlags,
		vars: cliVars,
		defines: cliDefines,
		alias: cliAlias,
		triggers: args.triggers,
		jsxFactory: args.jsxFactory,
		jsxFragment: args.jsxFragment,
		tsconfig: args.tsconfig,
		routes: args.routes,
		assetsOptions,
		legacyAssetPaths,
		legacyEnv: isLegacyEnv(config),
		minify: args.minify,
		nodeCompat: args.nodeCompat,
		isWorkersSite: Boolean(args.site || config.site),
		outDir: args.outdir,
		outFile: args.outfile,
		dryRun: args.dryRun,
		noBundle: !(args.bundle ?? !config.no_bundle),
		keepVars: args.keepVars,
		logpush: args.logpush,
		uploadSourceMaps: args.uploadSourceMaps,
		oldAssetTtl: args.oldAssetTtl,
		projectRoot,
		dispatchNamespace: args.dispatchNamespace,
		experimentalAutoCreate: args.experimentalAutoCreate,
	});
=======
export type DeployArgs = (typeof deployCommand)["args"];
>>>>>>> 59eda4af

export const publishAlias = createAlias({
	aliasOf: "wrangler deploy",
	metadata: {
		deprecated: true,
		deprecatedMessage:
			"`wrangler publish` is deprecated and will be removed in the next major version.\nPlease use `wrangler deploy` instead, which accepts exactly the same arguments.",
		hidden: true,
	},
});<|MERGE_RESOLUTION|>--- conflicted
+++ resolved
@@ -27,227 +27,6 @@
 	}
 }
 
-<<<<<<< HEAD
-export function deployOptions(yargs: CommonYargsArgv) {
-	return (
-		yargs
-			.positional("script", {
-				describe: "The path to an entry point for your worker",
-				type: "string",
-				requiresArg: true,
-			})
-			.option("name", {
-				describe: "Name of the worker",
-				type: "string",
-				requiresArg: true,
-			})
-			// We want to have a --no-bundle flag, but yargs requires that
-			// we also have a --bundle flag (that it adds the --no to by itself)
-			// So we make a --bundle flag, but hide it, and then add a --no-bundle flag
-			// that's visible to the user but doesn't "do" anything.
-			.option("bundle", {
-				describe: "Run wrangler's compilation step before publishing",
-				type: "boolean",
-				hidden: true,
-			})
-			.option("no-bundle", {
-				describe: "Skip internal build steps and directly deploy Worker",
-				type: "boolean",
-				default: false,
-			})
-			.option("outdir", {
-				describe: "Output directory for the bundled worker",
-				type: "string",
-				requiresArg: true,
-			})
-			.option("outfile", {
-				describe: "Output file for the bundled worker",
-				type: "string",
-				requiresArg: true,
-			})
-			.option("compatibility-date", {
-				describe: "Date to use for compatibility checks",
-				type: "string",
-				requiresArg: true,
-			})
-			.option("compatibility-flags", {
-				describe: "Flags to use for compatibility checks",
-				alias: "compatibility-flag",
-				type: "string",
-				requiresArg: true,
-				array: true,
-			})
-			.option("latest", {
-				describe: "Use the latest version of the worker runtime",
-				type: "boolean",
-				default: false,
-			})
-			.option("assets", {
-				describe: "Static assets to be served. Replaces Workers Sites.",
-				type: "string",
-				requiresArg: true,
-			})
-			.option("format", {
-				choices: ["modules", "service-worker"] as const,
-				describe: "Choose an entry type",
-				deprecated: true,
-				hidden: true,
-			})
-			.option("experimental-public", {
-				describe: "(Deprecated) Static assets to be served",
-				type: "string",
-				requiresArg: true,
-				deprecated: true,
-				hidden: true,
-			})
-			.option("public", {
-				describe: "(Deprecated) Static assets to be served",
-				type: "string",
-				requiresArg: true,
-				deprecated: true,
-				hidden: true,
-			})
-			.option("legacy-assets", {
-				describe: "Static assets to be served",
-				type: "string",
-				requiresArg: true,
-				deprecated: true,
-				hidden: true,
-			})
-			.option("site", {
-				describe: "Root folder of static assets for Workers Sites",
-				type: "string",
-				requiresArg: true,
-				hidden: true,
-				deprecated: true,
-			})
-			.option("site-include", {
-				describe:
-					"Array of .gitignore-style patterns that match file or directory names from the sites directory. Only matched items will be uploaded.",
-				type: "string",
-				requiresArg: true,
-				array: true,
-				hidden: true,
-				deprecated: true,
-			})
-			.option("site-exclude", {
-				describe:
-					"Array of .gitignore-style patterns that match file or directory names from the sites directory. Matched items will not be uploaded.",
-				type: "string",
-				requiresArg: true,
-				array: true,
-				hidden: true,
-				deprecated: true,
-			})
-			.option("var", {
-				describe:
-					"A key-value pair to be injected into the script as a variable",
-				type: "string",
-				requiresArg: true,
-				array: true,
-			})
-			.option("define", {
-				describe: "A key-value pair to be substituted in the script",
-				type: "string",
-				requiresArg: true,
-				array: true,
-			})
-			.option("alias", {
-				describe: "A module pair to be substituted in the script",
-				type: "string",
-				requiresArg: true,
-				array: true,
-			})
-			.option("triggers", {
-				describe: "cron schedules to attach",
-				alias: ["schedule", "schedules"],
-				type: "string",
-				requiresArg: true,
-				array: true,
-			})
-			.option("routes", {
-				describe: "Routes to upload",
-				alias: "route",
-				type: "string",
-				requiresArg: true,
-				array: true,
-			})
-			.option("jsx-factory", {
-				describe: "The function that is called for each JSX element",
-				type: "string",
-				requiresArg: true,
-			})
-			.option("jsx-fragment", {
-				describe: "The function that is called for each JSX fragment",
-				type: "string",
-				requiresArg: true,
-			})
-			.option("tsconfig", {
-				describe: "Path to a custom tsconfig.json file",
-				type: "string",
-				requiresArg: true,
-			})
-			.option("minify", {
-				describe: "Minify the Worker",
-				type: "boolean",
-			})
-			.option("node-compat", {
-				describe: "Enable Node.js compatibility",
-				type: "boolean",
-			})
-			.option("dry-run", {
-				describe: "Don't actually deploy",
-				type: "boolean",
-			})
-			.option("keep-vars", {
-				describe:
-					"Stop wrangler from deleting vars that are not present in the Wrangler configuration file\nBy default Wrangler will remove all vars and replace them with those found in the Wrangler configuration.\nIf your development approach is to modify vars after deployment via the dashboard you may wish to set this flag.",
-				default: false,
-				type: "boolean",
-			})
-			.option("legacy-env", {
-				type: "boolean",
-				describe: "Use legacy environments",
-				hidden: true,
-			})
-			.option("logpush", {
-				type: "boolean",
-				describe:
-					"Send Trace Events from this worker to Workers Logpush.\nThis will not configure a corresponding Logpush job automatically.",
-			})
-			.option("upload-source-maps", {
-				type: "boolean",
-				describe: "Include source maps when uploading this worker.",
-			})
-			.option("old-asset-ttl", {
-				describe:
-					"Expire old assets in given seconds rather than immediate deletion.",
-				type: "number",
-			})
-			.option("dispatch-namespace", {
-				describe:
-					"Name of a dispatch namespace to deploy the Worker to (Workers for Platforms)",
-				type: "string",
-			})
-			.option("experimental-auto-create", {
-				describe: "Automatically provision draft bindings with new resources",
-				type: "boolean",
-				default: true,
-				hidden: true,
-				alias: "x-auto-create",
-			})
-	);
-}
-
-export type DeployArgs = StrictYargsOptionsToInterface<typeof deployOptions>;
-
-// TODO: move this into defineCommand behaviour
-export async function deployHandler(args: DeployArgs) {
-	await run(
-		{
-			RESOURCES_PROVISION: args.experimentalProvision ?? false,
-			MULTIWORKER: false,
-=======
 export const deployCommand = createCommand({
 	metadata: {
 		description: "🆙 Deploy a Worker to Cloudflare",
@@ -260,7 +39,6 @@
 			describe: "The path to an entry point for your Worker",
 			type: "string",
 			requiresArg: true,
->>>>>>> 59eda4af
 		},
 		name: {
 			describe: "Name of the Worker",
@@ -283,6 +61,11 @@
 		},
 		outdir: {
 			describe: "Output directory for the bundled Worker",
+			type: "string",
+			requiresArg: true,
+		},
+		outfile: {
+			describe: "Output file for the bundled worker",
 			type: "string",
 			requiresArg: true,
 		},
@@ -593,6 +376,7 @@
 			nodeCompat: args.nodeCompat,
 			isWorkersSite: Boolean(args.site || config.site),
 			outDir: args.outdir,
+			outFile: args.outfile,
 			dryRun: args.dryRun,
 			noBundle: !(args.bundle ?? !config.no_bundle),
 			keepVars: args.keepVars,
@@ -629,51 +413,7 @@
 	},
 });
 
-<<<<<<< HEAD
-	if (!args.dryRun) {
-		assert(accountId, "Missing account ID");
-		await verifyWorkerMatchesCITag(accountId, name, config.configPath);
-	}
-	const { sourceMapSize, versionId, workerTag, targets } = await deploy({
-		config,
-		accountId,
-		name,
-		rules: getRules(config),
-		entry,
-		env: args.env,
-		compatibilityDate: args.latest
-			? new Date().toISOString().substring(0, 10)
-			: args.compatibilityDate,
-		compatibilityFlags: args.compatibilityFlags,
-		vars: cliVars,
-		defines: cliDefines,
-		alias: cliAlias,
-		triggers: args.triggers,
-		jsxFactory: args.jsxFactory,
-		jsxFragment: args.jsxFragment,
-		tsconfig: args.tsconfig,
-		routes: args.routes,
-		assetsOptions,
-		legacyAssetPaths,
-		legacyEnv: isLegacyEnv(config),
-		minify: args.minify,
-		nodeCompat: args.nodeCompat,
-		isWorkersSite: Boolean(args.site || config.site),
-		outDir: args.outdir,
-		outFile: args.outfile,
-		dryRun: args.dryRun,
-		noBundle: !(args.bundle ?? !config.no_bundle),
-		keepVars: args.keepVars,
-		logpush: args.logpush,
-		uploadSourceMaps: args.uploadSourceMaps,
-		oldAssetTtl: args.oldAssetTtl,
-		projectRoot,
-		dispatchNamespace: args.dispatchNamespace,
-		experimentalAutoCreate: args.experimentalAutoCreate,
-	});
-=======
 export type DeployArgs = (typeof deployCommand)["args"];
->>>>>>> 59eda4af
 
 export const publishAlias = createAlias({
 	aliasOf: "wrangler deploy",
