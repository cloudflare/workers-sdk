--- conflicted
+++ resolved
@@ -364,19 +364,6 @@
 	} satisfies StartDevWorkerOptions;
 
 	if (
-<<<<<<< HEAD
-=======
-		extractBindingsOfType("browser", resolved.bindings).length &&
-		!resolved.dev.remote &&
-		!getFlag("REMOTE_BINDINGS")
-	) {
-		logger.warn(
-			"Browser Rendering is not supported locally. Please use `wrangler dev --remote` instead."
-		);
-	}
-
-	if (
->>>>>>> 45e97e87
 		extractBindingsOfType("analytics_engine", resolved.bindings).length &&
 		!resolved.dev.remote &&
 		resolved.build.format === "service-worker"
