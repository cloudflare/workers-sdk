import assert from "node:assert";
import path from "node:path";
import { watch } from "chokidar";
import {
	DEFAULT_INSPECTOR_PORT,
	DEFAULT_LOCAL_PORT,
	getDevCompatibilityDate,
	getRules,
	getScriptName,
	isLegacyEnv,
} from "../..";
import { processAssetsArg, validateAssetsArgsAndConfig } from "../../assets";
import { printBindings, readConfig } from "../../config";
import { getEntry } from "../../deployment-bundle/entry";
import {
	getBindings,
	getHostAndRoutes,
	getInferredHost,
	maskVars,
} from "../../dev";
import { getClassNamesWhichUseSQLite } from "../../dev/class-names-sqlite";
import { getLocalPersistencePath } from "../../dev/get-local-persistence-path";
import { UserError } from "../../errors";
import { logger } from "../../logger";
import { requireApiToken, requireAuth } from "../../user";
import { memoizeGetPort } from "../../utils/memoizeGetPort";
import { getZoneIdForPreview } from "../../zones";
import { Controller } from "./BaseController";
import { castErrorCause } from "./events";
import {
	convertCfWorkerInitBindingstoBindings,
	extractBindingsOfType,
	unwrapHook,
} from "./utils";
import type { Config } from "../../config";
import type { CfUnsafe } from "../../deployment-bundle/worker";
import type { ControllerEventMap } from "./BaseController";
import type { ConfigUpdateEvent } from "./events";
import type {
	StartDevWorkerInput,
	StartDevWorkerOptions,
	Trigger,
} from "./types";

type ConfigControllerEventMap = ControllerEventMap & {
	configUpdate: [ConfigUpdateEvent];
};

const getInspectorPort = memoizeGetPort(DEFAULT_INSPECTOR_PORT, "127.0.0.1");
const getLocalPort = memoizeGetPort(DEFAULT_LOCAL_PORT, "localhost");

async function resolveDevConfig(
	config: Config,
	input: StartDevWorkerInput
): Promise<StartDevWorkerOptions["dev"]> {
	const auth = async () => {
		if (input.dev?.auth) {
			return unwrapHook(input.dev.auth, config);
		}

		return {
			accountId: await requireAuth(config),
			apiToken: requireApiToken(),
		};
	};

	const localPersistencePath = getLocalPersistencePath(
		input.dev?.persist,
		config.configPath
	);

	const { host, routes } = await getHostAndRoutes(
		{
			host: input.dev?.origin?.hostname,
			routes: input.triggers?.filter(
				(t): t is Extract<Trigger, { type: "route" }> => t.type === "route"
			),
			assets: input?.assets,
		},
		config
	);

	// TODO: Remove this hack once the React flow is removed
	// This function throws if the zone ID can't be found given the provided host and routes
	// However, it's called as part of initialising a preview session, which is nested deep within
	// React/Ink and useEffect()s in `--no-x-dev-env` mode which swallow the error and turn it into a logged warning.
	// Because it's a non-recoverable user error, we want it to exit the Wrangler process early to allow the user to fix it.
	// Calling it here forces the error to be thrown where it will correctly exit the Wrangler process.
	if (input.dev?.remote) {
		const { accountId } = await unwrapHook(auth, config);
		assert(accountId, "Account ID must be provided for remote dev");
		await getZoneIdForPreview({ host, routes, accountId });
	}

	const initialIp = input.dev?.server?.hostname ?? config.dev.ip;

	const initialIpListenCheck = initialIp === "*" ? "0.0.0.0" : initialIp;

	return {
		auth,
		remote: input.dev?.remote,
		server: {
			hostname: input.dev?.server?.hostname || config.dev.ip,
			port:
				input.dev?.server?.port ??
				config.dev.port ??
				(await getLocalPort(initialIpListenCheck)),
			secure:
				input.dev?.server?.secure ?? config.dev.local_protocol === "https",
			httpsKeyPath: input.dev?.server?.httpsKeyPath,
			httpsCertPath: input.dev?.server?.httpsCertPath,
		},
		inspector: {
			port:
				input.dev?.inspector?.port ??
				config.dev.inspector_port ??
				(await getInspectorPort()),
		},
		origin: {
			secure:
				input.dev?.origin?.secure ?? config.dev.upstream_protocol === "https",
			hostname: host ?? getInferredHost(routes, config.configPath),
		},
		liveReload: input.dev?.liveReload || false,
		testScheduled: input.dev?.testScheduled,
		// absolute resolved path
		persist: localPersistencePath,
		registry: input.dev?.registry,
		bindVectorizeToProd: input.dev?.bindVectorizeToProd ?? false,
		multiworkerPrimary: input.dev?.multiworkerPrimary,
	} satisfies StartDevWorkerOptions["dev"];
}

async function resolveBindings(
	config: Config,
	input: StartDevWorkerInput
): Promise<{ bindings: StartDevWorkerOptions["bindings"]; unsafe?: CfUnsafe }> {
	const bindings = getBindings(config, input.env, !input.dev?.remote, {
		kv: extractBindingsOfType("kv_namespace", input.bindings),
		vars: Object.fromEntries(
			extractBindingsOfType("plain_text", input.bindings).map((b) => [
				b.binding,
				b.value,
			])
		),
		durableObjects: extractBindingsOfType(
			"durable_object_namespace",
			input.bindings
		),
		r2: extractBindingsOfType("r2_bucket", input.bindings),
		services: extractBindingsOfType("service", input.bindings),
		d1Databases: extractBindingsOfType("d1", input.bindings),
		ai: extractBindingsOfType("ai", input.bindings)?.[0],
		version_metadata: extractBindingsOfType(
			"version_metadata",
			input.bindings
		)?.[0],
	});

	const maskedVars = maskVars(bindings, config);

	// now log all available bindings into the terminal
	printBindings(
		{
			...bindings,
			vars: maskedVars,
		},
		{
			registry: input.dev?.registry,
			local: !input.dev?.remote,
			name: config.name,
		}
	);

	return {
		bindings: {
			...input.bindings,
			...convertCfWorkerInitBindingstoBindings(bindings),
		},
		unsafe: bindings.unsafe,
	};
}

async function resolveTriggers(
	config: Config,
	input: StartDevWorkerInput
): Promise<StartDevWorkerOptions["triggers"]> {
	const { routes } = await getHostAndRoutes(
		{
			host: input.dev?.origin?.hostname,
			routes: input.triggers?.filter(
				(t): t is Extract<Trigger, { type: "route" }> => t.type === "route"
			),
			assets: input?.assets,
		},
		config
	);

	const devRoutes =
		routes?.map<Extract<Trigger, { type: "route" }>>((r) =>
			typeof r === "string"
				? {
						type: "route",
						pattern: r,
					}
				: { type: "route", ...r }
		) ?? [];
	const queueConsumers =
		config.queues.consumers?.map<Extract<Trigger, { type: "queue-consumer" }>>(
			(c) => ({
				...c,
				type: "queue-consumer",
			})
		) ?? [];

	const crons =
		config.triggers.crons?.map<Extract<Trigger, { type: "cron" }>>((c) => ({
			cron: c,
			type: "cron",
		})) ?? [];

	return [...devRoutes, ...queueConsumers, ...crons];
}

async function resolveConfig(
	config: Config,
	input: StartDevWorkerInput
): Promise<StartDevWorkerOptions> {
	const legacySite = unwrapHook(input.legacy?.site, config);

	const legacyAssets = unwrapHook(input.legacy?.legacyAssets, config);

	const entry = await getEntry(
		{
			legacyAssets: Boolean(legacyAssets),
			script: input.entrypoint,
			moduleRoot: input.build?.moduleRoot,
			// getEntry only needs to know if assets was specified.
			// The actualy value is not relevant here, which is why not passing
			// the entire Assets object is fine.
			assets: input?.assets,
		},
		config,
		"dev"
	);

	const nodejsCompatMode = unwrapHook(input.build?.nodejsCompatMode, config);

	const { bindings, unsafe } = await resolveBindings(config, input);

	const assetsOptions = processAssetsArg(
		{
			assets: input?.assets,
			script: input.entrypoint,
		},
		config
	);

	const resolved = {
<<<<<<< HEAD
		name:
			getScriptName({ name: input.name, env: input.env }, config) ?? "worker",
=======
		name: getScriptName({ name: input.name, env: input.env }, config),
		config: config.configPath,
>>>>>>> 02a0e1e1
		compatibilityDate: getDevCompatibilityDate(config, input.compatibilityDate),
		compatibilityFlags: input.compatibilityFlags ?? config.compatibility_flags,
		entrypoint: entry.file,
		projectRoot: entry.projectRoot,
		bindings,
		migrations: input.migrations ?? config.migrations,
		sendMetrics: input.sendMetrics ?? config.send_metrics,
		triggers: await resolveTriggers(config, input),
		env: input.env,
		build: {
			alias: input.build?.alias ?? config.alias,
			additionalModules: input.build?.additionalModules ?? [],
			processEntrypoint: Boolean(input.build?.processEntrypoint),
			bundle: input.build?.bundle ?? !config.no_bundle,
			findAdditionalModules:
				input.build?.findAdditionalModules ?? config.find_additional_modules,
			moduleRoot: entry.moduleRoot,
			moduleRules: input.build?.moduleRules ?? getRules(config),

			minify: input.build?.minify ?? config.minify,
			define: { ...config.define, ...input.build?.define },
			custom: {
				command: input.build?.custom?.command ?? config.build?.command,
				watch: input.build?.custom?.watch ?? config.build?.watch_dir,
				workingDirectory:
					input.build?.custom?.workingDirectory ?? config.build?.cwd,
			},
			format: entry.format,
			nodejsCompatMode: nodejsCompatMode ?? null,
			jsxFactory: input.build?.jsxFactory || config.jsx_factory,
			jsxFragment: input.build?.jsxFragment || config.jsx_fragment,
			tsconfig: input.build?.tsconfig ?? config.tsconfig,
			exports: entry.exports,
		},
		dev: await resolveDevConfig(config, input),
		legacy: {
			site: legacySite,
			legacyAssets: legacyAssets,
			enableServiceEnvironments:
				input.legacy?.enableServiceEnvironments ?? !isLegacyEnv(config),
		},
		unsafe: {
			capnp: input.unsafe?.capnp ?? unsafe?.capnp,
			metadata: input.unsafe?.metadata ?? unsafe?.metadata,
		},
		assets: assetsOptions,
	} satisfies StartDevWorkerOptions;

	if (resolved.legacy.legacyAssets && resolved.legacy.site) {
		throw new UserError(
			"Cannot use legacy assets and Workers Sites in the same Worker."
		);
	}

	if (resolved.assets && resolved.dev.remote) {
		throw new UserError(
			"Cannot use assets in remote mode. Workers with assets are only supported in local mode. Please use `wrangler dev`."
		);
	}

	validateAssetsArgsAndConfig(resolved);

	const services = extractBindingsOfType("service", resolved.bindings);
	if (services && services.length > 0 && resolved.dev?.remote) {
		logger.warn(
			`This worker is bound to live services: ${services
				.map(
					(service) =>
						`${service.name} (${service.service}${
							service.environment ? `@${service.environment}` : ""
						}${service.entrypoint ? `#${service.entrypoint}` : ""})`
				)
				.join(", ")}`
		);
	}

	if (!resolved.dev?.origin?.secure && resolved.dev?.remote) {
		logger.warn(
			"Setting upstream-protocol to http is not currently supported for remote mode.\n" +
				"If this is required in your project, please add your use case to the following issue:\n" +
				"https://github.com/cloudflare/workers-sdk/issues/583."
		);
	}

	// TODO(queues) support remote wrangler dev
	const queues = extractBindingsOfType("queue", resolved.bindings);
	if (
		resolved.dev.remote &&
		(queues?.length ||
			resolved.triggers?.some((t) => t.type === "queue-consumer"))
	) {
		logger.warn("Queues are not yet supported in wrangler dev remote mode.");
	}

	// TODO(do) support remote wrangler dev
	const classNamesWhichUseSQLite = getClassNamesWhichUseSQLite(
		resolved.migrations
	);
	if (
		resolved.dev.remote &&
		Array.from(classNamesWhichUseSQLite.values()).some((v) => v)
	) {
		logger.warn("SQLite in Durable Objects is only supported in local mode.");
	}

	return resolved;
}
export class ConfigController extends Controller<ConfigControllerEventMap> {
	latestInput?: StartDevWorkerInput;
	latestConfig?: StartDevWorkerOptions;

	#configWatcher?: ReturnType<typeof watch>;
	#abortController?: AbortController;

	async #ensureWatchingConfig(configPath: string | undefined) {
		await this.#configWatcher?.close();
		if (configPath) {
			this.#configWatcher = watch(configPath, {
				persistent: true,
				ignoreInitial: true,
			}).on("change", async (_event) => {
				logger.log(`${path.basename(configPath)} changed...`);
				assert(
					this.latestInput,
					"Cannot be watching config without having first set an input"
				);
				void this.#updateConfig(this.latestInput);
			});
		}
	}

	public set(input: StartDevWorkerInput, throwErrors = false) {
		return this.#updateConfig(input, throwErrors);
	}
	public patch(input: Partial<StartDevWorkerInput>) {
		assert(
			this.latestInput,
			"Cannot call updateConfig without previously calling setConfig"
		);

		const config: StartDevWorkerInput = {
			...this.latestInput,
			...input,
		};

		return this.#updateConfig(config);
	}

	async #updateConfig(input: StartDevWorkerInput, throwErrors = false) {
		this.#abortController?.abort();
		this.#abortController = new AbortController();
		const signal = this.#abortController.signal;
		this.latestInput = input;
		try {
			const fileConfig = readConfig(input.config, {
				env: input.env,
				"dispatch-namespace": undefined,
				"legacy-env": !input.legacy?.enableServiceEnvironments,
				remote: input.dev?.remote,
				upstreamProtocol:
					input.dev?.origin?.secure === undefined
						? undefined
						: input.dev?.origin?.secure
							? "https"
							: "http",
				localProtocol:
					input.dev?.server?.secure === undefined
						? undefined
						: input.dev?.server?.secure
							? "https"
							: "http",
			});

			if (typeof vitest === "undefined") {
				void this.#ensureWatchingConfig(fileConfig.configPath);
			}

			const resolvedConfig = await resolveConfig(fileConfig, input);
			if (signal.aborted) {
				return;
			}
			this.latestConfig = resolvedConfig;
			this.emitConfigUpdateEvent(resolvedConfig);

			return this.latestConfig;
		} catch (err) {
			if (throwErrors) {
				throw err;
			} else {
				this.emitErrorEvent({
					type: "error",
					reason: "Error resolving config",
					cause: castErrorCause(err),
					source: "ConfigController",
					data: undefined,
				});
			}
		}
	}

	// ******************
	//   Event Handlers
	// ******************

	async teardown() {
		logger.debug("ConfigController teardown beginning...");
		await this.#configWatcher?.close();
		logger.debug("ConfigController teardown complete");
	}

	// *********************
	//   Event Dispatchers
	// *********************

	emitConfigUpdateEvent(config: StartDevWorkerOptions) {
		this.emit("configUpdate", { type: "configUpdate", config });
	}
}<|MERGE_RESOLUTION|>--- conflicted
+++ resolved
@@ -257,13 +257,9 @@
 	);
 
 	const resolved = {
-<<<<<<< HEAD
 		name:
 			getScriptName({ name: input.name, env: input.env }, config) ?? "worker",
-=======
-		name: getScriptName({ name: input.name, env: input.env }, config),
 		config: config.configPath,
->>>>>>> 02a0e1e1
 		compatibilityDate: getDevCompatibilityDate(config, input.compatibilityDate),
 		compatibilityFlags: input.compatibilityFlags ?? config.compatibility_flags,
 		entrypoint: entry.file,
