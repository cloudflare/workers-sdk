import assert from "node:assert";
import path from "node:path";
import { watch } from "chokidar";
import { getAssetsOptions, validateAssetsArgsAndConfig } from "../../assets";
import { readConfig } from "../../config";
import { getEntry } from "../../deployment-bundle/entry";
import {
	getBindings,
	getHostAndRoutes,
	getInferredHost,
	maskVars,
} from "../../dev";
import { getClassNamesWhichUseSQLite } from "../../dev/class-names-sqlite";
import { getLocalPersistencePath } from "../../dev/get-local-persistence-path";
import { UserError } from "../../errors";
import { logger } from "../../logger";
import { checkTypesDiff } from "../../type-generation/helpers";
import { requireApiToken, requireAuth } from "../../user";
import {
	DEFAULT_INSPECTOR_PORT,
	DEFAULT_LOCAL_PORT,
} from "../../utils/constants";
import { getDevCompatibilityDate } from "../../utils/getDevCompatibilityDate";
import { getRules } from "../../utils/getRules";
import { getScriptName } from "../../utils/getScriptName";
import { isLegacyEnv } from "../../utils/isLegacyEnv";
import { memoizeGetPort } from "../../utils/memoizeGetPort";
import { printBindings } from "../../utils/print-bindings";
import { getZoneIdForPreview } from "../../zones";
import { Controller } from "./BaseController";
import { castErrorCause } from "./events";
import {
	convertCfWorkerInitBindingsToBindings,
	extractBindingsOfType,
	unwrapHook,
} from "./utils";
import type { Config } from "../../config";
import type { CfUnsafe } from "../../deployment-bundle/worker";
import type { ControllerEventMap } from "./BaseController";
import type { ConfigUpdateEvent } from "./events";
import type {
	StartDevWorkerInput,
	StartDevWorkerOptions,
	Trigger,
} from "./types";

type ConfigControllerEventMap = ControllerEventMap & {
	configUpdate: [ConfigUpdateEvent];
};

const getInspectorPort = memoizeGetPort(DEFAULT_INSPECTOR_PORT, "127.0.0.1");
const getLocalPort = memoizeGetPort(DEFAULT_LOCAL_PORT, "localhost");

async function resolveDevConfig(
	config: Config,
	input: StartDevWorkerInput
): Promise<StartDevWorkerOptions["dev"]> {
	const auth = async () => {
		if (input.dev?.auth) {
			return unwrapHook(input.dev.auth, config);
		}

		return {
			accountId: await requireAuth(config),
			apiToken: requireApiToken(),
		};
	};

	const localPersistencePath = getLocalPersistencePath(
		input.dev?.persist,
		config
	);

	const { host, routes } = await getHostAndRoutes(
		{
			host: input.dev?.origin?.hostname,
			routes: input.triggers?.filter(
				(t): t is Extract<Trigger, { type: "route" }> => t.type === "route"
			),
			assets: input?.assets,
		},
		config
	);

	// TODO: Remove this hack once the React flow is removed
	// This function throws if the zone ID can't be found given the provided host and routes
	// However, it's called as part of initialising a preview session, which is nested deep within
	// React/Ink and useEffect()s in `--no-x-dev-env` mode which swallow the error and turn it into a logged warning.
	// Because it's a non-recoverable user error, we want it to exit the Wrangler process early to allow the user to fix it.
	// Calling it here forces the error to be thrown where it will correctly exit the Wrangler process.
	if (input.dev?.remote) {
		const { accountId } = await unwrapHook(auth, config);
		assert(accountId, "Account ID must be provided for remote dev");
		await getZoneIdForPreview({ host, routes, accountId });
	}

	const initialIp = input.dev?.server?.hostname ?? config.dev.ip;

	const initialIpListenCheck = initialIp === "*" ? "0.0.0.0" : initialIp;

	return {
		auth,
		remote: input.dev?.remote,
		server: {
			hostname: input.dev?.server?.hostname || config.dev.ip,
			port:
				input.dev?.server?.port ??
				config.dev.port ??
				(await getLocalPort(initialIpListenCheck)),
			secure:
				input.dev?.server?.secure ?? config.dev.local_protocol === "https",
			httpsKeyPath: input.dev?.server?.httpsKeyPath,
			httpsCertPath: input.dev?.server?.httpsCertPath,
		},
		inspector: {
			port:
				input.dev?.inspector?.port ??
				config.dev.inspector_port ??
				(await getInspectorPort()),
		},
		origin: {
			secure:
				input.dev?.origin?.secure ?? config.dev.upstream_protocol === "https",
			hostname: host ?? getInferredHost(routes, config.configPath),
		},
		liveReload: input.dev?.liveReload || false,
		testScheduled: input.dev?.testScheduled,
		// absolute resolved path
		persist: localPersistencePath,
		registry: input.dev?.registry,
		bindVectorizeToProd: input.dev?.bindVectorizeToProd ?? false,
		multiworkerPrimary: input.dev?.multiworkerPrimary,
		imagesLocalMode: input.dev?.imagesLocalMode ?? false,
	} satisfies StartDevWorkerOptions["dev"];
}

async function resolveBindings(
	config: Config,
	input: StartDevWorkerInput
): Promise<{ bindings: StartDevWorkerOptions["bindings"]; unsafe?: CfUnsafe }> {
	const bindings = getBindings(config, input.env, !input.dev?.remote, {
		kv: extractBindingsOfType("kv_namespace", input.bindings),
		vars: Object.fromEntries(
			extractBindingsOfType("plain_text", input.bindings).map((b) => [
				b.binding,
				b.value,
			])
		),
		durableObjects: extractBindingsOfType(
			"durable_object_namespace",
			input.bindings
		),
		r2: extractBindingsOfType("r2_bucket", input.bindings),
		services: extractBindingsOfType("service", input.bindings),
		d1Databases: extractBindingsOfType("d1", input.bindings),
		ai: extractBindingsOfType("ai", input.bindings)?.[0],
		version_metadata: extractBindingsOfType(
			"version_metadata",
			input.bindings
		)?.[0],
	});

	const maskedVars = maskVars(bindings, config);

	// now log all available bindings into the terminal
	printBindings(
		{
			...bindings,
			vars: maskedVars,
		},
		input.tailConsumers ?? config.tail_consumers,
		{
			registry: input.dev?.registry,
			local: !input.dev?.remote,
			imagesLocalMode: input.dev?.imagesLocalMode,
			name: config.name,
		}
	);

	return {
		bindings: {
			...input.bindings,
			...convertCfWorkerInitBindingsToBindings(bindings),
		},
		unsafe: bindings.unsafe,
	};
}

async function resolveTriggers(
	config: Config,
	input: StartDevWorkerInput
): Promise<StartDevWorkerOptions["triggers"]> {
	const { routes } = await getHostAndRoutes(
		{
			host: input.dev?.origin?.hostname,
			routes: input.triggers?.filter(
				(t): t is Extract<Trigger, { type: "route" }> => t.type === "route"
			),
			assets: input?.assets,
		},
		config
	);

	const devRoutes =
		routes?.map<Extract<Trigger, { type: "route" }>>((r) =>
			typeof r === "string"
				? {
						type: "route",
						pattern: r,
					}
				: { type: "route", ...r }
		) ?? [];
	const queueConsumers =
		config.queues.consumers?.map<Extract<Trigger, { type: "queue-consumer" }>>(
			(c) => ({
				...c,
				type: "queue-consumer",
			})
		) ?? [];

	const crons =
		config.triggers.crons?.map<Extract<Trigger, { type: "cron" }>>((c) => ({
			cron: c,
			type: "cron",
		})) ?? [];

	return [...devRoutes, ...queueConsumers, ...crons];
}

async function resolveConfig(
	config: Config,
	input: StartDevWorkerInput
): Promise<StartDevWorkerOptions> {
	if (
		config.pages_build_output_dir &&
		input.dev?.multiworkerPrimary === false
	) {
		throw new UserError(
			`You cannot use a Pages project as a service binding target.\nIf you are trying to develop Pages and Workers together, please use \`wrangler pages dev\`. Note the first config file specified must be for the Pages project`
		);
	}
	const legacySite = unwrapHook(input.legacy?.site, config);

	const entry = await getEntry(
		{
			script: input.entrypoint,
			moduleRoot: input.build?.moduleRoot,
			// getEntry only needs to know if assets was specified.
			// The actualy value is not relevant here, which is why not passing
			// the entire Assets object is fine.
			assets: input?.assets,
		},
		config,
		"dev"
	);

	const nodejsCompatMode = unwrapHook(input.build?.nodejsCompatMode, config);

	const { bindings, unsafe } = await resolveBindings(config, input);

	const assetsOptions = getAssetsOptions(
		{
			assets: input?.assets,
			script: input.entrypoint,
		},
		config
	);

	const resolved = {
		name:
			getScriptName({ name: input.name, env: input.env }, config) ?? "worker",
		config: config.configPath,
		compatibilityDate: getDevCompatibilityDate(config, input.compatibilityDate),
		compatibilityFlags: input.compatibilityFlags ?? config.compatibility_flags,
		entrypoint: entry.file,
		projectRoot: entry.projectRoot,
		bindings,
		migrations: input.migrations ?? config.migrations,
		sendMetrics: input.sendMetrics ?? config.send_metrics,
		triggers: await resolveTriggers(config, input),
		env: input.env,
		build: {
			alias: input.build?.alias ?? config.alias,
			additionalModules: input.build?.additionalModules ?? [],
			processEntrypoint: Boolean(input.build?.processEntrypoint),
			bundle: input.build?.bundle ?? !config.no_bundle,
			findAdditionalModules:
				input.build?.findAdditionalModules ?? config.find_additional_modules,
			moduleRoot: entry.moduleRoot,
			moduleRules: input.build?.moduleRules ?? getRules(config),

			minify: input.build?.minify ?? config.minify,
			keepNames: input.build?.keepNames ?? config.keep_names,
			define: { ...config.define, ...input.build?.define },
			custom: {
				command: input.build?.custom?.command ?? config.build?.command,
				watch: input.build?.custom?.watch ?? config.build?.watch_dir,
				workingDirectory:
					input.build?.custom?.workingDirectory ?? config.build?.cwd,
			},
			format: entry.format,
			nodejsCompatMode: nodejsCompatMode ?? null,
			jsxFactory: input.build?.jsxFactory || config.jsx_factory,
			jsxFragment: input.build?.jsxFragment || config.jsx_fragment,
			tsconfig: input.build?.tsconfig ?? config.tsconfig,
			exports: entry.exports,
		},
		dev: await resolveDevConfig(config, input),
		legacy: {
			site: legacySite,
			enableServiceEnvironments:
				input.legacy?.enableServiceEnvironments ?? !isLegacyEnv(config),
		},
		unsafe: {
			capnp: input.unsafe?.capnp ?? unsafe?.capnp,
			metadata: input.unsafe?.metadata ?? unsafe?.metadata,
		},
		assets: assetsOptions,
		tailConsumers: config.tail_consumers ?? [],
	} satisfies StartDevWorkerOptions;

<<<<<<< HEAD
	if (resolved.legacy.legacyAssets && resolved.legacy.site) {
		throw new UserError(
			"Cannot use legacy assets and Workers Sites in the same Worker."
=======
	if (
		extractBindingsOfType("browser", resolved.bindings).length &&
		!resolved.dev.remote
	) {
		throw new UserError(
			"Browser Rendering is not supported locally. Please use `wrangler dev --remote` instead."
		);
	}

	if (
		extractBindingsOfType("analytics_engine", resolved.bindings).length &&
		!resolved.dev.remote &&
		resolved.build.format === "service-worker"
	) {
		logger.warn(
			"Analytics Engine is not supported locally when using the service-worker format. Please migrate to the module worker format: https://developers.cloudflare.com/workers/reference/migrate-to-module-workers/"
>>>>>>> 5ab035d8
		);
	}

	validateAssetsArgsAndConfig(resolved);

	const services = extractBindingsOfType("service", resolved.bindings);
	if (services && services.length > 0 && resolved.dev?.remote) {
		logger.warn(
			`This worker is bound to live services: ${services
				.map(
					(service) =>
						`${service.name} (${service.service}${
							service.environment ? `@${service.environment}` : ""
						}${service.entrypoint ? `#${service.entrypoint}` : ""})`
				)
				.join(", ")}`
		);
	}

	if (!resolved.dev?.origin?.secure && resolved.dev?.remote) {
		logger.warn(
			"Setting upstream-protocol to http is not currently supported for remote mode.\n" +
				"If this is required in your project, please add your use case to the following issue:\n" +
				"https://github.com/cloudflare/workers-sdk/issues/583."
		);
	}

	// TODO(queues) support remote wrangler dev
	const queues = extractBindingsOfType("queue", resolved.bindings);
	if (
		resolved.dev.remote &&
		(queues?.length ||
			resolved.triggers?.some((t) => t.type === "queue-consumer"))
	) {
		logger.warn("Queues are not yet supported in wrangler dev remote mode.");
	}

	// TODO(do) support remote wrangler dev
	const classNamesWhichUseSQLite = getClassNamesWhichUseSQLite(
		resolved.migrations
	);
	if (
		resolved.dev.remote &&
		Array.from(classNamesWhichUseSQLite.values()).some((v) => v)
	) {
		logger.warn("SQLite in Durable Objects is only supported in local mode.");
	}

	// prompt user to update their types if we detect that it is out of date
	const typesChanged = await checkTypesDiff(config, entry);
	if (typesChanged) {
		logger.log(
			"❓ Your types might be out of date. Re-run `wrangler types` to ensure your types are correct."
		);
	}

	return resolved;
}
export class ConfigController extends Controller<ConfigControllerEventMap> {
	latestInput?: StartDevWorkerInput;
	latestConfig?: StartDevWorkerOptions;

	#configWatcher?: ReturnType<typeof watch>;
	#abortController?: AbortController;

	async #ensureWatchingConfig(configPath: string | undefined) {
		await this.#configWatcher?.close();
		if (configPath) {
			this.#configWatcher = watch(configPath, {
				persistent: true,
				ignoreInitial: true,
			}).on("change", async (_event) => {
				logger.log(`${path.basename(configPath)} changed...`);
				assert(
					this.latestInput,
					"Cannot be watching config without having first set an input"
				);
				void this.#updateConfig(this.latestInput);
			});
		}
	}

	public set(input: StartDevWorkerInput, throwErrors = false) {
		return this.#updateConfig(input, throwErrors);
	}
	public patch(input: Partial<StartDevWorkerInput>) {
		assert(
			this.latestInput,
			"Cannot call updateConfig without previously calling setConfig"
		);

		const config: StartDevWorkerInput = {
			...this.latestInput,
			...input,
		};

		return this.#updateConfig(config);
	}

	async #updateConfig(input: StartDevWorkerInput, throwErrors = false) {
		this.#abortController?.abort();
		this.#abortController = new AbortController();
		const signal = this.#abortController.signal;
		this.latestInput = input;
		try {
			const fileConfig = readConfig(
				{
					script: input.entrypoint,
					config: input.config,
					env: input.env,
					"dispatch-namespace": undefined,
					"legacy-env": !input.legacy?.enableServiceEnvironments,
					remote: !!input.dev?.remote,
					upstreamProtocol:
						input.dev?.origin?.secure === undefined
							? undefined
							: input.dev?.origin?.secure
								? "https"
								: "http",
					localProtocol:
						input.dev?.server?.secure === undefined
							? undefined
							: input.dev?.server?.secure
								? "https"
								: "http",
				},
				{ useRedirectIfAvailable: true }
			);

			if (typeof vitest === "undefined") {
				void this.#ensureWatchingConfig(fileConfig.configPath);
			}

			const resolvedConfig = await resolveConfig(fileConfig, input);
			if (signal.aborted) {
				return;
			}
			this.latestConfig = resolvedConfig;
			this.emitConfigUpdateEvent(resolvedConfig);

			return this.latestConfig;
		} catch (err) {
			if (throwErrors) {
				throw err;
			} else {
				this.emitErrorEvent({
					type: "error",
					reason: "Error resolving config",
					cause: castErrorCause(err),
					source: "ConfigController",
					data: undefined,
				});
			}
		}
	}

	// ******************
	//   Event Handlers
	// ******************

	async teardown() {
		logger.debug("ConfigController teardown beginning...");
		await this.#configWatcher?.close();
		logger.debug("ConfigController teardown complete");
	}

	// *********************
	//   Event Dispatchers
	// *********************

	emitConfigUpdateEvent(config: StartDevWorkerOptions) {
		this.emit("configUpdate", { type: "configUpdate", config });
	}
}<|MERGE_RESOLUTION|>--- conflicted
+++ resolved
@@ -319,20 +319,6 @@
 		tailConsumers: config.tail_consumers ?? [],
 	} satisfies StartDevWorkerOptions;
 
-<<<<<<< HEAD
-	if (resolved.legacy.legacyAssets && resolved.legacy.site) {
-		throw new UserError(
-			"Cannot use legacy assets and Workers Sites in the same Worker."
-=======
-	if (
-		extractBindingsOfType("browser", resolved.bindings).length &&
-		!resolved.dev.remote
-	) {
-		throw new UserError(
-			"Browser Rendering is not supported locally. Please use `wrangler dev --remote` instead."
-		);
-	}
-
 	if (
 		extractBindingsOfType("analytics_engine", resolved.bindings).length &&
 		!resolved.dev.remote &&
@@ -340,7 +326,6 @@
 	) {
 		logger.warn(
 			"Analytics Engine is not supported locally when using the service-worker format. Please migrate to the module worker format: https://developers.cloudflare.com/workers/reference/migrate-to-module-workers/"
->>>>>>> 5ab035d8
 		);
 	}
 
