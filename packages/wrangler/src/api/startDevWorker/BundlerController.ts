import assert from "assert";
import { readFileSync, realpathSync, writeFileSync } from "fs";
import path from "path";
import { watch } from "chokidar";
import { noBundleWorker } from "../../deploy/deploy";
import { bundleWorker } from "../../deployment-bundle/bundle";
import { getBundleType } from "../../deployment-bundle/bundle-type";
import {
	createModuleCollector,
	getWrangler1xLegacyModuleReferences,
} from "../../deployment-bundle/module-collection";
import { runCustomBuild } from "../../deployment-bundle/run-custom-build";
import { runBuild } from "../../dev/use-esbuild";
import { logger } from "../../logger";
import { isNavigatorDefined } from "../../navigator-user-agent";
import { getWranglerTmpDir } from "../../paths";
import { Controller } from "./BaseController";
import { castErrorCause } from "./events";
import { convertBindingsToCfWorkerInitBindings } from "./utils";
import type { BundleResult } from "../../deployment-bundle/bundle";
import type { Entry } from "../../deployment-bundle/entry";
import type { EsbuildBundle } from "../../dev/use-esbuild";
import type { EphemeralDirectory } from "../../paths";
import type { ControllerEventMap } from "./BaseController";
import type {
	BundleCompleteEvent,
	BundleStartEvent,
	ConfigUpdateEvent,
} from "./events";
import type { StartDevWorkerOptions } from "./types";

export type BundlerControllerEventMap = ControllerEventMap & {
	bundleStart: [BundleStartEvent];
	bundleComplete: [BundleCompleteEvent];
};
export class BundlerController extends Controller<BundlerControllerEventMap> {
	#currentBundle?: EsbuildBundle;

	#customBuildWatcher?: ReturnType<typeof watch>;

	// Handle aborting in-flight custom builds as new ones come in from the filesystem watcher
	// Note: we don't need this for non-custom builds since esbuild handles this internally with it's watch mode
	#customBuildAborter = new AbortController();

	async #runCustomBuild(config: StartDevWorkerOptions, filePath: string) {
		// If a new custom build comes in, we need to cancel in-flight builds
		this.#customBuildAborter.abort();
		this.#customBuildAborter = new AbortController();

		// Since `this.#customBuildAborter` will change as new builds are scheduled, store the specific AbortController that will be used for this build
		const buildAborter = this.#customBuildAborter;
		const relativeFile =
			path.relative(config.directory, config.entrypoint) || ".";
		logger.log(`The file ${filePath} changed, restarting build...`);
		this.emitBundleStartEvent(config);
		try {
			await runCustomBuild(config.entrypoint, relativeFile, {
				cwd: config.build?.custom?.workingDirectory,
				command: config.build?.custom?.command,
			});
			if (buildAborter.signal.aborted) {
				return;
			}
			assert(this.#tmpDir);
			if (!config.build?.bundle) {
				// if we're not bundling, let's just copy the entry to the destination directory
				const destinationDir = this.#tmpDir.path;
				writeFileSync(
					path.join(destinationDir, path.basename(config.entrypoint)),
					readFileSync(config.entrypoint, "utf-8")
				);
			}

			const entry: Entry = {
				file: config.entrypoint,
				directory: config.directory,
				format: config.build.format,
				moduleRoot: config.build.moduleRoot,
			};

			const entryDirectory = path.dirname(config.entrypoint);
			const moduleCollector = createModuleCollector({
				wrangler1xLegacyModuleReferences: getWrangler1xLegacyModuleReferences(
					entryDirectory,
					config.entrypoint
				),
				entry,
				// `moduleCollector` doesn't get used when `noBundle` is set, so
				// `findAdditionalModules` always defaults to `false`
				findAdditionalModules: config.build.findAdditionalModules ?? false,
				rules: config.build.moduleRules,
			});

			const bindings = (
				await convertBindingsToCfWorkerInitBindings(config.bindings)
			).bindings;
			const bundleResult: Omit<BundleResult, "stop"> = !config.build?.bundle
				? await noBundleWorker(
						entry,
						config.build.moduleRules,
						this.#tmpDir.path
					)
				: await bundleWorker(entry, this.#tmpDir.path, {
						bundle: true,
						additionalModules: [],
						moduleCollector,
						serveLegacyAssetsFromWorker: Boolean(
							config.legacy?.legacyAssets && !config.dev?.remote
						),
						workflowBindings: bindings?.workflows ?? [],
						doBindings: bindings?.durable_objects?.bindings ?? [],
						jsxFactory: config.build.jsxFactory,
						jsxFragment: config.build.jsxFactory,
						tsconfig: config.build.tsconfig,
						minify: config.build.minify,
						nodejsCompatMode: config.build.nodejsCompatMode,
						define: config.build.define,
						checkFetch: true,
						mockAnalyticsEngineDatasets:
							bindings.analytics_engine_datasets ?? [],
						alias: config.build.alias,
						legacyAssets: config.legacy?.legacyAssets,
						// enable the cache when publishing
						bypassAssetCache: false,
						// We want to know if the build is for development or publishing
						// This could potentially cause issues as we no longer have identical behaviour between dev and deploy?
						targetConsumer: "dev",
						local: !config.dev?.remote,
						projectRoot: config.directory,
						defineNavigatorUserAgent: isNavigatorDefined(
							config.compatibilityDate,
							config.compatibilityFlags
						),
					});
			if (buildAborter.signal.aborted) {
				return;
			}
			const entrypointPath = realpathSync(
				bundleResult?.resolvedEntryPointPath ?? config.entrypoint
			);

			this.emitBundleCompleteEvent(config, {
				id: 0,
				entry,
				path: entrypointPath,
				type:
					bundleResult?.bundleType ??
					getBundleType(config.build.format, config.entrypoint),
				modules: bundleResult.modules,
				dependencies: bundleResult?.dependencies ?? {},
				sourceMapPath: bundleResult?.sourceMapPath,
				sourceMapMetadata: bundleResult?.sourceMapMetadata,
				entrypointSource: readFileSync(entrypointPath, "utf8"),
			});
		} catch (err) {
			logger.error("Custom build failed:", err);
			this.emitErrorEvent({
				type: "error",
				reason: "Custom build failed",
				cause: castErrorCause(err),
				source: "BundlerController",
				data: { config, filePath },
			});
		}
	}

	async #startCustomBuild(config: StartDevWorkerOptions) {
		await this.#customBuildWatcher?.close();
		this.#customBuildAborter?.abort();

		if (!config.build?.custom?.command) {
			return;
		}

		const pathsToWatch = config.build.custom.watch;

		// This is always present if a custom command is provided, defaulting to `./src`
		assert(pathsToWatch, "config.build.custom.watch");

		this.#customBuildWatcher = watch(pathsToWatch, {
			persistent: true,
			// TODO: add comments re this ans ready
			ignoreInitial: true,
		});
		this.#customBuildWatcher.on("ready", () => {
			void this.#runCustomBuild(config, String(pathsToWatch));
		});

		this.#customBuildWatcher.on(
			"all",
			(_event, filePath) => void this.#runCustomBuild(config, filePath)
		);
	}

	#bundlerCleanup?: ReturnType<typeof runBuild>;

	async #startBundle(config: StartDevWorkerOptions) {
		await this.#bundlerCleanup?.();
		if (config.build?.custom?.command) {
			return;
		}
		assert(this.#tmpDir);
		const entry: Entry = {
			file: config.entrypoint,
			directory: config.directory,
			format: config.build.format,
			moduleRoot: config.build.moduleRoot,
		};
		const { bindings } = await convertBindingsToCfWorkerInitBindings(
			config.bindings
		);
		this.#bundlerCleanup = runBuild(
			{
				entry,
				destination: this.#tmpDir.path,
				jsxFactory: config.build?.jsxFactory,
				jsxFragment: config.build?.jsxFragment,
				processEntrypoint: Boolean(config.build?.processEntrypoint),
				additionalModules: config.build?.additionalModules ?? [],
				rules: config.build.moduleRules,
				legacyAssets: config.legacy?.legacyAssets,
				serveLegacyAssetsFromWorker: Boolean(
					config.legacy?.legacyAssets && !config.dev?.remote
				),
				tsconfig: config.build?.tsconfig,
				minify: config.build?.minify,
				nodejsCompatMode: config.build.nodejsCompatMode,
				define: config.build.define,
				alias: config.build.alias,
				noBundle: !config.build?.bundle,
				findAdditionalModules: config.build?.findAdditionalModules,
				durableObjects: bindings?.durable_objects ?? { bindings: [] },
<<<<<<< HEAD
				workflows: bindings?.workflows ?? [],
=======
				mockAnalyticsEngineDatasets: bindings.analytics_engine_datasets ?? [],
>>>>>>> 8527675e
				local: !config.dev?.remote,
				// startDevWorker only applies to "dev"
				targetConsumer: "dev",
				testScheduled: Boolean(config.dev?.testScheduled),
				projectRoot: config.directory,
				onStart: () => {
					this.emitBundleStartEvent(config);
				},
				defineNavigatorUserAgent: isNavigatorDefined(
					config.compatibilityDate,
					config.compatibilityFlags
				),
			},
			(cb) => {
				const newBundle = cb(this.#currentBundle);
				this.emitBundleCompleteEvent(config, newBundle);
				this.#currentBundle = newBundle;
			},
			(err) =>
				this.emitErrorEvent({
					type: "error",
					reason: "Failed to construct initial bundle",
					cause: castErrorCause(err),
					source: "BundlerController",
					data: undefined,
				})
		);
	}

	#tmpDir?: EphemeralDirectory;

	onConfigUpdate(event: ConfigUpdateEvent) {
		this.#tmpDir?.remove();
		try {
			this.#tmpDir = getWranglerTmpDir(event.config.directory, "dev");
		} catch (e) {
			logger.error(
				"Failed to create temporary directory to store built files."
			);
			this.emitErrorEvent({
				type: "error",
				reason: "Failed to create temporary directory to store built files.",
				cause: castErrorCause(e),
				source: "BundlerController",
				data: undefined,
			});
		}

		void this.#startCustomBuild(event.config);
		void this.#startBundle(event.config);
	}

	async teardown() {
		logger.debug("BundlerController teardown beginning...");
		this.#customBuildAborter?.abort();
		this.#tmpDir?.remove();
		await Promise.all([
			this.#bundlerCleanup?.(),
			this.#customBuildWatcher?.close(),
		]);
		logger.debug("BundlerController teardown complete");
	}

	emitBundleStartEvent(config: StartDevWorkerOptions) {
		this.emit("bundleStart", { type: "bundleStart", config });
	}
	emitBundleCompleteEvent(
		config: StartDevWorkerOptions,
		bundle: EsbuildBundle
	) {
		this.emit("bundleComplete", { type: "bundleComplete", config, bundle });
	}
}<|MERGE_RESOLUTION|>--- conflicted
+++ resolved
@@ -230,11 +230,8 @@
 				noBundle: !config.build?.bundle,
 				findAdditionalModules: config.build?.findAdditionalModules,
 				durableObjects: bindings?.durable_objects ?? { bindings: [] },
-<<<<<<< HEAD
 				workflows: bindings?.workflows ?? [],
-=======
 				mockAnalyticsEngineDatasets: bindings.analytics_engine_datasets ?? [],
->>>>>>> 8527675e
 				local: !config.dev?.remote,
 				// startDevWorker only applies to "dev"
 				targetConsumer: "dev",
