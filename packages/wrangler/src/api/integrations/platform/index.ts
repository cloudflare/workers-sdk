import { kCurrentWorker, Miniflare } from "miniflare";
import { processAssetsArg } from "../../../assets";
import { readConfig } from "../../../config";
import { DEFAULT_MODULE_RULES } from "../../../deployment-bundle/rules";
import { getBindings } from "../../../dev";
import { getBoundRegisteredWorkers } from "../../../dev-registry";
import { getClassNamesWhichUseSQLite } from "../../../dev/class-names-sqlite";
import { getVarsForDev } from "../../../dev/dev-vars";
import {
	buildAssetOptions,
	buildMiniflareBindingOptions,
	buildSitesOptions,
} from "../../../dev/miniflare";
import { run } from "../../../experimental-flags";
import { getLegacyAssetPaths, getSiteAssetPaths } from "../../../sites";
import { CacheStorage } from "./caches";
import { ExecutionContext } from "./executionContext";
import { getServiceBindings } from "./services";
import type { Config } from "../../../config";
import type { IncomingRequestCfProperties } from "@cloudflare/workers-types/experimental";
import type { MiniflareOptions, ModuleRule, WorkerOptions } from "miniflare";

/**
 * Options for the `getPlatformProxy` utility
 */
export type GetPlatformProxyOptions = {
	/**
	 * The name of the environment to use
	 */
	environment?: string;
	/**
	 * The path to the config file to use.
	 * If no path is specified the default behavior is to search from the
	 * current directory up the filesystem for a Wrangler configuration file to use.
	 *
	 * Note: this field is optional but if a path is specified it must
	 *       point to a valid file on the filesystem
	 */
	configPath?: string;
	/**
	 * Indicates if and where to persist the bindings data, if not present or `true` it defaults to the same location
	 * used by wrangler v3: `.wrangler/state/v3` (so that the same data can be easily used by the caller and wrangler).
	 * If `false` is specified no data is persisted on the filesystem.
	 */
	persist?: boolean | { path: string };
	/**
	 * Use the experimental file-based dev registry for service discovery
	 *
	 * Note: this feature is experimental
	 */
	experimentalRegistry?: boolean;
};

/**
 * Result of the `getPlatformProxy` utility
 */
export type PlatformProxy<
	Env = Record<string, unknown>,
	CfProperties extends Record<string, unknown> = IncomingRequestCfProperties,
> = {
	/**
	 * Environment object containing the various Cloudflare bindings
	 */
	env: Env;
	/**
	 * Mock of the context object that Workers received in their request handler, all the object's methods are no-op
	 */
	cf: CfProperties;
	/**
	 * Mock of the context object that Workers received in their request handler, all the object's methods are no-op
	 */
	ctx: ExecutionContext;
	/**
	 * Caches object emulating the Workers Cache runtime API
	 */
	caches: CacheStorage;
	/**
	 * Function used to dispose of the child process providing the bindings implementation
	 */
	dispose: () => Promise<void>;
};

/**
 * By reading from a Wrangler configuration file this function generates proxy objects that can be
 * used to simulate the interaction with the Cloudflare platform during local development
 * in a Node.js environment
 *
 * @param options The various options that can tweak this function's behavior
 * @returns An Object containing the generated proxies alongside other related utilities
 */
export async function getPlatformProxy<
	Env = Record<string, unknown>,
	CfProperties extends Record<string, unknown> = IncomingRequestCfProperties,
>(
	options: GetPlatformProxyOptions = {}
): Promise<PlatformProxy<Env, CfProperties>> {
	const env = options.environment;

	const rawConfig = readConfig(options.configPath, {
		env,
	});

	const miniflareOptions = await run(
		{
			FILE_BASED_REGISTRY: Boolean(options.experimentalRegistry ?? true),
<<<<<<< HEAD
			MULTIWORKER: false,
=======
			RESOURCES_PROVISION: false,
>>>>>>> 4cd8b461
		},
		() => getMiniflareOptionsFromConfig(rawConfig, env, options)
	);

	const mf = new Miniflare({
		script: "",
		modules: true,
		...(miniflareOptions as Record<string, unknown>),
	});

	const bindings: Env = await mf.getBindings();

	const vars = getVarsForDev(rawConfig, env);

	const cf = await mf.getCf();
	deepFreeze(cf);

	return {
		env: {
			...vars,
			...bindings,
		},
		cf: cf as CfProperties,
		ctx: new ExecutionContext(),
		caches: new CacheStorage(),
		dispose: () => mf.dispose(),
	};
}

async function getMiniflareOptionsFromConfig(
	rawConfig: Config,
	env: string | undefined,
	options: GetPlatformProxyOptions
): Promise<Partial<MiniflareOptions>> {
	const bindings = getBindings(rawConfig, env, true, {});

	const workerDefinitions = await getBoundRegisteredWorkers({
		name: rawConfig.name,
		services: bindings.services,
		durableObjects: rawConfig["durable_objects"],
	});

	const { bindingOptions, externalWorkers } = buildMiniflareBindingOptions({
		name: undefined,
		bindings,
		workerDefinitions,
		queueConsumers: undefined,
		services: rawConfig.services,
		serviceBindings: {},
		migrations: rawConfig.migrations,
	});

	const persistOptions = getMiniflarePersistOptions(options.persist);

	const serviceBindings = await getServiceBindings(bindings.services);

	const miniflareOptions: MiniflareOptions = {
		workers: [
			{
				script: "",
				modules: true,
				...bindingOptions,
				serviceBindings: {
					...serviceBindings,
					...bindingOptions.serviceBindings,
				},
			},
			...externalWorkers,
		],
		...persistOptions,
	};

	return miniflareOptions;
}

/**
 * Get the persist option properties to pass to miniflare
 *
 * @param persist The user provided persistence option
 * @returns an object containing the properties to pass to miniflare
 */
function getMiniflarePersistOptions(
	persist: GetPlatformProxyOptions["persist"]
): Pick<
	MiniflareOptions,
	| "kvPersist"
	| "durableObjectsPersist"
	| "r2Persist"
	| "d1Persist"
	| "workflowsPersist"
> {
	if (persist === false) {
		// the user explicitly asked for no persistance
		return {
			kvPersist: false,
			durableObjectsPersist: false,
			r2Persist: false,
			d1Persist: false,
			workflowsPersist: false,
		};
	}

	const defaultPersistPath = ".wrangler/state/v3";

	const persistPath =
		typeof persist === "object" ? persist.path : defaultPersistPath;

	return {
		kvPersist: `${persistPath}/kv`,
		durableObjectsPersist: `${persistPath}/do`,
		r2Persist: `${persistPath}/r2`,
		d1Persist: `${persistPath}/d1`,
		workflowsPersist: `${persistPath}/workflows`,
	};
}

function deepFreeze<T extends Record<string | number | symbol, unknown>>(
	obj: T
): void {
	Object.freeze(obj);
	Object.entries(obj).forEach(([, prop]) => {
		if (prop !== null && typeof prop === "object" && !Object.isFrozen(prop)) {
			deepFreeze(prop as Record<string | number | symbol, unknown>);
		}
	});
}

export type SourcelessWorkerOptions = Omit<
	WorkerOptions,
	"script" | "scriptPath" | "modules" | "modulesRoot"
> & { modulesRules?: ModuleRule[] };

export function unstable_getMiniflareWorkerOptions(
	configPath: string,
	env?: string
): {
	workerOptions: SourcelessWorkerOptions;
	define: Record<string, string>;
	main?: string;
} {
	const config = readConfig(configPath, {
		env,
	});

	const modulesRules: ModuleRule[] = config.rules
		.concat(DEFAULT_MODULE_RULES)
		.map((rule) => ({
			type: rule.type,
			include: rule.globs,
			fallthrough: rule.fallthrough,
		}));

	const bindings = getBindings(config, env, true, {});
	const { bindingOptions } = buildMiniflareBindingOptions({
		name: undefined,
		bindings,
		workerDefinitions: undefined,
		queueConsumers: config.queues.consumers,
		services: [],
		serviceBindings: {},
		migrations: config.migrations,
	});

	// This function is currently only exported for the Workers Vitest pool.
	// In tests, we don't want to rely on the dev registry, as we can't guarantee
	// which sessions will be running. Instead, we rewrite `serviceBindings` and
	// `durableObjects` to use more traditional Miniflare config expecting the
	// user to define workers with the required names in the `workers` array.
	// These will run the same `workerd` processes as tests.
	if (bindings.services !== undefined) {
		bindingOptions.serviceBindings = Object.fromEntries(
			bindings.services.map((binding) => {
				const name =
					binding.service === config.name ? kCurrentWorker : binding.service;
				return [binding.binding, { name, entrypoint: binding.entrypoint }];
			})
		);
	}
	if (bindings.durable_objects !== undefined) {
		type DurableObjectDefinition = NonNullable<
			typeof bindingOptions.durableObjects
		>[string];

		const classNameToUseSQLite = getClassNamesWhichUseSQLite(config.migrations);

		bindingOptions.durableObjects = Object.fromEntries(
			bindings.durable_objects.bindings.map((binding) => {
				const useSQLite = classNameToUseSQLite.get(binding.class_name);
				return [
					binding.name,
					{
						className: binding.class_name,
						scriptName: binding.script_name,
						useSQLite,
					} satisfies DurableObjectDefinition,
				];
			})
		);
	}

	const legacyAssetPaths = config.legacy_assets
		? getLegacyAssetPaths(config, undefined)
		: getSiteAssetPaths(config);
	const sitesOptions = buildSitesOptions({ legacyAssetPaths });
	const processedAssetOptions = processAssetsArg({ assets: undefined }, config);
	const assetOptions = processedAssetOptions
		? buildAssetOptions({ assets: processedAssetOptions })
		: {};

	const workerOptions: SourcelessWorkerOptions = {
		compatibilityDate: config.compatibility_date,
		compatibilityFlags: config.compatibility_flags,
		modulesRules,

		...bindingOptions,
		...sitesOptions,
		...assetOptions,
	};

	return { workerOptions, define: config.define, main: config.main };
}<|MERGE_RESOLUTION|>--- conflicted
+++ resolved
@@ -103,11 +103,8 @@
 	const miniflareOptions = await run(
 		{
 			FILE_BASED_REGISTRY: Boolean(options.experimentalRegistry ?? true),
-<<<<<<< HEAD
 			MULTIWORKER: false,
-=======
 			RESOURCES_PROVISION: false,
->>>>>>> 4cd8b461
 		},
 		() => getMiniflareOptionsFromConfig(rawConfig, env, options)
 	);
