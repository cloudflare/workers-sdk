--- conflicted
+++ resolved
@@ -103,11 +103,7 @@
 	const miniflareOptions = await run(
 		{
 			FILE_BASED_REGISTRY: Boolean(options.experimentalRegistry ?? true),
-<<<<<<< HEAD
-			JSON_CONFIG_FILE: Boolean(options.experimentalJsonConfig),
 			MULTIWORKER: false,
-=======
->>>>>>> 02a0e1e1
 		},
 		() => getMiniflareOptionsFromConfig(rawConfig, env, options)
 	);
