import events from "node:events";
import { fetch, Request } from "undici";
import { startDev } from "../dev";
import { run } from "../experimental-flags";
import { logger } from "../logger";
import type { Environment } from "../config";
import type { Rule } from "../config/environment";
import type { CfModule } from "../deployment-bundle/worker";
import type { StartDevOptions } from "../dev";
import type { EnablePagesAssetsServiceBindingOptions } from "../miniflare-cli/types";
import type { Json } from "miniflare";
import type { RequestInfo, RequestInit, Response } from "undici";

export interface UnstableDevOptions {
	config?: string; // Path to .toml configuration file, relative to cwd
	env?: string; // Environment to use for operations and .env files
	ip?: string; // IP address to listen on
	port?: number; // Port to listen on
	bundle?: boolean; // Set to false to skip internal build steps and directly deploy script
	inspectorPort?: number; // Port for devtools to connect to
	localProtocol?: "http" | "https"; // Protocol to listen to requests on, defaults to http.
	httpsKeyPath?: string;
	httpsCertPath?: string;
	assets?: string; // Static assets to be served
	legacyAssets?: string; // Static assets to be served
	site?: string; // Root folder of static assets for Workers Sites
	siteInclude?: string[]; // Array of .gitignore-style patterns that match file or directory names from the sites directory. Only matched items will be uploaded.
	siteExclude?: string[]; // Array of .gitignore-style patterns that match file or directory names from the sites directory. Matched items will not be uploaded.
	nodeCompat?: boolean; // Enable Node.js compatibility
	compatibilityDate?: string; // Date to use for compatibility checks
	compatibilityFlags?: string[]; // Flags to use for compatibility checks
	persist?: boolean; // Enable persistence for local mode, using default path: .wrangler/state
	persistTo?: string; // Specify directory to use for local persistence (implies --persist)
	vars?: Record<string, string | Json>;
	kv?: {
		binding: string;
		id: string;
		preview_id?: string;
	}[];
	durableObjects?: {
		name: string;
		class_name: string;
		script_name?: string | undefined;
		environment?: string | undefined;
	}[];
	services?: {
		binding: string;
		service: string;
		environment?: string | undefined;
		entrypoint?: string | undefined;
	}[];
	r2?: {
		binding: string;
		bucket_name: string;
		preview_bucket_name?: string;
	}[];
	ai?: {
		binding: string;
	};
	version_metadata?: {
		binding: string;
	};
	moduleRoot?: string;
	rules?: Rule[];
	logLevel?: "none" | "info" | "error" | "log" | "warn" | "debug"; // Specify logging level  [choices: "debug", "info", "log", "warn", "error", "none"] [default: "log"]
	inspect?: boolean;
	local?: boolean;
	accountId?: string;
	experimental?: {
		processEntrypoint?: boolean;
		additionalModules?: CfModule[];
		d1Databases?: Environment["d1_databases"];
		disableExperimentalWarning?: boolean; // Disables wrangler's warning when unstable APIs are used.
		disableDevRegistry?: boolean; // Disables wrangler's support multi-worker setups. May reduce flakiness when used in tests in CI.
		enablePagesAssetsServiceBinding?: EnablePagesAssetsServiceBindingOptions;
		forceLocal?: boolean;
		liveReload?: boolean; // Auto reload HTML pages when change is detected in local mode
		showInteractiveDevSession?: boolean;
		testMode?: boolean; // This option shouldn't be used - We plan on removing it eventually
		testScheduled?: boolean; // Test scheduled events by visiting /__scheduled in browser
		watch?: boolean; // unstable_dev doesn't support watch-mode yet in testMode
		devEnv?: boolean;
		fileBasedRegistry?: boolean;
		vectorizeBindToProd?: boolean;
		enableIpc?: boolean;
	};
}

export interface UnstableDevWorker {
	port: number;
	address: string;
	stop: () => Promise<void>;
	fetch: (input?: RequestInfo, init?: RequestInit) => Promise<Response>;
	waitUntilExit: () => Promise<void>;
}
/**
 *  unstable_dev starts a wrangler dev server, and returns a promise that resolves with utility functions to interact with it.
 */
export async function unstable_dev(
	script: string,
	options?: UnstableDevOptions,
	apiOptions?: unknown
): Promise<UnstableDevWorker> {
	// Note that not every experimental option is passed directly through to the underlying dev API - experimental options can be used here in unstable_dev. Otherwise we could just pass experimental down to dev blindly.

	const experimentalOptions = {
		// Defaults for "experimental" options
		disableDevRegistry: false,
		disableExperimentalWarning: false,
		showInteractiveDevSession: false,
		testMode: true,
		// Override all options, including overwriting with "undefined"
		...options?.experimental,
	};

	const {
		// there are two types of "experimental" options:
		// 1. options to unstable_dev that we're still testing or are unsure of
		processEntrypoint = false,
		additionalModules,
		disableDevRegistry,
		disableExperimentalWarning,
		forceLocal,
		liveReload,
		showInteractiveDevSession,
		testMode,
		testScheduled,
		fileBasedRegistry = true,
		vectorizeBindToProd,
		// 2. options for alpha/beta products/libs
		d1Databases,
		enablePagesAssetsServiceBinding,
	} = experimentalOptions;

	if (apiOptions) {
		logger.error(
			"unstable_dev's third argument (apiOptions) has been deprecated in favor of an `experimental` property within the second argument (options).\nPlease update your code from:\n`await unstable_dev('...', {...}, {...});`\nto:\n`await unstable_dev('...', {..., experimental: {...}});`"
		);
	}

	if (!disableExperimentalWarning) {
		logger.warn(
			`unstable_dev() is experimental\nunstable_dev()'s behaviour will likely change in future releases`
		);
	}

	type ReadyInformation = {
		address: string;
		port: number;
	};
	let readyResolve: (info: ReadyInformation) => void;
	const readyPromise = new Promise<ReadyInformation>((resolve) => {
		readyResolve = resolve;
	});

	const defaultLogLevel = testMode ? "warn" : "log";
	const local = options?.local ?? true;

	const devOptions: StartDevOptions = {
		script: script,
		inspect: false,
		_: [],
		$0: "",
		remote: !local,
		local: undefined,
		experimentalLocal: undefined,
		d1Databases,
		disableDevRegistry,
		testScheduled: testScheduled ?? false,
		enablePagesAssetsServiceBinding,
		forceLocal,
		liveReload,
		showInteractiveDevSession,
		onReady: (address, port) => {
			readyResolve({ address, port });
		},
		config: options?.config,
		env: options?.env,
		processEntrypoint,
		additionalModules,
		bundle: options?.bundle,
		compatibilityDate: options?.compatibilityDate,
		compatibilityFlags: options?.compatibilityFlags,
		ip: "127.0.0.1",
		inspectorPort: options?.inspectorPort ?? 0,
		v: undefined,
		localProtocol: options?.localProtocol,
		httpsKeyPath: options?.httpsKeyPath,
		httpsCertPath: options?.httpsCertPath,
		assets: undefined,
		legacyAssets: options?.legacyAssets,
		site: options?.site, // Root folder of static assets for Workers Sites
		siteInclude: options?.siteInclude, // Array of .gitignore-style patterns that match file or directory names from the sites directory. Only matched items will be uploaded.
		siteExclude: options?.siteExclude, // Array of .gitignore-style patterns that match file or directory names from the sites directory. Matched items will not be uploaded.
		nodeCompat: options?.nodeCompat, // Enable Node.js compatibility
		persist: options?.persist, // Enable persistence for local mode, using default path: .wrangler/state
		persistTo: options?.persistTo, // Specify directory to use for local persistence (implies --persist)
		name: undefined,
		noBundle: false,
		format: undefined,
		latest: false,
		routes: undefined,
		host: undefined,
		localUpstream: undefined,
		experimentalPublic: undefined,
		upstreamProtocol: undefined,
		var: undefined,
		define: undefined,
		alias: undefined,
		jsxFactory: undefined,
		jsxFragment: undefined,
		tsconfig: undefined,
		minify: undefined,
		experimentalEnableLocalPersistence: undefined,
		legacyEnv: undefined,
		public: undefined,
		...options,
		logLevel: options?.logLevel ?? defaultLogLevel,
		port: options?.port ?? 0,
		experimentalProvision: undefined,
		experimentalVersions: undefined,
		experimentalDevEnv: undefined,
		experimentalRegistry: fileBasedRegistry,
		experimentalVectorizeBindToProd: vectorizeBindToProd ?? false,
		enableIpc: options?.experimental?.enableIpc,
	};

	//outside of test mode, rebuilds work fine, but only one instance of wrangler will work at a time
	const devServer = await run(
		{
			FILE_BASED_REGISTRY: fileBasedRegistry,
<<<<<<< HEAD
			// TODO: can we make this work?
			MULTIWORKER: false,
=======
			RESOURCES_PROVISION: false,
>>>>>>> 4cd8b461
		},
		() => startDev(devOptions)
	);
	const { port, address } = await readyPromise;

	return {
		port,
		address,
		stop: async () => {
			await devServer.devEnv.teardown.bind(devServer.devEnv)();
			const teardownRegistry = await devServer.teardownRegistryPromise;
			await teardownRegistry?.(devServer.devEnv.config.latestConfig?.name);

			devServer.unregisterHotKeys?.();
		},
		fetch: async (input?: RequestInfo, init?: RequestInit) => {
			return await fetch(
				...parseRequestInput(address, port, input, init, options?.localProtocol)
			);
		},
		waitUntilExit: async () => {
			await events.once(devServer.devEnv, "teardown");
		},
	};
}

export function parseRequestInput(
	readyAddress: string,
	readyPort: number,
	input: RequestInfo = "/",
	init?: RequestInit,
	protocol: "http" | "https" = "http"
): [RequestInfo, RequestInit] {
	// Make sure URL is absolute
	if (typeof input === "string") {
		input = new URL(input, "http://placeholder");
	}
	// Adapted from Miniflare 3's `dispatchFetch()` function
	const forward = new Request(input, init);
	const url = new URL(forward.url);
	forward.headers.set("MF-Original-URL", url.toString());
	forward.headers.set("MF-Disable-Pretty-Error", "true");
	url.protocol = protocol;
	url.hostname = readyAddress;
	url.port = readyPort.toString();
	// Remove `Content-Length: 0` headers from requests when a body is set to
	// avoid `RequestContentLengthMismatch` errors
	if (forward.body !== null && forward.headers.get("Content-Length") === "0") {
		forward.headers.delete("Content-Length");
	}
	return [url, forward as RequestInit];
}<|MERGE_RESOLUTION|>--- conflicted
+++ resolved
@@ -229,12 +229,9 @@
 	const devServer = await run(
 		{
 			FILE_BASED_REGISTRY: fileBasedRegistry,
-<<<<<<< HEAD
 			// TODO: can we make this work?
 			MULTIWORKER: false,
-=======
 			RESOURCES_PROVISION: false,
->>>>>>> 4cd8b461
 		},
 		() => startDev(devOptions)
 	);
