import assert from "node:assert";
import path from "node:path";
import { isWebContainer } from "@webcontainer/env";
import { watch } from "chokidar";
import getPort from "get-port";
import { render } from "ink";
<<<<<<< HEAD
import React from "react";
import { DevEnv } from "./api";
=======
>>>>>>> e2972cf2
import { findWranglerToml, printBindings, readConfig } from "./config";
import { getEntry } from "./deployment-bundle/entry";
import { validateNodeCompat } from "./deployment-bundle/node-compat";
import Dev from "./dev/dev";
import { getVarsForDev } from "./dev/dev-vars";
import { getLocalPersistencePath } from "./dev/get-local-persistence-path";
import { maybeRegisterLocalWorker } from "./dev/local";
import { startDevServer } from "./dev/start-server";
import { UserError } from "./errors";
import { logger } from "./logger";
import * as metrics from "./metrics";
import { getAssetPaths, getSiteAssetPaths } from "./sites";
import { getAccountFromCache, loginOrRefreshIfRequired } from "./user";
import { collectKeyValues } from "./utils/collectKeyValues";
import { mergeWithOverride } from "./utils/mergeWithOverride";
import { getHostFromRoute, getZoneIdForPreview } from "./zones";
import {
	DEFAULT_INSPECTOR_PORT,
	DEFAULT_LOCAL_PORT,
	getDevCompatibilityDate,
	getRules,
	getScriptName,
	isLegacyEnv,
	printWranglerBanner,
} from "./index";
import type { ProxyData, ReadyEvent, ReloadCompleteEvent } from "./api";
import type { Config, Environment } from "./config";
import type {
	EnvironmentNonInheritable,
	Route,
	Rule,
} from "./config/environment";
import type { CfModule, CfWorkerInit } from "./deployment-bundle/worker";
import type { LoggerLevel } from "./logger";
import type { EnablePagesAssetsServiceBindingOptions } from "./miniflare-cli/types";
import type {
	CommonYargsArgv,
	StrictYargsOptionsToInterface,
} from "./yargs-types";
import type { Json } from "miniflare";
import type React from "react";

export function devOptions(yargs: CommonYargsArgv) {
	return (
		yargs
			.positional("script", {
				describe: "The path to an entry point for your worker",
				type: "string",
			})
			.option("name", {
				describe: "Name of the worker",
				type: "string",
				requiresArg: true,
			})
			// We want to have a --no-bundle flag, but yargs requires that
			// we also have a --bundle flag (that it adds the --no to by itself)
			// So we make a --bundle flag, but hide it, and then add a --no-bundle flag
			// that's visible to the user but doesn't "do" anything.
			.option("bundle", {
				describe: "Run wrangler's compilation step before publishing",
				type: "boolean",
				hidden: true,
			})
			.option("no-bundle", {
				describe: "Skip internal build steps and directly deploy script",
				type: "boolean",
				default: false,
			})
			.option("format", {
				choices: ["modules", "service-worker"] as const,
				describe: "Choose an entry type",
				hidden: true,
				deprecated: true,
			})
			.option("compatibility-date", {
				describe: "Date to use for compatibility checks",
				type: "string",
				requiresArg: true,
			})
			.option("compatibility-flags", {
				describe: "Flags to use for compatibility checks",
				alias: "compatibility-flag",
				type: "string",
				requiresArg: true,
				array: true,
			})
			.option("latest", {
				describe: "Use the latest version of the worker runtime",
				type: "boolean",
				default: true,
			})
			.option("ip", {
				describe: "IP address to listen on",
				type: "string",
			})
			.option("port", {
				describe: "Port to listen on",
				type: "number",
			})
			.option("inspector-port", {
				describe: "Port for devtools to connect to",
				type: "number",
			})
			.option("routes", {
				describe: "Routes to upload",
				alias: "route",
				type: "string",
				requiresArg: true,
				array: true,
			})
			.option("host", {
				type: "string",
				requiresArg: true,
				describe:
					"Host to forward requests to, defaults to the zone of project",
			})
			.option("local-protocol", {
				describe: "Protocol to listen to requests on, defaults to http.",
				choices: ["http", "https"] as const,
			})
			.option("https-key-path", {
				describe: "Path to a custom certificate key",
				type: "string",
				requiresArg: true,
			})
			.option("https-cert-path", {
				describe: "Path to a custom certificate",
				type: "string",
				requiresArg: true,
			})
			.options("local-upstream", {
				type: "string",
				describe:
					"Host to act as origin in local mode, defaults to dev.host or route",
			})
			.option("experimental-public", {
				describe: "Static assets to be served",
				type: "string",
				requiresArg: true,
				deprecated: true,
				hidden: true,
			})
			.option("assets", {
				describe: "Static assets to be served",
				type: "string",
				requiresArg: true,
			})
			.option("public", {
				describe: "(Deprecated) Static assets to be served",
				type: "string",
				requiresArg: true,
				deprecated: true,
				hidden: true,
			})
			.option("site", {
				describe: "Root folder of static assets for Workers Sites",
				type: "string",
				requiresArg: true,
			})
			.option("site-include", {
				describe:
					"Array of .gitignore-style patterns that match file or directory names from the sites directory. Only matched items will be uploaded.",
				type: "string",
				requiresArg: true,
				array: true,
			})
			.option("site-exclude", {
				describe:
					"Array of .gitignore-style patterns that match file or directory names from the sites directory. Matched items will not be uploaded.",
				type: "string",
				requiresArg: true,
				array: true,
			})
			.option("upstream-protocol", {
				describe: "Protocol to forward requests to host on, defaults to https.",
				choices: ["http", "https"] as const,
			})
			.option("var", {
				describe:
					"A key-value pair to be injected into the script as a variable",
				type: "string",
				requiresArg: true,
				array: true,
			})
			.option("define", {
				describe: "A key-value pair to be substituted in the script",
				type: "string",
				requiresArg: true,
				array: true,
			})
			.option("jsx-factory", {
				describe: "The function that is called for each JSX element",
				type: "string",
				requiresArg: true,
			})
			.option("jsx-fragment", {
				describe: "The function that is called for each JSX fragment",
				type: "string",
				requiresArg: true,
			})
			.option("tsconfig", {
				describe: "Path to a custom tsconfig.json file",
				type: "string",
				requiresArg: true,
			})
			.option("remote", {
				alias: "r",
				describe:
					"Run on the global Cloudflare network with access to production resources",
				type: "boolean",
				default: false,
			})
			.option("local", {
				alias: "l",
				describe: "Run on my machine",
				type: "boolean",
				deprecated: true,
				hidden: true,
			})
			.option("experimental-local", {
				describe: "Run on my machine using the Cloudflare Workers runtime",
				type: "boolean",
				deprecated: true,
				hidden: true,
			})
			.option("minify", {
				describe: "Minify the script",
				type: "boolean",
			})
			.option("node-compat", {
				describe: "Enable Node.js compatibility",
				type: "boolean",
			})
			.option("experimental-enable-local-persistence", {
				describe:
					"Enable persistence for local mode (deprecated, use --persist)",
				type: "boolean",
				deprecated: true,
				hidden: true,
			})
			.option("persist-to", {
				describe:
					"Specify directory to use for local persistence (defaults to .wrangler/state)",
				type: "string",
				requiresArg: true,
			})
			.option("live-reload", {
				describe:
					"Auto reload HTML pages when change is detected in local mode",
				type: "boolean",
			})
			.check((argv) => {
				if (argv["live-reload"] && argv.remote) {
					throw new UserError(
						"--live-reload is only supported in local mode. Please just use one of either --remote or --live-reload."
					);
				}
				return true;
			})
			.option("inspect", {
				describe: "Enable dev tools",
				type: "boolean",
				deprecated: true,
				hidden: true,
			})
			.option("legacy-env", {
				type: "boolean",
				describe: "Use legacy environments",
				hidden: true,
			})
			.option("test-scheduled", {
				describe: "Test scheduled events by visiting /__scheduled in browser",
				type: "boolean",
				default: false,
			})
			.option("log-level", {
				choices: ["debug", "info", "log", "warn", "error", "none"] as const,
				describe: "Specify logging level",
				// Yargs requires this to type log-level properly
				default: "log" as LoggerLevel,
			})
			.option("show-interactive-dev-session", {
				describe:
					"Show interactive dev session  (defaults to true if the terminal supports interactivity)",
				type: "boolean",
			})
			.option("experimental-dev-env", {
				alias: ["x-dev-env"],
				type: "boolean",
				describe:
					"Use the experimental DevEnv instantiation (unified across wrangler dev and unstable_dev)",
				default: false,
			})
	);
}

type DevArguments = StrictYargsOptionsToInterface<typeof devOptions>;

export async function devHandler(args: DevArguments) {
	await printWranglerBanner();

	if (isWebContainer()) {
		logger.error(
			`Oh no! 😟 You tried to run \`wrangler dev\` in a StackBlitz WebContainer. 🤯
This is currently not supported 😭, but we think that we'll get it to work soon... hang in there! 🥺`
		);
		process.exitCode = 1;
		return;
	}

	if (args.remote) {
		const isLoggedIn = await loginOrRefreshIfRequired();
		if (!isLoggedIn) {
			throw new UserError(
				"You must be logged in to use wrangler dev in remote mode. Try logging in, or run wrangler dev --local."
			);
		}
	}

	let watcher;
	try {
		const devInstance = await startDev(args);
		watcher = devInstance.watcher;
		const { waitUntilExit } = devInstance.devReactElement;
		await waitUntilExit();
	} finally {
		await watcher?.close();
	}
}

export type AdditionalDevProps = {
	vars?: Record<string, string | Json>;
	kv?: {
		binding: string;
		id: string;
		preview_id?: string;
	}[];
	durableObjects?: {
		name: string;
		class_name: string;
		script_name?: string | undefined;
		environment?: string | undefined;
	}[];
	services?: {
		binding: string;
		service: string;
		environment?: string;
		entrypoint?: string;
	}[];
	r2?: {
		binding: string;
		bucket_name: string;
		preview_bucket_name?: string;
		jurisdiction?: string;
	}[];
	ai?: {
		binding: string;
	};
	version_metadata?: {
		binding: string;
	};
	d1Databases?: Environment["d1_databases"];
	processEntrypoint?: boolean;
	additionalModules?: CfModule[];
	moduleRoot?: string;
	rules?: Rule[];
	constellation?: Environment["constellation"];
	showInteractiveDevSession?: boolean;
};

export type StartDevOptions = DevArguments &
	// These options can be passed in directly when called with the `wrangler.dev()` API.
	// They aren't exposed as CLI arguments.
	AdditionalDevProps & {
		forceLocal?: boolean;
		accountId?: string;
		disableDevRegistry?: boolean;
		enablePagesAssetsServiceBinding?: EnablePagesAssetsServiceBindingOptions;
		onReady?: (ip: string, port: number, proxyData: ProxyData) => void;
	};

export async function startDev(args: StartDevOptions) {
	let watcher: ReturnType<typeof watch> | undefined;
	let rerender: (node: React.ReactNode) => void | undefined;
	try {
		if (args.logLevel) {
			logger.loggerLevel = args.logLevel;
		}

		if (args.local) {
			logger.warn(
				"--local is no longer required and will be removed in a future version.\n`wrangler dev` now uses the local Cloudflare Workers runtime by default. 🎉"
			);
		}
		if (args.experimentalLocal) {
			logger.warn(
				"--experimental-local is no longer required and will be removed in a future version.\n`wrangler dev` now uses the local Cloudflare Workers runtime by default. 🎉"
			);
		}

		const configPath =
			args.config ||
			(args.script && findWranglerToml(path.dirname(args.script)));
		const projectRoot = configPath && path.dirname(configPath);
		let config = readConfig(configPath, args);

		if (config.configPath) {
			watcher = watch(config.configPath, {
				persistent: true,
			}).on("change", async (_event) => {
				// TODO: Do we need to handle different `_event` types differently?
				//       e.g. what if the file is deleted, or added?
				config = readConfig(configPath, args);
				if (config.configPath) {
					logger.log(`${path.basename(config.configPath)} changed...`);
					rerender(await getDevReactElement(config));
				}
			});
		}

		const {
			entry,
			upstreamProtocol,
			host,
			routes,
			getLocalPort,
			getInspectorPort,
			getRuntimeInspectorPort,
			cliDefines,
			localPersistencePath,
			processEntrypoint,
			additionalModules,
		} = await validateDevServerSettings(args, config);

		const nodejsCompatMode = validateNodeCompat({
			legacyNodeCompat: args.nodeCompat ?? config.node_compat ?? false,
			compatibilityFlags:
				args.compatibilityFlags ?? config.compatibility_flags ?? [],
			noBundle: args.noBundle ?? config.no_bundle ?? false,
		});

		await metrics.sendMetricsEvent(
			"run dev",
			{
				local: !args.remote,
				usesTypeScript: /\.tsx?$/.test(entry.file),
			},
			{ sendMetrics: config.send_metrics, offline: !args.remote }
		);

		const devEnv = new DevEnv();

		if (args.experimentalDevEnv) {
			// The ProxyWorker will have a stable host and port, so only listen for the first update
			devEnv.proxy.once("ready", async (event: ReadyEvent) => {
				if (process.send) {
					const url = await event.proxyWorker.ready;

					process.send(
						JSON.stringify({
							event: "DEV_SERVER_READY",
							ip: url.hostname,
							port: parseInt(url.port),
						})
					);
				}
			});
			if (!args.disableDevRegistry) {
				devEnv.runtimes.forEach((runtime) => {
					runtime.on(
						"reloadComplete",
						async (reloadEvent: ReloadCompleteEvent) => {
							if (!reloadEvent.config.dev?.remote) {
								assert(devEnv.proxy.proxyWorker);
								const url = await devEnv.proxy.proxyWorker.ready;

								await maybeRegisterLocalWorker(
									url,
									reloadEvent.config.name,
									reloadEvent.proxyData.internalDurableObjects,
									reloadEvent.proxyData.entrypointAddresses
								);
							}
						}
					);
				});
			}

			// devEnv.config.set()
		}

		// eslint-disable-next-line no-inner-declarations
		async function getDevReactElement(configParam: Config) {
			const { assetPaths, bindings } = getBindingsAndAssetPaths(
				args,
				configParam
			);

			return (
				<Dev
					name={getScriptName({ name: args.name, env: args.env }, configParam)}
					noBundle={!(args.bundle ?? !configParam.no_bundle)}
					findAdditionalModules={configParam.find_additional_modules}
					entry={entry}
					env={args.env}
					host={host}
					routes={routes}
					processEntrypoint={processEntrypoint}
					additionalModules={additionalModules}
					rules={args.rules ?? getRules(configParam)}
					legacyEnv={isLegacyEnv(configParam)}
					minify={args.minify ?? configParam.minify}
					nodejsCompatMode={nodejsCompatMode}
					build={configParam.build || {}}
					define={{ ...configParam.define, ...cliDefines }}
					initialMode={args.remote ? "remote" : "local"}
					jsxFactory={args.jsxFactory || configParam.jsx_factory}
					jsxFragment={args.jsxFragment || configParam.jsx_fragment}
					tsconfig={args.tsconfig ?? configParam.tsconfig}
					upstreamProtocol={upstreamProtocol}
					localProtocol={args.localProtocol || configParam.dev.local_protocol}
					httpsKeyPath={args.httpsKeyPath}
					httpsCertPath={args.httpsCertPath}
					localUpstream={args.localUpstream ?? host ?? getInferredHost(routes)}
					localPersistencePath={localPersistencePath}
					liveReload={args.liveReload || false}
					accountId={
						args.accountId ??
						configParam.account_id ??
						getAccountFromCache()?.id
					}
					assetPaths={assetPaths}
					assetsConfig={configParam.assets}
					initialPort={
						args.port ?? configParam.dev.port ?? (await getLocalPort())
					}
					initialIp={args.ip || configParam.dev.ip}
					inspectorPort={
						args.inspectorPort ??
						configParam.dev.inspector_port ??
						(await getInspectorPort())
					}
					runtimeInspectorPort={await getRuntimeInspectorPort()}
					isWorkersSite={Boolean(args.site || configParam.site)}
					compatibilityDate={getDevCompatibilityDate(
						configParam,
						args.compatibilityDate
					)}
					compatibilityFlags={
						args.compatibilityFlags || configParam.compatibility_flags
					}
					usageModel={configParam.usage_model}
					bindings={bindings}
					crons={configParam.triggers.crons}
					queueConsumers={configParam.queues.consumers}
					onReady={args.onReady}
					inspect={args.inspect ?? true}
					showInteractiveDevSession={args.showInteractiveDevSession}
					forceLocal={args.forceLocal}
					enablePagesAssetsServiceBinding={args.enablePagesAssetsServiceBinding}
					firstPartyWorker={configParam.first_party_worker}
					sendMetrics={configParam.send_metrics}
					testScheduled={args.testScheduled}
					projectRoot={projectRoot}
					experimentalDevEnv={args.experimentalDevEnv}
					rawArgs={args}
					rawConfig={configParam}
					devEnv={devEnv}
				/>
			);
		}
		const devReactElement = render(await getDevReactElement(config));

		rerender = devReactElement.rerender;
		return {
			devReactElement,
			watcher,
			stop: async () => {
				devReactElement.unmount();
				await watcher?.close();
			},
		};
	} catch (e) {
		await watcher?.close();
		throw e;
	}
}

export async function startApiDev(args: StartDevOptions) {
	if (args.logLevel) {
		logger.loggerLevel = args.logLevel;
	}

	const configPath =
		args.config || (args.script && findWranglerToml(path.dirname(args.script)));
	const projectRoot = configPath && path.dirname(configPath);
	const config = readConfig(configPath, args);

	const {
		entry,
		upstreamProtocol,
		host,
		routes,
		getLocalPort,
		getInspectorPort,
		getRuntimeInspectorPort,
		cliDefines,
		localPersistencePath,
		processEntrypoint,
		additionalModules,
	} = await validateDevServerSettings(args, config);

	const nodejsCompatMode = validateNodeCompat({
		legacyNodeCompat: args.nodeCompat ?? config.node_compat ?? false,
		compatibilityFlags: args.compatibilityFlags ?? config.compatibility_flags,
		noBundle: args.noBundle ?? config.no_bundle ?? false,
	});

	await metrics.sendMetricsEvent(
		"run dev (api)",
		{ local: !args.remote },
		{ sendMetrics: config.send_metrics, offline: !args.remote }
	);

	const devEnv = new DevEnv();
	if (!args.disableDevRegistry) {
		devEnv.runtimes.forEach((runtime) => {
			runtime.on("reloadComplete", async (reloadEvent: ReloadCompleteEvent) => {
				if (!reloadEvent.config.dev?.remote) {
					assert(devEnv.proxy.proxyWorker);
					const url = await devEnv.proxy.proxyWorker.ready;

					await maybeRegisterLocalWorker(
						url,
						reloadEvent.config.name,
						reloadEvent.proxyData.internalDurableObjects,
						reloadEvent.proxyData.entrypointAddresses
					);
				}
			});
		});
	}

	// eslint-disable-next-line no-inner-declarations
	async function getDevServer(configParam: Config) {
		const { assetPaths, bindings } = getBindingsAndAssetPaths(
			args,
			configParam
		);

		//if args.bundle is on, don't disable bundling
		//if there's no args.bundle, and configParam.no_bundle is on, disable bundling
		//otherwise, enable bundling
		const enableBundling = args.bundle ?? !configParam.no_bundle;
		return await startDevServer({
			name: getScriptName({ name: args.name, env: args.env }, configParam),
			noBundle: !enableBundling,
			findAdditionalModules: configParam.find_additional_modules,
			entry: entry,
			env: args.env,
			host: host,
			routes: routes,
			processEntrypoint,
			additionalModules,
			rules: args.rules ?? getRules(configParam),
			legacyEnv: isLegacyEnv(configParam),
			minify: args.minify ?? configParam.minify,
			nodejsCompatMode: nodejsCompatMode,
			build: configParam.build || {},
			define: { ...config.define, ...cliDefines },
			initialMode: args.remote ? "remote" : "local",
			jsxFactory: args.jsxFactory ?? configParam.jsx_factory,
			jsxFragment: args.jsxFragment ?? configParam.jsx_fragment,
			tsconfig: args.tsconfig ?? configParam.tsconfig,
			upstreamProtocol: upstreamProtocol,
			localProtocol: args.localProtocol ?? configParam.dev.local_protocol,
			httpsKeyPath: args.httpsKeyPath,
			httpsCertPath: args.httpsCertPath,
			localUpstream: args.localUpstream ?? host ?? getInferredHost(routes),
			local: args.local ?? !args.remote,
			localPersistencePath,
			liveReload: args.liveReload ?? false,
			accountId:
				args.accountId ?? configParam.account_id ?? getAccountFromCache()?.id,
			assetPaths: assetPaths,
			assetsConfig: configParam.assets,
			//port can be 0, which means to use a random port
			initialPort: args.port ?? configParam.dev.port ?? (await getLocalPort()),
			initialIp: args.ip ?? configParam.dev.ip,
			inspectorPort:
				args.inspectorPort ??
				configParam.dev.inspector_port ??
				(await getInspectorPort()),
			runtimeInspectorPort: await getRuntimeInspectorPort(),
			isWorkersSite: Boolean(args.site || configParam.site),
			compatibilityDate: getDevCompatibilityDate(
				config,
				// Only `compatibilityDate` will be set when using `unstable_dev`
				args.compatibilityDate
			),
			compatibilityFlags:
				args.compatibilityFlags ?? configParam.compatibility_flags,
			usageModel: configParam.usage_model,
			bindings: bindings,
			crons: configParam.triggers.crons,
			queueConsumers: configParam.queues.consumers,
			onReady: args.onReady,
			inspect: args.inspect ?? true,
			showInteractiveDevSession: args.showInteractiveDevSession,
			forceLocal: args.forceLocal,
			enablePagesAssetsServiceBinding: args.enablePagesAssetsServiceBinding,
			firstPartyWorker: configParam.first_party_worker,
			sendMetrics: configParam.send_metrics,
			testScheduled: args.testScheduled,
			disableDevRegistry: args.disableDevRegistry ?? false,
			projectRoot,
			experimentalDevEnv: args.experimentalDevEnv,
			rawArgs: args,
			rawConfig: configParam,
			devEnv,
		});
	}

	const devServer = await getDevServer(config);
	if (!devServer) {
		const error = new Error("Failed to start dev server.");
		logger.error(error.message);
		throw error;
	}

	return {
		stop: async () => {
			await devServer.stop();
		},
	};
}
/**
 * Get an available TCP port number.
 *
 * Avoiding calling `getPort()` multiple times by memoizing the first result.
 */
function memoizeGetPort(defaultPort: number, host: string) {
	let portValue: number;
	return async () => {
		// Check a specific host to avoid probing all local addresses.
		portValue = portValue ?? (await getPort({ port: defaultPort, host: host }));
		return portValue;
	};
}
/**
 * mask anything that was overridden in .dev.vars
 * so that we don't log potential secrets into the terminal
 */
function maskVars(bindings: CfWorkerInit["bindings"], configParam: Config) {
	const maskedVars = { ...bindings.vars };
	for (const key of Object.keys(maskedVars)) {
		if (maskedVars[key] !== configParam.vars[key]) {
			// This means it was overridden in .dev.vars
			// so let's mask it
			maskedVars[key] = "(hidden)";
		}
	}
	return maskedVars;
}

async function getHostAndRoutes(
	args: Pick<StartDevOptions, "host" | "routes">,
	config: Pick<Config, "route" | "routes"> & {
		dev: Pick<Config["dev"], "host">;
	}
) {
	// TODO: if worker_dev = false and no routes, then error (only for dev)
	// Compute zone info from the `host` and `route` args and config;
	const host = args.host || config.dev.host;
	const routes: Route[] | undefined =
		args.routes || (config.route && [config.route]) || config.routes;

	return { host, routes };
}

export function getInferredHost(routes: Route[] | undefined) {
	if (routes?.length) {
		const firstRoute = routes[0];
		const host = getHostFromRoute(firstRoute);

		// TODO(consider): do we need really need to do this? I've added the condition to throw to match the previous implicit behaviour of `new URL()` throwing upon invalid URLs, but could we just continue here without an inferred host?
		if (host === undefined) {
			throw new UserError(
				`Cannot infer host from first route: ${JSON.stringify(
					firstRoute
				)}.\nYou can explicitly set the \`dev.host\` configuration in your wrangler.toml file, for example:

	\`\`\`
	[dev]
	host = "example.com"
	\`\`\`
`
			);
		}
		return host;
	}
}

export async function validateDevServerSettings(
	args: StartDevOptions,
	config: Config
) {
	const entry = await getEntry(
		{ assets: args.assets, script: args.script, moduleRoot: args.moduleRoot },
		config,
		"dev"
	);

	const { host, routes } = await getHostAndRoutes(args, config);

	// TODO: Remove this hack
	// This function throws if the zone ID can't be found given the provided host and routes
	// However, it's called as part of initialising a preview session, which is nested deep within
	// React/Ink and useEffect()s, which swallow the error and turn it into a logw. Because it's a non-recoverable user error,
	// we want it to exit the Wrangler process early to allow the user to fix it. Calling it here forces
	// the error to be thrown where it will correctly exit the Wrangler process
	if (args.remote) {
		await getZoneIdForPreview(host, routes);
	}
	const initialIp = args.ip || config.dev.ip;
	const initialIpListenCheck = initialIp === "*" ? "0.0.0.0" : initialIp;
	const getLocalPort = memoizeGetPort(DEFAULT_LOCAL_PORT, initialIpListenCheck);
	const getInspectorPort = memoizeGetPort(DEFAULT_INSPECTOR_PORT, "127.0.0.1");

	// Our inspector proxy server will be binding to the result of
	// `getInspectorPort`. If we attempted to bind workerd to the same inspector
	// port, we'd get a port already in use error. Therefore, generate a new port
	// for our runtime to bind its inspector service to.
	const getRuntimeInspectorPort = memoizeGetPort(0, "127.0.0.1");

	if (config.services && config.services.length > 0) {
		logger.warn(
			`This worker is bound to live services: ${config.services
				.map(
					(service) =>
						`${service.binding} (${service.service}${
							service.environment ? `@${service.environment}` : ""
						}${service.entrypoint ? `#${service.entrypoint}` : ""})`
				)
				.join(", ")}`
		);
	}

	if (args.inspect) {
		//devtools are enabled by default, but we still need to disable them if the caller doesn't want them
		logger.warn(
			"Passing --inspect is unnecessary, now you can always connect to devtools."
		);
	}
	if (args.experimentalPublic) {
		throw new UserError(
			"The --experimental-public field has been renamed to --assets"
		);
	}

	if (args.public) {
		throw new UserError("The --public field has been renamed to --assets");
	}

	if ((args.assets ?? config.assets) && (args.site ?? config.site)) {
		throw new UserError(
			"Cannot use Assets and Workers Sites in the same Worker."
		);
	}

	if (args.assets) {
		logger.warn(
			"The --assets argument is experimental and may change or break at any time"
		);
	}
	const upstreamProtocol =
		args.upstreamProtocol ?? config.dev.upstream_protocol;
	if (upstreamProtocol === "http" && args.remote) {
		logger.warn(
			"Setting upstream-protocol to http is not currently supported for remote mode.\n" +
				"If this is required in your project, please add your use case to the following issue:\n" +
				"https://github.com/cloudflare/workers-sdk/issues/583."
		);
	}

	if (args.experimentalEnableLocalPersistence) {
		logger.warn(
			`--experimental-enable-local-persistence is deprecated.\n` +
				`Move any existing data to .wrangler/state and use --persist, or\n` +
				`use --persist-to=./wrangler-local-state to keep using the old path.`
		);
	}

	const localPersistencePath = getLocalPersistencePath(
		args.persistTo,
		config.configPath
	);

	const cliDefines = collectKeyValues(args.define);

	return {
		entry,
		upstreamProtocol,
		getLocalPort,
		getInspectorPort,
		getRuntimeInspectorPort,
		host,
		routes,
		cliDefines,
		localPersistencePath,
		processEntrypoint: !!args.processEntrypoint,
		additionalModules: args.additionalModules ?? [],
	};
}

export function getBindingsAndAssetPaths(
	args: StartDevOptions,
	configParam: Config
) {
	const cliVars = collectKeyValues(args.var);

	// now log all available bindings into the terminal
	const bindings = getBindings(configParam, args.env, !args.remote, {
		kv: args.kv,
		vars: { ...args.vars, ...cliVars },
		durableObjects: args.durableObjects,
		r2: args.r2,
		services: args.services,
		d1Databases: args.d1Databases,
		ai: args.ai,
		version_metadata: args.version_metadata,
	});

	const maskedVars = maskVars(bindings, configParam);

	printBindings({
		...bindings,
		vars: maskedVars,
	});

	const assetPaths =
		args.assets || configParam.assets
			? getAssetPaths(configParam, args.assets)
			: getSiteAssetPaths(
					configParam,
					args.site,
					args.siteInclude,
					args.siteExclude
				);
	return { assetPaths, bindings };
}

export function getBindings(
	configParam: Config,
	env: string | undefined,
	local: boolean,
	args: AdditionalDevProps
): CfWorkerInit["bindings"] {
	/**
	 * In Pages, KV, DO, D1, R2, AI and service bindings can be specified as
	 * args to the `pages dev` command. These args will always take precedence
	 * over the configuration file, and therefore should override corresponding
	 * config in `wrangler.toml`.
	 */
	// merge KV bindings
	const kvConfig = (configParam.kv_namespaces || []).map(
		({ binding, preview_id, id }) => {
			// In remote `dev`, we make folks use a separate kv namespace called
			// `preview_id` instead of `id` so that they don't
			// break production data. So here we check that a `preview_id`
			// has actually been configured.
			// This whole block of code will be obsoleted in the future
			// when we have copy-on-write for previews on edge workers.
			if (!preview_id && !local) {
				// TODO: This error has to be a _lot_ better, ideally just asking
				// to create a preview namespace for the user automatically
				throw new UserError(
					`In development, you should use a separate kv namespace than the one you'd use in production. Please create a new kv namespace with "wrangler kv:namespace create <name> --preview" and add its id as preview_id to the kv_namespace "${binding}" in your wrangler.toml`
				); // Ugh, I really don't like this message very much
			}
			return {
				binding,
				id: preview_id ?? id,
			};
		}
	);
	const kvArgs = args.kv || [];
	const mergedKVBindings = mergeWithOverride(kvConfig, kvArgs, "binding");

	// merge DO bindings
	const doConfig = (configParam.durable_objects || { bindings: [] }).bindings;
	const doArgs = args.durableObjects || [];
	const mergedDOBindings = mergeWithOverride(doConfig, doArgs, "name");

	// merge D1 bindings
	const d1Config = (configParam.d1_databases ?? []).map((d1Db) => {
		const database_id = d1Db.preview_database_id
			? d1Db.preview_database_id
			: d1Db.database_id;

		if (local) {
			return { ...d1Db, database_id };
		}
		// if you have a preview_database_id, we'll use it, but we shouldn't force people to use it.
		if (!d1Db.preview_database_id && !process.env.NO_D1_WARNING) {
			logger.log(
				`--------------------\n💡 Recommendation: for development, use a preview D1 database rather than the one you'd use in production.\n💡 Create a new D1 database with "wrangler d1 create <name>" and add its id as preview_database_id to the d1_database "${d1Db.binding}" in your wrangler.toml\n--------------------\n`
			);
		}
		return { ...d1Db, database_id };
	});
	const d1Args = args.d1Databases || [];
	const mergedD1Bindings = mergeWithOverride(d1Config, d1Args, "binding");

	// merge R2 bindings
	const r2Config: EnvironmentNonInheritable["r2_buckets"] =
		configParam.r2_buckets?.map(
			({ binding, preview_bucket_name, bucket_name, jurisdiction }) => {
				// same idea as kv namespace preview id,
				// same copy-on-write TODO
				if (!preview_bucket_name && !local) {
					throw new UserError(
						`In development, you should use a separate r2 bucket than the one you'd use in production. Please create a new r2 bucket with "wrangler r2 bucket create <name>" and add its name as preview_bucket_name to the r2_buckets "${binding}" in your wrangler.toml`
					);
				}
				return {
					binding,
					bucket_name: preview_bucket_name ?? bucket_name,
					jurisdiction,
				};
			}
		) || [];
	const r2Args = args.r2 || [];
	const mergedR2Bindings = mergeWithOverride(r2Config, r2Args, "binding");

	// merge service bindings
	const servicesConfig = configParam.services || [];
	const servicesArgs = args.services || [];
	const mergedServiceBindings = mergeWithOverride(
		servicesConfig,
		servicesArgs,
		"binding"
	);

	// Hyperdrive bindings
	const hyperdriveBindings = configParam.hyperdrive.map((hyperdrive) => {
		const connectionStringFromEnv =
			process.env[
				`WRANGLER_HYPERDRIVE_LOCAL_CONNECTION_STRING_${hyperdrive.binding}`
			];
		if (!connectionStringFromEnv && !hyperdrive.localConnectionString) {
			throw new UserError(
				`When developing locally, you should use a local Postgres connection string to emulate Hyperdrive functionality. Please setup Postgres locally and set the value of the 'WRANGLER_HYPERDRIVE_LOCAL_CONNECTION_STRING_${hyperdrive.binding}' variable or "${hyperdrive.binding}"'s "localConnectionString" to the Postgres connection string.`
			);
		}

		// If there is a non-empty connection string specified in the environment,
		// use that as our local connection string configuration.
		if (connectionStringFromEnv) {
			logger.log(
				`Found a non-empty WRANGLER_HYPERDRIVE_LOCAL_CONNECTION_STRING variable for binding. Hyperdrive will connect to this database during local development.`
			);
			hyperdrive.localConnectionString = connectionStringFromEnv;
		}

		return hyperdrive;
	});

	// Queues bindings ??
	const queuesBindings = [
		...(configParam.queues.producers || []).map((queue) => {
			return {
				binding: queue.binding,
				queue_name: queue.queue,
				delivery_delay: queue.delivery_delay,
			};
		}),
	];

	const bindings = {
		// top-level fields
		wasm_modules: configParam.wasm_modules,
		text_blobs: configParam.text_blobs,
		data_blobs: configParam.data_blobs,

		// inheritable fields
		dispatch_namespaces: configParam.dispatch_namespaces,
		logfwdr: configParam.logfwdr,

		// non-inheritable fields
		vars: {
			// Use a copy of combinedVars since we're modifying it later
			...getVarsForDev(configParam, env),
			...args.vars,
		},
		durable_objects: {
			bindings: mergedDOBindings,
		},
		kv_namespaces: mergedKVBindings,
		queues: queuesBindings,
		r2_buckets: mergedR2Bindings,
		d1_databases: mergedD1Bindings,
		vectorize: configParam.vectorize,
		constellation: configParam.constellation,
		hyperdrive: hyperdriveBindings,
		services: mergedServiceBindings,
		analytics_engine_datasets: configParam.analytics_engine_datasets,
		browser: configParam.browser,
		ai: args.ai || configParam.ai,
		version_metadata: args.version_metadata || configParam.version_metadata,
		unsafe: {
			bindings: configParam.unsafe.bindings,
			metadata: configParam.unsafe.metadata,
			capnp: configParam.unsafe.capnp,
		},
		mtls_certificates: configParam.mtls_certificates,
		send_email: configParam.send_email,
	};

	if (bindings.constellation && bindings.constellation.length > 0) {
		logger.warn(
			"`constellation` is deprecated and will be removed in the next major version.\nPlease migrate to Workers AI, learn more here https://developers.cloudflare.com/workers-ai/."
		);
	}

	return bindings;
}<|MERGE_RESOLUTION|>--- conflicted
+++ resolved
@@ -4,11 +4,7 @@
 import { watch } from "chokidar";
 import getPort from "get-port";
 import { render } from "ink";
-<<<<<<< HEAD
-import React from "react";
 import { DevEnv } from "./api";
-=======
->>>>>>> e2972cf2
 import { findWranglerToml, printBindings, readConfig } from "./config";
 import { getEntry } from "./deployment-bundle/entry";
 import { validateNodeCompat } from "./deployment-bundle/node-compat";
