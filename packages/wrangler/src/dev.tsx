--- conflicted
+++ resolved
@@ -10,7 +10,6 @@
 	convertCfWorkerInitBindingstoBindings,
 	extractBindingsOfType,
 } from "./api/startDevWorker/utils";
-import { getExperimentalAssetsBasePath } from "./assets";
 import { findWranglerToml, printBindings, readConfig } from "./config";
 import { getEntry } from "./deployment-bundle/entry";
 import { validateNodeCompat } from "./deployment-bundle/node-compat";
@@ -22,10 +21,7 @@
 import { maybeRegisterLocalWorker } from "./dev/local";
 import { startDevServer } from "./dev/start-server";
 import { UserError } from "./errors";
-<<<<<<< HEAD
-=======
 import { processExperimentalAssetsArg } from "./experimental-assets";
->>>>>>> 5146775a
 import { run } from "./experimental-flags";
 import isInteractive from "./is-interactive";
 import { logger } from "./logger";
