--- conflicted
+++ resolved
@@ -127,12 +127,9 @@
 	database_id: string;
 	database_name?: string;
 	preview_database_id?: string;
-<<<<<<< HEAD
+	database_internal_env?: string;
 	migrations_table_name?: string;
 	migrations_folder_path?: string;
-=======
-	database_internal_env?: string;
->>>>>>> 64e5d37a
 }
 
 interface CfService {
