--- conflicted
+++ resolved
@@ -25,15 +25,6 @@
 import type { BuildResult } from "esbuild";
 import type { MiniflareOptions } from "miniflare";
 import type { BuilderCallback } from "yargs";
-import { fetchResult } from "./cfetch";
-import React from "react";
-import { render } from "ink";
-import Table from "ink-table";
-import { requireAuth } from "./utils";
-import { readConfig } from "./config";
-import { format } from "timeago.js";
-
-type ConfigPath = string | undefined;
 
 type ConfigPath = string | undefined;
 
@@ -1089,7 +1080,29 @@
         }
       )
     )
-<<<<<<< HEAD
+    .command("project", false, (yargs) =>
+      yargs.command(
+        "list",
+        "List your Cloudflare Pages projects",
+        () => {},
+        async (args) => {
+          const config = readConfig(args.config as ConfigPath, args);
+          const accountId = await requireAuth(config);
+
+          const projects: Array<Project> = await listProjects({ accountId });
+
+          const data = projects.map((project) => {
+            return {
+              "Project Name": project.name,
+              "Project Domains": `${project.domains.join(", ")}`,
+              "Git Provider": project.source ? "Yes" : "No",
+              "Last Modified": format(project.latest_deployment.modified_on),
+            };
+          });
+          render(<Table data={data}></Table>);
+        }
+      )
+    )
     .command("deployment", false, (yargs) =>
       yargs.command(
         "list",
@@ -1151,28 +1164,6 @@
             };
           });
           return render(<Table data={data}></Table>);
-=======
-    .command("project", false, (yargs) =>
-      yargs.command(
-        "list",
-        "List your Cloudflare Pages projects",
-        () => {},
-        async (args) => {
-          const config = readConfig(args.config as ConfigPath, args);
-          const accountId = await requireAuth(config);
-
-          const projects: Array<Project> = await listProjects({ accountId });
-
-          const data = projects.map((project) => {
-            return {
-              "Project Name": project.name,
-              "Project Domains": `${project.domains.join(", ")}`,
-              "Git Provider": project.source ? "Yes" : "No",
-              "Last Modified": format(project.latest_deployment.modified_on),
-            };
-          });
-          render(<Table data={data}></Table>);
->>>>>>> 13e57cdc
         }
       )
     );
