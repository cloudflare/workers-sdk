--- conflicted
+++ resolved
@@ -938,15 +938,9 @@
           console.log(`Serving at http://localhost:${port}/`);
 
           if (process.env.BROWSER !== "none") {
-<<<<<<< HEAD
-            try {
-              await open(`http://localhost:${port}/`);
-            } catch {}
-=======
-            const childProcess = await open(`http://127.0.0.1:${port}/`);
+            const childProcess = await open(`http://localhost:${port}/`);
             // fail silently if the open command doesn't work (e.g. in GitHub Codespaces)
             childProcess.on("error", (_err) => {});
->>>>>>> e22f9d7c
           }
 
           if (directory !== undefined && liveReload) {
