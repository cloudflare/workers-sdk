import crypto from "node:crypto";
import { readdirSync } from "node:fs";
import { readFile } from "node:fs/promises";
import path from "node:path";
import globToRegExp from "glob-to-regexp";
<<<<<<< HEAD
import { exports as resolveExports } from "resolve.exports";
=======
import { sync as resolveSync } from "resolve";
>>>>>>> bea65583
import { UserError } from "../errors";
import { logger } from "../logger";
import {
	findAdditionalModules,
	findAdditionalModuleWatchDirs,
} from "./find-additional-modules";
import { isJavaScriptModuleRule, parseRules } from "./rules";
import type { Config, ConfigModuleRuleType } from "../config";
import type { Entry } from "./entry";
import type { CfModule, CfModuleType } from "./worker";
import type esbuild from "esbuild";

function flipObject<
	K extends string | number | symbol,
	V extends string | number | symbol,
>(obj: Record<K, V>): Record<V, K> {
	return Object.fromEntries(Object.entries(obj).map(([k, v]) => [v, k]));
}

export const RuleTypeToModuleType: Record<ConfigModuleRuleType, CfModuleType> =
	{
		ESModule: "esm",
		CommonJS: "commonjs",
		CompiledWasm: "compiled-wasm",
		Data: "buffer",
		Text: "text",
		PythonModule: "python",
		PythonRequirement: "python-requirement",
		NodeJsCompatModule: "nodejs-compat-module",
	};

export const ModuleTypeToRuleType = flipObject(RuleTypeToModuleType);

// This is a combination of an esbuild plugin and a mutable array
// that we use to collect module references from source code.
// There will be modules that _shouldn't_ be inlined directly into
// the bundle. (eg. wasm modules, some text files, etc). We can include
// those files as modules in the multi part worker form upload. This
// plugin+array is used to collect references to these modules, reference
// them correctly in the bundle, and add them to the form upload.

export type ModuleCollector = {
	modules: CfModule[];
	plugin: esbuild.Plugin;
};

const modulesWatchRegexp = /^wrangler:modules-watch$/;
const modulesWatchNamespace = "wrangler-modules-watch";

export const noopModuleCollector: ModuleCollector = {
	modules: [],
	plugin: {
		name: "wrangler-module-collector",
		setup: (build) => {
			build.onResolve({ filter: modulesWatchRegexp }, (args) => {
				return { namespace: modulesWatchNamespace, path: args.path };
			});
			build.onLoad(
				{ namespace: modulesWatchNamespace, filter: modulesWatchRegexp },
				() => ({ contents: "", loader: "js" })
			);
		},
	},
};

export function createModuleCollector(props: {
	projectRoot: string;
	entry: Entry;
	findAdditionalModules: boolean;
	rules?: Config["rules"];
	// a collection of "legacy" style module references, which are just file names
	// we will eventually deprecate this functionality, hence the verbose greppable name
	wrangler1xLegacyModuleReferences?: {
		rootDirectory: string;
		fileNames: Set<string>;
	};
	preserveFileNames?: boolean;
}): ModuleCollector {
	const parsedRules = parseRules(props.rules);

	const modules: CfModule[] = [];
	return {
		modules,
		plugin: {
			name: "wrangler-module-collector",
			setup(build) {
				let foundModulePaths: string[] = [];

				build.onStart(async () => {
					// reset the module collection array
					modules.splice(0);

					if (props.findAdditionalModules) {
						// Make sure we're not bundling a service worker
						if (props.entry.format !== "modules") {
							const error =
								"`find_additional_modules` can only be used with an ES module entrypoint.\n" +
								"Remove `find_additional_modules = true` from your configuration, " +
								"or migrate to the ES module Worker format: " +
								"https://developers.cloudflare.com/workers/learning/migrate-to-module-workers/";
							return { errors: [{ text: error }] };
						}

						const found = await findAdditionalModules(
							props.projectRoot,
							props.entry,
							parsedRules
						);
						foundModulePaths = found.map(({ name }) =>
							path.resolve(props.entry.moduleRoot, name)
						);
						modules.push(...found);
					}
				});

				// `esbuild` doesn't support returning `watch*` options from `onStart()`
				// callbacks. Instead, we define an empty virtual module that is
				// imported in an injected module. Importing this module registers the
				// required watchers.

				build.onResolve({ filter: modulesWatchRegexp }, (args) => {
					return { namespace: modulesWatchNamespace, path: args.path };
				});
				build.onLoad(
					{ namespace: modulesWatchNamespace, filter: modulesWatchRegexp },
					async () => {
						let watchFiles: string[] = [];
						const watchDirs: string[] = [];
						if (props.findAdditionalModules) {
							// Watch files to rebuild when they're changed/deleted. Note we
							// could watch additional modules when we import them, but this
							// doesn't cover dynamically imported modules with variable paths
							// (e.g. await import(`./lang/${language}.js`)).
							watchFiles = foundModulePaths;

							// Watch directories to rebuild when *new* files are added.
							// Note watching directories doesn't watch their subdirectories
							// or file contents: https://esbuild.github.io/plugins/#on-load-results
							const root = path.resolve(props.entry.moduleRoot);
							for await (const dir of findAdditionalModuleWatchDirs(root)) {
								watchDirs.push(dir);
							}
						}

						return { contents: "", loader: "js", watchFiles, watchDirs };
					}
				);

				// ~ start legacy module specifier support ~

				// This section detects usage of "legacy" 1.x style module specifiers
				// and modifies them so they "work" in wrangler v2, but with a warning

				const rulesMatchers = parsedRules.rules.flatMap((rule) => {
					return rule.globs.map((glob) => {
						const regex = globToRegExp(glob);
						return {
							regex,
							rule,
						};
					});
				});

				if (
					props.wrangler1xLegacyModuleReferences &&
					props.wrangler1xLegacyModuleReferences.fileNames.size > 0
				) {
					build.onResolve(
						{
							filter: new RegExp(
								"^(" +
									[...props.wrangler1xLegacyModuleReferences.fileNames]
										.map((name) => name.replace(/[.*+?^${}()|[\]\\]/g, "\\$&"))
										.join("|") +
									")$"
							),
						},
						async (args: esbuild.OnResolveArgs) => {
							if (
								args.kind !== "import-statement" &&
								args.kind !== "require-call"
							) {
								return;
							}
							// In the future, this will simply throw an error
							logger.warn(
								`Deprecation: detected a legacy module import in "./${path.relative(
									process.cwd(),
									args.importer
								)}". This will stop working in the future. Replace references to "${
									args.path
								}" with "./${args.path}";`
							);

							// take the file and massage it to a
							// transportable/manageable format
							const filePath = path.join(
								// eslint-disable-next-line @typescript-eslint/no-non-null-assertion
								props.wrangler1xLegacyModuleReferences!.rootDirectory,
								args.path
							);
							const fileContent = await readFile(filePath);
							const fileHash = crypto
								.createHash("sha1")
								.update(fileContent)
								.digest("hex");
							const fileName = props.preserveFileNames
								? args.path
								: `./${fileHash}-${path.basename(args.path)}`;

							const { rule } =
								rulesMatchers.find(({ regex }) => regex.test(fileName)) || {};
							if (rule) {
								// add the module to the array
								modules.push({
									name: fileName,
									filePath,
									content: fileContent,
									type: RuleTypeToModuleType[rule.type],
								});
								return {
									path: fileName, // change the reference to the changed module
									external: props.entry.format === "modules", // mark it as external in the bundle
									namespace: `wrangler-module-${rule.type}`, // just a tag, this isn't strictly necessary
									watchFiles: [filePath], // we also add the file to esbuild's watch list
								};
							}
						}
					);
				}

				// ~ end legacy module specifier support ~

				parsedRules.rules?.forEach((rule) => {
					if (!props.findAdditionalModules && isJavaScriptModuleRule(rule)) {
						return;
					}

					rule.globs.forEach((glob) => {
						build.onResolve(
							{ filter: globToRegExp(glob) },
							async (args: esbuild.OnResolveArgs) => {
								if (args.pluginData?.skip) {
									return;
								}

								// take the file and massage it to a
								// transportable/manageable format

								let filePath = path.join(args.resolveDir, args.path);

								// If this was a found additional module, mark it as external.
								// Note, there's no need to watch the file here as we already
								// watch all `foundModulePaths` with `wrangler:modules-watch`.
								if (foundModulePaths.includes(filePath)) {
									return { path: args.path, external: true };
								}
								// For JavaScript module rules, we only register this onResolve
								// callback if `findAdditionalModules` is true. If we didn't
								// find the module in `modules` in the above `if` block, leave
								// it to `esbuild` to bundle it.
								if (isJavaScriptModuleRule(rule)) {
									return;
								}

								// Check if this file is possibly from an npm package
								// and if so, validate the import against the package.json exports
								// and resolve the file path to the correct file.
								try {
									const resolved = await build.resolve(args.path, {
										kind: "import-statement",
										resolveDir: args.resolveDir,
										pluginData: {
											skip: true,
										},
									});
									if (resolved.path) {
										filePath = resolved.path;
									}
								} catch (ex) {
									// We tried, now it'll just fall-through to the previous behaviour
									// and ENOENT if the absolute file path doesn't exist.
								}

								// Next try to resolve using the node module resolution algorithm
								try {
									filePath = require.resolve(args.path, {
										paths: [args.resolveDir],
									});
								} catch (e) {
									// We tried, now it'll just fall-through to the previous behaviour
									// and ENOENT if the absolute file path doesn't exist.
								}

								// Finally, load the file and hash it
								// If we didn't do any smart resolution above, this will attempt to load as an absolute path
								const fileContent = await readFile(filePath);
								const fileHash = crypto
									.createHash("sha1")
									.update(fileContent)
									.digest("hex");
								const fileName = props.preserveFileNames
									? args.path
									: `./${fileHash}-${path.basename(args.path)}`;

								// add the module to the array
								modules.push({
									name: fileName,
									filePath,
									content: fileContent,
									type: RuleTypeToModuleType[rule.type],
								});

								return {
									path: fileName, // change the reference to the changed module
									external: props.entry.format === "modules", // mark it as external in the bundle
									namespace: `wrangler-module-${rule.type}`, // just a tag, this isn't strictly necessary
									watchFiles: [filePath], // we also add the file to esbuild's watch list
								};
							}
						);

						if (props.entry.format === "service-worker") {
							build.onLoad(
								{ filter: globToRegExp(glob) },
								async (args: esbuild.OnLoadArgs) => {
									return {
										// We replace the the module with an identifier
										// that we'll separately add to the form upload
										// as part of [wasm_modules]/[text_blobs]/[data_blobs]. This identifier has to be a valid
										// JS identifier, so we replace all non alphanumeric characters
										// with an underscore.
										contents: `export default ${args.path.replace(
											/[^a-zA-Z0-9_$]/g,
											"_"
										)};`,
									};
								}
							);
						}
					});
				});

				parsedRules.removedRules.forEach((rule) => {
					rule.globs.forEach((glob) => {
						build.onResolve(
							{ filter: globToRegExp(glob) },
							async (args: esbuild.OnResolveArgs) => {
								throw new UserError(
									`The file ${
										args.path
									} matched a module rule in your configuration (${JSON.stringify(
										rule
									)}), but was ignored because a previous rule with the same type was not marked as \`fallthrough = true\`.`
								);
							}
						);
					});
				});
			},
		},
	};
}

export function getWrangler1xLegacyModuleReferences(
	rootDirectory: string,
	entryPath: string
) {
	return {
		rootDirectory,
		fileNames: new Set(
			readdirSync(rootDirectory, { withFileTypes: true })
				.filter(
					(dirEntry) =>
						dirEntry.isFile() && dirEntry.name !== path.basename(entryPath)
				)
				.map((dirEnt) => dirEnt.name)
		),
	};
}<|MERGE_RESOLUTION|>--- conflicted
+++ resolved
@@ -3,11 +3,7 @@
 import { readFile } from "node:fs/promises";
 import path from "node:path";
 import globToRegExp from "glob-to-regexp";
-<<<<<<< HEAD
 import { exports as resolveExports } from "resolve.exports";
-=======
-import { sync as resolveSync } from "resolve";
->>>>>>> bea65583
 import { UserError } from "../errors";
 import { logger } from "../logger";
 import {
