import assert from "node:assert";
import { readFileSync } from "node:fs";
import path from "node:path";
import { File, FormData } from "undici";
import { handleUnsafeCapnp } from "./capnp";
import type {
	CfDurableObjectMigrations,
	CfModuleType,
	CfPlacement,
	CfTailConsumer,
	CfUserLimits,
	CfWorkerInit,
} from "./worker.js";
import type { Json } from "miniflare";

export function toMimeType(type: CfModuleType): string {
	switch (type) {
		case "esm":
			return "application/javascript+module";
		case "commonjs":
			return "application/javascript";
		case "compiled-wasm":
			return "application/wasm";
		case "buffer":
			return "application/octet-stream";
		case "text":
			return "text/plain";
		case "python":
			return "text/x-python";
		case "python-requirement":
			return "text/x-python-requirement";
		default:
			throw new TypeError("Unsupported module: " + type);
	}
}

export type WorkerMetadataBinding =
	// If you add any new binding types here, also add it to safeBindings
	// under validateUnsafeBinding in config/validation.ts
	| { type: "plain_text"; name: string; text: string }
	| { type: "json"; name: string; json: Json }
	| { type: "wasm_module"; name: string; part: string }
	| { type: "text_blob"; name: string; part: string }
	| { type: "browser"; name: string }
	| { type: "ai"; name: string; staging?: boolean }
	| { type: "version_metadata"; name: string }
	| { type: "data_blob"; name: string; part: string }
	| { type: "kv_namespace"; name: string; namespace_id: string }
	| {
			type: "send_email";
			name: string;
			destination_address?: string;
			allowed_destination_addresses?: string[];
	  }
	| {
			type: "durable_object_namespace";
			name: string;
			class_name: string;
			script_name?: string;
			environment?: string;
	  }
	| { type: "queue"; name: string; queue_name: string; delivery_delay?: number }
	| {
			type: "r2_bucket";
			name: string;
			bucket_name: string;
			jurisdiction?: string;
	  }
	| { type: "d1"; name: string; id: string; internalEnv?: string }
	| {
			type: "vectorize";
			name: string;
			index_name: string;
			internalEnv?: string;
	  }
	| { type: "constellation"; name: string; project: string }
	| { type: "hyperdrive"; name: string; id: string }
	| {
			type: "service";
			name: string;
			service: string;
			environment?: string;
			entrypoint?: string;
	  }
	| { type: "analytics_engine"; name: string; dataset?: string }
	| {
			type: "dispatch_namespace";
			name: string;
			namespace: string;
			outbound?: {
				worker: {
					service: string;
					environment?: string;
				};
				params?: { name: string }[];
			};
	  }
	| { type: "mtls_certificate"; name: string; certificate_id: string }
	| {
			type: "logfwdr";
			name: string;
			destination: string;
	  };

// for PUT /accounts/:accountId/workers/scripts/:scriptName
export type WorkerMetadataPut = {
	/** The name of the entry point module. Only exists when the worker is in the ES module format */
	main_module?: string;
	/** The name of the entry point module. Only exists when the worker is in the service-worker format */
	body_part?: string;
	compatibility_date?: string;
	compatibility_flags?: string[];
	usage_model?: "bundled" | "unbound";
	migrations?: CfDurableObjectMigrations;
	capnp_schema?: string;
	bindings: WorkerMetadataBinding[];
	keep_bindings?: (
		| WorkerMetadataBinding["type"]
		| "secret_text"
		| "secret_key"
	)[];
	logpush?: boolean;
	placement?: CfPlacement;
	tail_consumers?: CfTailConsumer[];
	limits?: CfUserLimits;
	// Allow unsafe.metadata to add arbitrary properties at runtime
	[key: string]: unknown;
};

// for POST /accounts/:accountId/workers/:workerName/versions
export type WorkerMetadataVersionsPost = WorkerMetadataPut & {
	annotations?: Record<string, string>;
};

export type WorkerMetadata = WorkerMetadataPut | WorkerMetadataVersionsPost;

/**
 * Creates a `FormData` upload from a `CfWorkerInit`.
 */
export function createWorkerUploadForm(worker: CfWorkerInit): FormData {
	const formData = new FormData();
	const {
		main,
		sourceMaps,
		bindings,
		migrations,
		usage_model,
		compatibility_date,
		compatibility_flags,
		keepVars,
		keepSecrets,
		logpush,
		placement,
		tail_consumers,
		limits,
		annotations,
	} = worker;

	let { modules } = worker;

	const metadataBindings: WorkerMetadata["bindings"] = [];

	Object.entries(bindings.vars || {})?.forEach(([key, value]) => {
		if (typeof value === "string") {
			metadataBindings.push({ name: key, type: "plain_text", text: value });
		} else {
			metadataBindings.push({ name: key, type: "json", json: value });
		}
	});

	bindings.kv_namespaces?.forEach(({ id, binding }) => {
		metadataBindings.push({
			name: binding,
			type: "kv_namespace",
			namespace_id: id,
		});
	});

	bindings.send_email?.forEach(
		({ name, destination_address, allowed_destination_addresses }) => {
			metadataBindings.push({
				name: name,
				type: "send_email",
				destination_address,
				allowed_destination_addresses,
			});
		}
	);

	bindings.durable_objects?.bindings.forEach(
		({ name, class_name, script_name, environment }) => {
			metadataBindings.push({
				name,
				type: "durable_object_namespace",
				class_name: class_name,
				...(script_name && { script_name }),
				...(environment && { environment }),
			});
		}
	);

	bindings.queues?.forEach(({ binding, queue_name, delivery_delay }) => {
		metadataBindings.push({
			type: "queue",
			name: binding,
			queue_name,
			delivery_delay,
		});
	});

	bindings.r2_buckets?.forEach(({ binding, bucket_name, jurisdiction }) => {
		metadataBindings.push({
			name: binding,
			type: "r2_bucket",
			bucket_name,
			jurisdiction,
		});
	});

	bindings.d1_databases?.forEach(
		({ binding, database_id, database_internal_env }) => {
			metadataBindings.push({
				name: binding,
				type: "d1",
				id: database_id,
				internalEnv: database_internal_env,
			});
		}
	);

	bindings.vectorize?.forEach(({ binding, index_name }) => {
		metadataBindings.push({
			name: binding,
			type: "vectorize",
			index_name: index_name,
		});
	});

	bindings.constellation?.forEach(({ binding, project_id }) => {
		metadataBindings.push({
			name: binding,
			type: "constellation",
			project: project_id,
		});
	});

	bindings.hyperdrive?.forEach(({ binding, id }) => {
		metadataBindings.push({
			name: binding,
			type: "hyperdrive",
			id: id,
		});
	});

	bindings.services?.forEach(
		({ binding, service, environment, entrypoint }) => {
			metadataBindings.push({
				name: binding,
				type: "service",
				service,
				...(environment && { environment }),
				...(entrypoint && { entrypoint }),
			});
		}
	);

	bindings.analytics_engine_datasets?.forEach(({ binding, dataset }) => {
		metadataBindings.push({
			name: binding,
			type: "analytics_engine",
			dataset,
		});
	});

	bindings.dispatch_namespaces?.forEach(({ binding, namespace, outbound }) => {
		metadataBindings.push({
			name: binding,
			type: "dispatch_namespace",
			namespace,
			...(outbound && {
				outbound: {
					worker: {
						service: outbound.service,
						environment: outbound.environment,
					},
					params: outbound.parameters?.map((p) => ({ name: p })),
				},
			}),
		});
	});

	bindings.mtls_certificates?.forEach(({ binding, certificate_id }) => {
		metadataBindings.push({
			name: binding,
			type: "mtls_certificate",
			certificate_id,
		});
	});

	bindings.logfwdr?.bindings.forEach(({ name, destination }) => {
		metadataBindings.push({
			name: name,
			type: "logfwdr",
			destination,
		});
	});

	for (const [name, source] of Object.entries(bindings.wasm_modules || {})) {
		metadataBindings.push({
			name,
			type: "wasm_module",
			part: name,
		});

		formData.set(
			name,
			new File(
				[typeof source === "string" ? readFileSync(source) : source],
				typeof source === "string" ? source : name,
				{
<<<<<<< HEAD
					type: "application/octet-stream",
=======
					type: "application/wasm",
>>>>>>> be715bd3
				}
			)
		);
	}

	if (bindings.browser !== undefined) {
		metadataBindings.push({
			name: bindings.browser.binding,
			type: "browser",
		});
	}

	if (bindings.ai !== undefined) {
		metadataBindings.push({
			name: bindings.ai.binding,
			staging: bindings.ai.staging,
			type: "ai",
		});
	}

	if (bindings.version_metadata !== undefined) {
		metadataBindings.push({
			name: bindings.version_metadata.binding,
			type: "version_metadata",
		});
	}

	for (const [name, filePath] of Object.entries(bindings.text_blobs || {})) {
		metadataBindings.push({
			name,
			type: "text_blob",
			part: name,
		});

		if (name !== "__STATIC_CONTENT_MANIFEST") {
			formData.set(
				name,
				new File([readFileSync(filePath)], filePath, {
					type: "text/plain",
				})
			);
		}
	}

	for (const [name, source] of Object.entries(bindings.data_blobs || {})) {
		metadataBindings.push({
			name,
			type: "data_blob",
			part: name,
		});

		formData.set(
			name,
			new File(
				[typeof source === "string" ? readFileSync(source) : source],
				typeof source === "string" ? source : name,
				{
					type: "application/octet-stream",
				}
			)
		);
	}

	const manifestModuleName = "__STATIC_CONTENT_MANIFEST";
	const hasManifest = modules?.some(({ name }) => name === manifestModuleName);
	if (hasManifest && main.type === "esm") {
		assert(modules !== undefined);
		// Each modules-format worker has a virtual file system for module
		// resolution. For example, uploading modules with names `1.mjs`,
		// `a/2.mjs` and `a/b/3.mjs`, creates virtual directories `a` and `a/b`.
		// `1.mjs` is in the virtual root directory.
		//
		// The above code adds the `__STATIC_CONTENT_MANIFEST` module to the root
		// directory. This means `import manifest from "__STATIC_CONTENT_MANIFEST"`
		// will only work if the importing module is also in the root. If the
		// importing module was `a/b/3.mjs` for example, the import would need to
		// be `import manifest from "../../__STATIC_CONTENT_MANIFEST"`.
		//
		// When Wrangler bundles all user code, this isn't a problem, as code is
		// only ever uploaded to the root. However, once `--no-bundle` or
		// `find_additional_modules` is enabled, the user controls the directory
		// structure.
		//
		// To fix this, if we've got a modules-format worker, we add stub modules
		// in each subdirectory that re-export the manifest module from the root.
		// This allows the manifest to be imported as `__STATIC_CONTENT_MANIFEST`
		// in every directory, whilst avoiding duplication of the manifest.

		// Collect unique subdirectories
		const subDirs = new Set(
			modules.map((module) => path.posix.dirname(module.name))
		);
		for (const subDir of subDirs) {
			// Ignore `.` as it's not a subdirectory, and we don't want to
			// register the manifest module in the root twice.
			if (subDir === ".") {
				continue;
			}
			const relativePath = path.posix.relative(subDir, manifestModuleName);
			const filePath = path.posix.join(subDir, manifestModuleName);
			modules.push({
				name: filePath,
				filePath,
				content: `export { default } from ${JSON.stringify(relativePath)};`,
				type: "esm",
			});
		}
	}

	if (main.type === "commonjs") {
		// This is a service-worker format worker.
		for (const module of Object.values([...(modules || [])])) {
			if (module.name === "__STATIC_CONTENT_MANIFEST") {
				// Add the manifest to the form data.
				formData.set(
					module.name,
					new File([module.content], module.name, {
						type: "text/plain",
					})
				);
				// And then remove it from the modules collection
				modules = modules?.filter((m) => m !== module);
			} else if (
				module.type === "compiled-wasm" ||
				module.type === "text" ||
				module.type === "buffer"
			) {
				// Convert all wasm/text/data modules into `wasm_module`/`text_blob`/`data_blob` bindings.
				// The "name" of the module is a file path. We use it
				// to instead be a "part" of the body, and a reference
				// that we can use inside our source. This identifier has to be a valid
				// JS identifier, so we replace all non alphanumeric characters
				// with an underscore.
				const name = module.name.replace(/[^a-zA-Z0-9_$]/g, "_");
				metadataBindings.push({
					name,
					type:
						module.type === "compiled-wasm"
							? "wasm_module"
							: module.type === "text"
								? "text_blob"
								: "data_blob",
					part: name,
				});

				// Add the module to the form data.
				formData.set(
					name,
					new File([module.content], module.name, {
						type:
							module.type === "compiled-wasm"
								? "application/wasm"
								: module.type === "text"
									? "text/plain"
									: "application/octet-stream",
					})
				);
				// And then remove it from the modules collection
				modules = modules?.filter((m) => m !== module);
			}
		}
	}

	if (bindings.unsafe?.bindings) {
		// @ts-expect-error unsafe bindings don't need to match a specific type here
		metadataBindings.push(...bindings.unsafe.bindings);
	}

	let capnpSchemaOutputFile: string | undefined;
	if (bindings.unsafe?.capnp) {
		const capnpOutput = handleUnsafeCapnp(bindings.unsafe.capnp);
		capnpSchemaOutputFile = `./capnp-${Date.now()}.compiled`;
		formData.set(
			capnpSchemaOutputFile,
			new File([capnpOutput], capnpSchemaOutputFile, {
				type: "application/octet-stream",
			})
		);
	}

	let keep_bindings: WorkerMetadata["keep_bindings"] = undefined;
	if (keepVars) {
		keep_bindings ??= [];
		keep_bindings.push("plain_text", "json");
	}
	if (keepSecrets) {
		keep_bindings ??= [];
		keep_bindings.push("secret_text", "secret_key");
	}

	const metadata: WorkerMetadata = {
		...(main.type !== "commonjs"
			? { main_module: main.name }
			: { body_part: main.name }),
		bindings: metadataBindings,
		...(compatibility_date && { compatibility_date }),
		...(compatibility_flags && { compatibility_flags }),
		...(usage_model && { usage_model }),
		...(migrations && { migrations }),
		capnp_schema: capnpSchemaOutputFile,
		...(keep_bindings && { keep_bindings }),
		...(logpush !== undefined && { logpush }),
		...(placement && { placement }),
		...(tail_consumers && { tail_consumers }),
		...(limits && { limits }),
		...(annotations && { annotations }),
	};

	if (bindings.unsafe?.metadata !== undefined) {
		for (const key of Object.keys(bindings.unsafe.metadata)) {
			metadata[key] = bindings.unsafe.metadata[key];
		}
	}

	formData.set("metadata", JSON.stringify(metadata));

	if (main.type === "commonjs" && modules && modules.length > 0) {
		throw new TypeError(
			"More than one module can only be specified when type = 'esm'"
		);
	}

	for (const module of [main].concat(modules || [])) {
		formData.set(
			module.name,
			new File([module.content], module.name, {
				type: toMimeType(module.type ?? main.type ?? "esm"),
			})
		);
	}

	for (const sourceMap of sourceMaps || []) {
		formData.set(
			sourceMap.name,
			new File([sourceMap.content], sourceMap.name, {
				type: "application/source-map",
			})
		);
	}

	return formData;
}<|MERGE_RESOLUTION|>--- conflicted
+++ resolved
@@ -318,11 +318,7 @@
 				[typeof source === "string" ? readFileSync(source) : source],
 				typeof source === "string" ? source : name,
 				{
-<<<<<<< HEAD
-					type: "application/octet-stream",
-=======
 					type: "application/wasm",
->>>>>>> be715bd3
 				}
 			)
 		);
