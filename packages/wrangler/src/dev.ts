--- conflicted
+++ resolved
@@ -376,11 +376,8 @@
 		const devInstance = await run(
 			{
 				FILE_BASED_REGISTRY: args.experimentalRegistry,
-<<<<<<< HEAD
 				MULTIWORKER: Array.isArray(args.config),
-=======
 				RESOURCES_PROVISION: false,
->>>>>>> 4cd8b461
 			},
 			() => startDev(args)
 		);
