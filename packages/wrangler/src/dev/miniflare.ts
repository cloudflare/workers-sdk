import assert from "node:assert";
import { randomUUID } from "node:crypto";
import path from "node:path";
<<<<<<< HEAD
import * as esmLexer from "es-module-lexer";
import { CoreHeaders, HttpOptions_Style, Log, LogLevel } from "miniflare";
=======
import {
	CoreHeaders,
	HttpOptions_Style,
	Log,
	LogLevel,
	Miniflare,
	Mutex,
	TypedEventTarget,
} from "miniflare";
>>>>>>> 1b195bd0
import {
	AIFetcher,
	EXTERNAL_AI_WORKER_NAME,
	EXTERNAL_AI_WORKER_SCRIPT,
} from "../ai/fetcher";
import { ModuleTypeToRuleType } from "../deployment-bundle/module-collection";
import { withSourceURLs } from "../deployment-bundle/source-url";
import { UserError } from "../errors";
import { logger } from "../logger";
import { getSourceMappedString } from "../sourcemap";
import { updateCheck } from "../update-check";
import {
	EXTERNAL_VECTORIZE_WORKER_NAME,
	EXTERNAL_VECTORIZE_WORKER_SCRIPT,
	MakeVectorizeFetcher,
} from "../vectorize/fetcher";
import { getClassNamesWhichUseSQLite } from "./validate-dev-props";
import type { ServiceFetch } from "../api";
import type { AssetsOptions } from "../assets";
import type { Config } from "../config";
import type {
	CfD1Database,
	CfDurableObject,
	CfHyperdrive,
	CfKvNamespace,
	CfQueue,
	CfR2Bucket,
	CfScriptFormat,
	CfUnsafeBinding,
	CfWorkerInit,
	CfWorkflow,
} from "../deployment-bundle/worker";
import type { WorkerRegistry } from "../dev-registry";
import type { LoggerLevel } from "../logger";
import type { LegacyAssetPaths } from "../sites";
import type { EsbuildBundle } from "./use-esbuild";
import type { MiniflareOptions, SourceOptions, WorkerOptions } from "miniflare";
import type { UUID } from "node:crypto";
import type { Readable } from "node:stream";

// This worker proxies all external Durable Objects to the Wrangler session
// where they're defined, and receives all requests from other Wrangler sessions
// for this session's Durable Objects. Note the original request URL may contain
// non-standard protocols, so we store it in a header to restore later.
// It also provides stub classes for services that couldn't be found, for
// improved error messages when trying to call RPC methods.
const EXTERNAL_SERVICE_WORKER_NAME =
	"__WRANGLER_EXTERNAL_DURABLE_OBJECTS_WORKER";
const EXTERNAL_SERVICE_WORKER_SCRIPT = `
import { DurableObject, WorkerEntrypoint } from "cloudflare:workers";

const HEADER_URL = "X-Miniflare-Durable-Object-URL";
const HEADER_NAME = "X-Miniflare-Durable-Object-Name";
const HEADER_ID = "X-Miniflare-Durable-Object-Id";
const HEADER_CF_BLOB = "X-Miniflare-Durable-Object-Cf-Blob";

const HANDLER_RESERVED_KEYS = new Set([
	"tail",
	"trace",
	"scheduled",
	"alarm",
	"test",
	"webSocketMessage",
	"webSocketClose",
	"webSocketError",
	"self",
]);

function createProxyPrototypeClass(handlerSuperKlass, getUnknownPrototypeKey) {
	// Build a class with a "Proxy"-prototype, so we can intercept RPC calls and
	// throw unsupported exceptions :see_no_evil:
	function klass(ctx, env) {
		// Delay proxying prototype until construction, so workerd sees this as a
		// regular class when introspecting it. This check fails if we don't do this:
		// https://github.com/cloudflare/workerd/blob/9e915ed637d65adb3c57522607d2cd8b8d692b6b/src/workerd/io/worker.c%2B%2B#L1920-L1921
		klass.prototype = new Proxy(klass.prototype, {
			get(target, key, receiver) {
				const value = Reflect.get(target, key, receiver);
				if (value !== undefined) return value;
				if (HANDLER_RESERVED_KEYS.has(key)) return;
				return getUnknownPrototypeKey(key);
			}
		});

		return Reflect.construct(handlerSuperKlass, [ctx, env], klass);
	}

	Reflect.setPrototypeOf(klass.prototype, handlerSuperKlass.prototype);
	Reflect.setPrototypeOf(klass, handlerSuperKlass);

	return klass;
}

function createDurableObjectClass({ className, proxyUrl }) {
	const klass = createProxyPrototypeClass(DurableObject, (key) => {
		throw new Error(\`Cannot access \\\`\${className}#\${key}\\\` as Durable Object RPC is not yet supported between multiple \\\`wrangler dev\\\` sessions.\`);
	});

	// Forward regular HTTP requests to the other "wrangler dev" session
	klass.prototype.fetch = function(request) {
		if (proxyUrl === undefined) {
			return new Response(\`\${className} \${proxyUrl}[wrangler] Couldn't find \\\`wrangler dev\\\` session for class "\${className}" to proxy to\`, { status: 503 });
		}
		const proxyRequest = new Request(proxyUrl, request);
		proxyRequest.headers.set(HEADER_URL, request.url);
		proxyRequest.headers.set(HEADER_NAME, className);
		proxyRequest.headers.set(HEADER_ID, this.ctx.id.toString());
		proxyRequest.headers.set(HEADER_CF_BLOB, JSON.stringify(request.cf ?? {}));
		return fetch(proxyRequest);
	};

	return klass;
}

function createNotFoundWorkerEntrypointClass({ service }) {
	const klass = createProxyPrototypeClass(WorkerEntrypoint, (key) => {
		throw new Error(\`Cannot access \\\`\${key}\\\` as we couldn't find a \\\`wrangler dev\\\` session for service "\${service}" to proxy to.\`);
	});

	// Return regular HTTP response for HTTP requests
	klass.prototype.fetch = function(request) {
		const message = \`[wrangler] Couldn't find \\\`wrangler dev\\\` session for service "\${service}" to proxy to\`;
		return new Response(message, { status: 503 });
	};

	return klass;
}

export default {
	async fetch(request, env) {
		const originalUrl = request.headers.get(HEADER_URL);
		const className = request.headers.get(HEADER_NAME);
		const idString = request.headers.get(HEADER_ID);
		const cf = JSON.parse(request.headers.get(HEADER_CF_BLOB));
		if (originalUrl === null || className === null || idString === null) {
			return new Response("[wrangler] Received Durable Object proxy request with missing headers", { status: 400 });
		}
		request = new Request(originalUrl, request);
		request.headers.delete(HEADER_URL);
		request.headers.delete(HEADER_NAME);
		request.headers.delete(HEADER_ID);
		request.headers.delete(HEADER_CF_BLOB);
		const ns = env[className];
		const id = ns.idFromString(idString);
		const stub = ns.get(id);
		return stub.fetch(request, { cf });
	}
}
`;

type SpecificPort = Exclude<number, 0>;
type RandomConsistentPort = 0; // random port, but consistent across reloads
type RandomDifferentPort = undefined; // random port, but different across reloads
type Port = SpecificPort | RandomConsistentPort | RandomDifferentPort;

export interface ConfigBundle {
	// TODO(soon): maybe rename some of these options, check proposed API Google Docs
	name: string | undefined;
	bundle: EsbuildBundle;
	format: CfScriptFormat | undefined;
	compatibilityDate: string | undefined;
	compatibilityFlags: string[] | undefined;
	bindings: CfWorkerInit["bindings"];
	migrations: Config["migrations"] | undefined;
	workerDefinitions: WorkerRegistry | undefined;
	legacyAssetPaths: LegacyAssetPaths | undefined;
	assets: AssetsOptions | undefined;
	initialPort: Port;
	initialIp: string;
	rules: Config["rules"];
	inspectorPort: number | undefined;
	localPersistencePath: string | null;
	liveReload: boolean;
	crons: Config["triggers"]["crons"];
	queueConsumers: Config["queues"]["consumers"];
	localProtocol: "http" | "https";
	httpsKeyPath: string | undefined;
	httpsCertPath: string | undefined;
	localUpstream: string | undefined;
	upstreamProtocol: "http" | "https";
	inspect: boolean;
	services: Config["services"] | undefined;
	serviceBindings: Record<string, ServiceFetch>;
	bindVectorizeToProd: boolean;
	testScheduled: boolean;
}

export class WranglerLog extends Log {
	#warnedCompatibilityDateFallback = false;

	log(message: string) {
		// Hide request logs for external Durable Objects proxy worker
		if (message.includes(EXTERNAL_SERVICE_WORKER_NAME)) {
			return;
		}
		super.log(message);
	}

	warn(message: string) {
		// Only log warning about requesting a compatibility date after the workerd
		// binary's version once, and only if there's an update available.
		if (message.startsWith("The latest compatibility date supported by")) {
			if (this.#warnedCompatibilityDateFallback) {
				return;
			}
			this.#warnedCompatibilityDateFallback = true;
			return void updateCheck().then((maybeNewVersion) => {
				if (maybeNewVersion === undefined) {
					return;
				}
				message += [
					"",
					"Features enabled by your requested compatibility date may not be available.",
					`Upgrade to \`wrangler@${maybeNewVersion}\` to remove this warning.`,
				].join("\n");
				super.warn(message);
			});
		}
		super.warn(message);
	}
}

const DEFAULT_WORKER_NAME = "worker";
function getName(config: Pick<ConfigBundle, "name">) {
	return config.name ?? DEFAULT_WORKER_NAME;
}
const IDENTIFIER_UNSAFE_REGEXP = /[^a-zA-Z0-9_$]/g;
export function getIdentifier(name: string) {
	return name.replace(IDENTIFIER_UNSAFE_REGEXP, "_");
}

export function castLogLevel(level: LoggerLevel): LogLevel {
	let key = level.toUpperCase() as Uppercase<LoggerLevel>;
	if (key === "LOG") {
		key = "INFO";
	}

	return LogLevel[key];
}

export function buildLog(): Log {
	let level = castLogLevel(logger.loggerLevel);

	// if we're in DEBUG or VERBOSE mode, clamp logLevel to WARN -- ie. don't show request logs for user worker
	if (level <= LogLevel.DEBUG) {
		level = Math.min(level, LogLevel.WARN);
	}

	return new WranglerLog(level, { prefix: "wrangler-UserWorker" });
}

async function buildSourceOptions(
	config: Omit<ConfigBundle, "rules">
): Promise<{ sourceOptions: SourceOptions; entrypointNames: string[] }> {
	const scriptPath = config.bundle.path;
	if (config.format === "modules") {
		const isPython = config.bundle.type === "python";

		const { entrypointSource, modules } = isPython
			? {
					entrypointSource: config.bundle.entrypointSource,
					modules: config.bundle.modules,
				}
			: withSourceURLs(
					scriptPath,
					config.bundle.entrypointSource,
					config.bundle.modules
				);

		const entrypointNames = isPython ? [] : config.bundle.entry.exports;

		const modulesRoot = path.dirname(scriptPath);
		const sourceOptions: SourceOptions = {
			modulesRoot,

			modules: [
				// Entrypoint
				{
					type: ModuleTypeToRuleType[config.bundle.type],
					path: scriptPath,
					contents: entrypointSource,
				},
				// Misc (WebAssembly, etc, ...)
				...modules.map((module) => ({
					type: ModuleTypeToRuleType[module.type ?? "esm"],
					path: path.resolve(modulesRoot, module.name),
					contents: module.content,
				})),
			],
		};
		return { sourceOptions, entrypointNames };
	} else {
		// Miniflare will handle adding `//# sourceURL` comments if they're missing
		return {
			sourceOptions: { script: config.bundle.entrypointSource, scriptPath },
			entrypointNames: [],
		};
	}
}

function kvNamespaceEntry({ binding, id }: CfKvNamespace): [string, string] {
	return [binding, id];
}
function r2BucketEntry({ binding, bucket_name }: CfR2Bucket): [string, string] {
	return [binding, bucket_name];
}
function d1DatabaseEntry(db: CfD1Database): [string, string] {
	return [db.binding, db.preview_database_id ?? db.database_id];
}
function queueProducerEntry(
	queue: CfQueue
): [string, { queueName: string; deliveryDelay: number | undefined }] {
	return [
		queue.binding,
		{ queueName: queue.queue_name, deliveryDelay: queue.delivery_delay },
	];
}
function hyperdriveEntry(hyperdrive: CfHyperdrive): [string, string] {
	return [hyperdrive.binding, hyperdrive.localConnectionString ?? ""];
}
function workflowEntry(
	workflow: CfWorkflow
): [string, { name: string; className: string; scriptName?: string }] {
	return [
		workflow.binding,
		{
			name: workflow.name,
			className: workflow.class_name,
			scriptName: workflow.script_name,
		},
	];
}
function ratelimitEntry(ratelimit: CfUnsafeBinding): [string, object] {
	return [ratelimit.name, ratelimit];
}
type QueueConsumer = NonNullable<Config["queues"]["consumers"]>[number];
function queueConsumerEntry(consumer: QueueConsumer) {
	const options = {
		maxBatchSize: consumer.max_batch_size,
		maxBatchTimeout: consumer.max_batch_timeout,
		maxRetries: consumer.max_retries,
		deadLetterQueue: consumer.dead_letter_queue,
		retryDelay: consumer.retry_delay,
	};
	return [consumer.queue, options] as const;
}

type WorkerOptionsBindings = Pick<
	WorkerOptions,
	| "bindings"
	| "textBlobBindings"
	| "dataBlobBindings"
	| "wasmBindings"
	| "kvNamespaces"
	| "r2Buckets"
	| "d1Databases"
	| "queueProducers"
	| "queueConsumers"
	| "hyperdrives"
	| "durableObjects"
	| "serviceBindings"
	| "workflows"
	| "wrappedBindings"
>;

type MiniflareBindingsConfig = Pick<
	ConfigBundle,
	| "bindings"
	| "migrations"
	| "workerDefinitions"
	| "queueConsumers"
	| "name"
	| "services"
	| "serviceBindings"
> &
	Partial<Pick<ConfigBundle, "format" | "bundle" | "assets">>;

// TODO(someday): would be nice to type these methods more, can we export types for
//  each plugin options schema and use those
export function buildMiniflareBindingOptions(config: MiniflareBindingsConfig): {
	bindingOptions: WorkerOptionsBindings;
	internalObjects: CfDurableObject[];
	externalWorkers: WorkerOptions[];
} {
	const bindings = config.bindings;

	// Setup blob and module bindings
	// TODO: check all these blob bindings just work, they're relative to cwd
	const textBlobBindings = { ...bindings.text_blobs };
	const dataBlobBindings = { ...bindings.data_blobs };
	const wasmBindings = { ...bindings.wasm_modules };
	if (config.format === "service-worker" && config.bundle) {
		// For the service-worker format, blobs are accessible on the global scope
		const scriptPath = config.bundle.path;
		const modulesRoot = path.dirname(scriptPath);
		for (const { type, name } of config.bundle.modules) {
			if (type === "text") {
				textBlobBindings[getIdentifier(name)] = path.resolve(modulesRoot, name);
			} else if (type === "buffer") {
				dataBlobBindings[getIdentifier(name)] = path.resolve(modulesRoot, name);
			} else if (type === "compiled-wasm") {
				wasmBindings[getIdentifier(name)] = path.resolve(modulesRoot, name);
			}
		}
	}

	// Setup service bindings to external services
	const serviceBindings: NonNullable<WorkerOptions["serviceBindings"]> = {
		...config.serviceBindings,
	};

	const notFoundServices = new Set<string>();
	for (const service of config.services ?? []) {
		if (service.service === config.name) {
			// If this is a service binding to the current worker, don't bother using
			// the dev registry to look up the address, just bind to it directly.
			serviceBindings[service.binding] = {
				name: getName(config),
				entrypoint: service.entrypoint,
			};
			continue;
		}

		const target = config.workerDefinitions?.[service.service];
		if (target?.host === undefined || target.port === undefined) {
			// If the target isn't in the registry, always return an error response
			notFoundServices.add(service.service);
			serviceBindings[service.binding] = {
				name: EXTERNAL_SERVICE_WORKER_NAME,
				entrypoint: getIdentifier(`service_${service.service}`),
			};
		} else {
			// Otherwise, try to build an `external` service to it. `external`
			// services support JSRPC over HTTP CONNECT using a special hostname.
			// Refer to https://github.com/cloudflare/workerd/pull/1757 for details.
			let address: `${string}:${number}`;
			let style = HttpOptions_Style.PROXY;
			if (service.entrypoint !== undefined) {
				// If the user has requested a named entrypoint...
				if (target.entrypointAddresses === undefined) {
					// ...but the "server" `wrangler` hasn't provided any because it's too
					// old, throw.
					throw new UserError(
						`The \`wrangler dev\` session for service "${service.service}" does not support proxying entrypoints. Please upgrade "${service.service}"'s \`wrangler\` version.`
					);
				}
				const entrypointAddress =
					target.entrypointAddresses[service.entrypoint];
				if (entrypointAddress === undefined) {
					// ...but the named entrypoint doesn't exist, throw
					throw new UserError(
						`The \`wrangler dev\` session for service "${service.service}" does not export an entrypoint named "${service.entrypoint}"`
					);
				}
				address = `${entrypointAddress.host}:${entrypointAddress.port}`;
			} else {
				// Otherwise, if the user hasn't specified a named entrypoint, assume
				// they meant to bind to the `default` entrypoint.
				const defaultEntrypointAddress =
					target.entrypointAddresses?.["default"];
				if (defaultEntrypointAddress === undefined) {
					// If the "server" `wrangler` is too old to provide direct entrypoint
					// addresses (or uses service-worker syntax), fallback to sending requests directly to the target...
					if (target.protocol === "https") {
						// ...unless the target is listening on HTTPS, in which case throw.
						// We can't support this as `workerd` requires us to explicitly
						// configure allowed self-signed certificates. These aren't stored
						// in the registry. There's no blanket `rejectUnauthorized: false`
						// option like in Node.
						throw new UserError(
							`Cannot proxy to \`wrangler dev\` session for service "${service.service}" because it uses HTTPS. Please upgrade "${service.service}"'s \`wrangler\` version, or remove the \`--local-protocol\`/\`dev.local_protocol\` option.`
						);
					}
					address = `${target.host}:${target.port}`;
					// Removing this line causes `Internal Service Error` responses from service-worker syntax workers, since they don't seem to support the PROXY protocol
					style = HttpOptions_Style.HOST;
				} else {
					address = `${defaultEntrypointAddress.host}:${defaultEntrypointAddress.port}`;
				}
			}

			serviceBindings[service.binding] = {
				external: {
					address,
					http: {
						style,
						cfBlobHeader: CoreHeaders.CF_BLOB,
					},
				},
			};
		}
	}

	const classNameToUseSQLite = getClassNamesWhichUseSQLite(config.migrations);

	// Partition Durable Objects based on whether they're internal (defined by
	// this session's worker), or external (defined by another session's worker
	// registered in the dev registry)
	const internalObjects: CfDurableObject[] = [];
	const externalObjects: CfDurableObject[] = [];
	const externalWorkers: WorkerOptions[] = [];
	for (const binding of bindings.durable_objects?.bindings ?? []) {
		const internal =
			binding.script_name === undefined || binding.script_name === config.name;
		(internal ? internalObjects : externalObjects).push(binding);
	}
	// Setup Durable Object bindings and proxy worker
	externalWorkers.push({
		name: EXTERNAL_SERVICE_WORKER_NAME,
		// Bind all internal objects, so they're accessible by all other sessions
		// that proxy requests for our objects to this worker
		durableObjects: Object.fromEntries(
			internalObjects.map(({ class_name }) => {
				const useSQLite = classNameToUseSQLite.get(class_name);
				return [
					class_name,
					{ className: class_name, scriptName: getName(config), useSQLite },
				];
			})
		),
		// Use this worker instead of the user worker if the pathname is
		// `/${EXTERNAL_SERVICE_WORKER_NAME}`
		routes: [`*/${EXTERNAL_SERVICE_WORKER_NAME}`],
		// Use in-memory storage for the stub object classes *declared* by this
		// script. They don't need to persist anything, and would end up using the
		// incorrect unsafe unique key.
		unsafeEphemeralDurableObjects: true,
		compatibilityDate: "2024-01-01",
		modules: true,
		script:
			EXTERNAL_SERVICE_WORKER_SCRIPT +
			// Add stub object classes that proxy requests to the correct session
			externalObjects
				.map(({ class_name, script_name }) => {
					assert(script_name !== undefined);
					const target = config.workerDefinitions?.[script_name];
					const targetHasClass = target?.durableObjects.some(
						({ className }) => className === class_name
					);

					const identifier = getIdentifier(`do_${script_name}_${class_name}`);
					const classNameJson = JSON.stringify(class_name);

					if (
						target?.host === undefined ||
						target.port === undefined ||
						!targetHasClass
					) {
						// If we couldn't find the target or the class, create a stub object
						// that just returns `503 Service Unavailable` responses.
						return `export const ${identifier} = createDurableObjectClass({ className: ${classNameJson} });`;
					} else if (target.protocol === "https") {
						throw new UserError(
							`Cannot proxy to \`wrangler dev\` session for class ${classNameJson} because it uses HTTPS. Please remove the \`--local-protocol\`/\`dev.local_protocol\` option.`
						);
					} else {
						// Otherwise, create a stub object that proxies request to the
						// target session at `${hostname}:${port}`.
						const proxyUrl = `http://${target.host}:${target.port}/${EXTERNAL_SERVICE_WORKER_NAME}`;
						const proxyUrlJson = JSON.stringify(proxyUrl);
						return `export const ${identifier} = createDurableObjectClass({ className: ${classNameJson}, proxyUrl: ${proxyUrlJson} });`;
					}
				})
				.join("\n") +
			Array.from(notFoundServices)
				.map((service) => {
					const identifier = getIdentifier(`service_${service}`);
					const serviceJson = JSON.stringify(service);
					return `export const ${identifier} = createNotFoundWorkerEntrypointClass({ service: ${serviceJson} });`;
				})
				.join("\n"),
	});

	const wrappedBindings: WorkerOptions["wrappedBindings"] = {};
	if (bindings.ai?.binding) {
		externalWorkers.push({
			name: EXTERNAL_AI_WORKER_NAME,
			modules: [
				{
					type: "ESModule",
					path: "index.mjs",
					contents: EXTERNAL_AI_WORKER_SCRIPT,
				},
			],
			serviceBindings: {
				FETCHER: AIFetcher,
			},
		});

		wrappedBindings[bindings.ai.binding] = {
			scriptName: EXTERNAL_AI_WORKER_NAME,
		};
	}

	if (bindings.vectorize) {
		for (const vectorizeBinding of bindings.vectorize) {
			const bindingName = vectorizeBinding.binding;
			const indexName = vectorizeBinding.index_name;
			const indexVersion = "v2";

			externalWorkers.push({
				name: EXTERNAL_VECTORIZE_WORKER_NAME + bindingName,
				modules: [
					{
						type: "ESModule",
						path: "index.mjs",
						contents: EXTERNAL_VECTORIZE_WORKER_SCRIPT,
					},
				],
				serviceBindings: {
					FETCHER: MakeVectorizeFetcher(indexName),
				},
				bindings: {
					INDEX_ID: indexName,
					INDEX_VERSION: indexVersion,
				},
			});

			wrappedBindings[bindingName] = {
				scriptName: EXTERNAL_VECTORIZE_WORKER_NAME + bindingName,
			};
		}
	}

	const bindingOptions = {
		bindings: {
			...bindings.vars,
			// emulate version_metadata binding via a JSON var
			...(bindings.version_metadata
				? { [bindings.version_metadata.binding]: { id: randomUUID(), tag: "" } }
				: undefined),
		},
		textBlobBindings,
		dataBlobBindings,
		wasmBindings,

		kvNamespaces: Object.fromEntries(
			bindings.kv_namespaces?.map(kvNamespaceEntry) ?? []
		),
		r2Buckets: Object.fromEntries(
			bindings.r2_buckets?.map(r2BucketEntry) ?? []
		),
		d1Databases: Object.fromEntries(
			bindings.d1_databases?.map(d1DatabaseEntry) ?? []
		),
		queueProducers: Object.fromEntries(
			bindings.queues?.map(queueProducerEntry) ?? []
		),
		queueConsumers: Object.fromEntries(
			config.queueConsumers?.map(queueConsumerEntry) ?? []
		),
		hyperdrives: Object.fromEntries(
			bindings.hyperdrive?.map(hyperdriveEntry) ?? []
		),
		workflows: Object.fromEntries(bindings.workflows?.map(workflowEntry) ?? []),

		durableObjects: Object.fromEntries([
			...internalObjects.map(({ name, class_name }) => {
				const useSQLite = classNameToUseSQLite.get(class_name);
				return [
					name,
					{
						className: class_name,
						useSQLite,
					},
				];
			}),
			...externalObjects.map(({ name, class_name, script_name }) => {
				const identifier = getIdentifier(`do_${script_name}_${class_name}`);
				const useSQLite = classNameToUseSQLite.get(class_name);
				return [
					name,
					{
						className: identifier,
						scriptName: EXTERNAL_SERVICE_WORKER_NAME,
						useSQLite,
						// Matches the unique key Miniflare will generate for this object in
						// the target session. We need to do this so workerd generates the
						// same IDs it would if this were part of the same process. workerd
						// doesn't allow IDs from Durable Objects with different unique keys
						// to be used with each other.
						unsafeUniqueKey: `${script_name}-${class_name}`,
					},
				];
			}),
		]),

		ratelimits: Object.fromEntries(
			bindings.unsafe?.bindings
				?.filter((b) => b.type == "ratelimit")
				.map(ratelimitEntry) ?? []
		),

		serviceBindings,
		wrappedBindings: wrappedBindings,
	};

	return {
		bindingOptions,
		internalObjects,
		externalWorkers,
	};
}

type PickTemplate<T, K extends string> = {
	[P in keyof T & K]: T[P];
};
type PersistOptions = PickTemplate<MiniflareOptions, `${string}Persist`>;
export function buildPersistOptions(
	localPersistencePath: ConfigBundle["localPersistencePath"]
): PersistOptions | undefined {
	if (localPersistencePath !== null) {
		const v3Path = path.join(localPersistencePath, "v3");
		return {
			cachePersist: path.join(v3Path, "cache"),
			durableObjectsPersist: path.join(v3Path, "do"),
			kvPersist: path.join(v3Path, "kv"),
			r2Persist: path.join(v3Path, "r2"),
			d1Persist: path.join(v3Path, "d1"),
			workflowsPersist: path.join(v3Path, "workflows"),
		};
	}
}

export function buildAssetOptions(config: Pick<ConfigBundle, "assets">) {
	if (config.assets) {
		return {
			assets: {
				directory: config.assets.directory,
				binding: config.assets.binding,
				routingConfig: config.assets.routingConfig,
				assetConfig: config.assets.assetConfig,
			},
		};
	}
}

export function buildSitesOptions({
	legacyAssetPaths,
}: Pick<ConfigBundle, "legacyAssetPaths">) {
	if (legacyAssetPaths !== undefined) {
		const { baseDirectory, assetDirectory, includePatterns, excludePatterns } =
			legacyAssetPaths;
		return {
			sitePath: path.join(baseDirectory, assetDirectory),
			siteInclude: includePatterns.length > 0 ? includePatterns : undefined,
			siteExclude: excludePatterns.length > 0 ? excludePatterns : undefined,
		};
	}
}

export function handleRuntimeStdio(stdout: Readable, stderr: Readable) {
	// ASSUMPTION: each chunk is a whole message from workerd
	// This may not hold across OSes/architectures, but it seems to work on macOS M-line
	// I'm going with this simple approach to avoid complicating this too early
	// We can iterate on this heuristic in the future if it causes issues
	const classifiers = {
		// Is this chunk a big chonky barf from workerd that we want to hijack to cleanup/ignore?
		isBarf(chunk: string) {
			const containsLlvmSymbolizerWarning = chunk.includes(
				"Not symbolizing stack traces because $LLVM_SYMBOLIZER is not set"
			);
			const containsRecursiveIsolateLockWarning = chunk.includes(
				"took recursive isolate lock"
			);
			// Matches stack traces from workerd
			//  - on unix: groups of 9 hex digits separated by spaces
			//  - on windows: groups of 12 hex digits, or a single digit 0, separated by spaces
			const containsHexStack = /stack:( (0|[a-f\d]{4,})){3,}/.test(chunk);

			return (
				containsLlvmSymbolizerWarning ||
				containsRecursiveIsolateLockWarning ||
				containsHexStack
			);
		},
		// Is this chunk an Address In Use error?
		isAddressInUse(chunk: string) {
			return chunk.includes("Address already in use; toString() = ");
		},
		isWarning(chunk: string) {
			return /\.c\+\+:\d+: warning:/.test(chunk);
		},
		isCodeMovedWarning(chunk: string) {
			return /CODE_MOVED for unknown code block/.test(chunk);
		},
		isAccessViolation(chunk: string) {
			return chunk.includes("access violation;");
		},
	};

	stdout.on("data", (chunk: Buffer | string) => {
		chunk = chunk.toString().trim();

		if (classifiers.isBarf(chunk)) {
			// this is a big chonky barf from workerd that we want to hijack to cleanup/ignore

			// CLEANABLE:
			// there are no known cases to cleanup yet
			// but, as they are identified, we will do that here

			// IGNORABLE:
			// anything else not handled above is considered ignorable
			// so send it to the debug logs which are discarded unless
			// the user explicitly sets a logLevel indicating they care
			logger.debug(chunk);
		}

		// known case: warnings are not info, log them as such
		else if (classifiers.isWarning(chunk)) {
			logger.warn(chunk);
		}

		// anything not explicitly handled above should be logged as info (via stdout)
		else {
			logger.info(getSourceMappedString(chunk));
		}
	});

	stderr.on("data", (chunk: Buffer | string) => {
		chunk = chunk.toString().trim();

		if (classifiers.isBarf(chunk)) {
			// this is a big chonky barf from workerd that we want to hijack to cleanup/ignore

			// CLEANABLE:
			// known case to cleanup: Address in use errors
			if (classifiers.isAddressInUse(chunk)) {
				const address = chunk.match(
					/Address already in use; toString\(\) = (.+)\n/
				)?.[1];

				logger.error(
					`Address already in use (${address}). Please check that you are not already running a server on this address or specify a different port with --port.`
				);

				// Log the original error to the debug logs.
				logger.debug(chunk);
			}
			// In the past we have seen Access Violation errors on Windows, which may be caused by an outdated
			// version of the Windows OS or the Microsoft Visual C++ Redistributable.
			// See https://github.com/cloudflare/workers-sdk/issues/6170#issuecomment-2245209918
			else if (classifiers.isAccessViolation(chunk)) {
				let error = "There was an access violation in the runtime.";
				if (process.platform === "win32") {
					error +=
						"\nOn Windows, this may be caused by an outdated Microsoft Visual C++ Redistributable library.\n" +
						"Check that you have the latest version installed.\n" +
						"See https://learn.microsoft.com/en-us/cpp/windows/latest-supported-vc-redist.";
				}
				logger.error(error);

				// Log the original error to the debug logs.
				logger.debug(chunk);
			}

			// IGNORABLE:
			// anything else not handled above is considered ignorable
			// so send it to the debug logs which are discarded unless
			// the user explicitly sets a logLevel indicating they care
			else {
				logger.debug(chunk);
			}
		}

		// known case: warnings are not errors, log them as such
		else if (classifiers.isWarning(chunk)) {
			logger.warn(chunk);
		}

		// known case: "error: CODE_MOVED for unknown code block?", warning for workerd devs, not application devs
		else if (classifiers.isCodeMovedWarning(chunk)) {
			// ignore entirely, don't even send it to the debug log file
		}

		// anything not explicitly handled above should be logged as an error (via stderr)
		else {
			logger.error(getSourceMappedString(chunk));
		}
	});
}

let didWarnMiniflareCronSupport = false;
let didWarnMiniflareVectorizeSupport = false;
let didWarnAiAccountUsage = false;

export async function buildMiniflareOptions(
	log: Log,
	config: Omit<ConfigBundle, "rules">,
	proxyToUserWorkerAuthenticationSecret: UUID
): Promise<{
	options: MiniflareOptions;
	internalObjects: CfDurableObject[];
	entrypointNames: string[];
}> {
	if (config.crons.length > 0 && !config.testScheduled) {
		if (!didWarnMiniflareCronSupport) {
			didWarnMiniflareCronSupport = true;
			log.warn(
				"Miniflare 3 does not currently trigger scheduled Workers automatically.\nUse `--test-scheduled` to forward fetch triggers."
			);
		}
	}

	if (config.bindings.ai) {
		if (!didWarnAiAccountUsage) {
			didWarnAiAccountUsage = true;
			logger.warn(
				"Using Workers AI always accesses your Cloudflare account in order to run AI models, and so will incur usage charges even in local development."
			);
		}
	}

	if (!config.bindVectorizeToProd && config.bindings.vectorize?.length) {
		logger.warn(
			"Vectorize local bindings are not supported yet. You may use the `--experimental-vectorize-bind-to-prod` flag to bind to your production index in local dev mode."
		);
		config.bindings.vectorize = [];
	}

	if (config.bindings.vectorize?.length) {
		if (!didWarnMiniflareVectorizeSupport) {
			didWarnMiniflareVectorizeSupport = true;
			logger.warn(
				"You are using a mixed-mode binding for Vectorize (through `--experimental-vectorize-bind-to-prod`). It may incur usage charges and modify your databases even in local development. "
			);
		}
	}

	const upstream =
		typeof config.localUpstream === "string"
			? `${config.upstreamProtocol}://${config.localUpstream}`
			: undefined;

	const { sourceOptions, entrypointNames } = await buildSourceOptions(config);
	const { bindingOptions, internalObjects, externalWorkers } =
		buildMiniflareBindingOptions(config);
	const sitesOptions = buildSitesOptions(config);
	const persistOptions = buildPersistOptions(config.localPersistencePath);
	const assetOptions = buildAssetOptions(config);

	const options: MiniflareOptions = {
		host: config.initialIp,
		port: config.initialPort,
		inspectorPort: config.inspect ? config.inspectorPort : undefined,
		liveReload: config.liveReload,
		upstream,
		unsafeProxySharedSecret: proxyToUserWorkerAuthenticationSecret,

		log,
		verbose: logger.loggerLevel === "debug",
		handleRuntimeStdio,

		...persistOptions,
		workers: [
			{
				name: getName(config),
				compatibilityDate: config.compatibilityDate,
				compatibilityFlags: config.compatibilityFlags,

				...sourceOptions,
				...bindingOptions,
				...sitesOptions,
				...assetOptions,
				// Allow each entrypoint to be accessed directly over `127.0.0.1:0`
				unsafeDirectSockets: entrypointNames.map((name) => ({
					host: "127.0.0.1",
					port: 0,
					entrypoint: name,
					proxy: true,
				})),
			},
			...externalWorkers,
		],
	};
	return { options, internalObjects, entrypointNames };
}<|MERGE_RESOLUTION|>--- conflicted
+++ resolved
@@ -1,10 +1,6 @@
 import assert from "node:assert";
 import { randomUUID } from "node:crypto";
 import path from "node:path";
-<<<<<<< HEAD
-import * as esmLexer from "es-module-lexer";
-import { CoreHeaders, HttpOptions_Style, Log, LogLevel } from "miniflare";
-=======
 import {
 	CoreHeaders,
 	HttpOptions_Style,
@@ -14,7 +10,6 @@
 	Mutex,
 	TypedEventTarget,
 } from "miniflare";
->>>>>>> 1b195bd0
 import {
 	AIFetcher,
 	EXTERNAL_AI_WORKER_NAME,
