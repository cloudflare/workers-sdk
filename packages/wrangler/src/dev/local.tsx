--- conflicted
+++ resolved
@@ -29,11 +29,8 @@
 	CfKvNamespace,
 	CfR2Bucket,
 	CfVars,
-<<<<<<< HEAD
 	CfQueue,
-=======
 	CfD1Database,
->>>>>>> 4d3c2d08
 } from "../worker";
 import type { EsbuildBundle } from "./use-esbuild";
 import type {
@@ -189,12 +186,9 @@
 				usageModel,
 				kv_namespaces: bindings?.kv_namespaces,
 				r2_buckets: bindings?.r2_buckets,
-<<<<<<< HEAD
 				queueBindings: bindings?.queues,
 				queueConsumers: queueConsumers,
-=======
 				d1_databases: bindings?.d1_databases,
->>>>>>> 4d3c2d08
 				internalDurableObjects,
 				externalDurableObjects,
 				localPersistencePath,
