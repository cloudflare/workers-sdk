import { spawn } from "node:child_process";
import * as path from "node:path";
import * as util from "node:util";
import { watch } from "chokidar";
import clipboardy from "clipboardy";
import commandExists from "command-exists";
import { Box, Text, useApp, useInput, useStdin } from "ink";
import { useCallback, useEffect, useMemo, useRef, useState } from "react";
import { useErrorHandler, withErrorBoundary } from "react-error-boundary";
import onExit from "signal-exit";
import { fetch } from "undici";
import {
	convertCfWorkerInitBindingstoBindings,
	createDeferred,
	fakeResolvedInput,
} from "../api/startDevWorker/utils";
import { runCustomBuild } from "../deployment-bundle/run-custom-build";
import {
	getBoundRegisteredWorkers,
	getRegisteredWorkers,
	startWorkerRegistry,
	stopWorkerRegistry,
	unregisterWorker,
} from "../dev-registry";
import { getFlag } from "../experimental-flags";
import { logger } from "../logger";
import { isNavigatorDefined } from "../navigator-user-agent";
import openInBrowser from "../open-in-browser";
import { getWranglerTmpDir } from "../paths";
import { requireApiToken } from "../user";
import { openInspector } from "./inspect";
import { Local, maybeRegisterLocalWorker } from "./local";
import { Remote } from "./remote";
import { useEsbuild } from "./use-esbuild";
import { validateDevProps } from "./validate-dev-props";
import type {
	DevEnv,
	ProxyData,
	ReloadCompleteEvent,
	StartDevWorkerInput,
	StartDevWorkerOptions,
	Trigger,
} from "../api";
import type { Config } from "../config";
import type { Route } from "../config/environment";
import type { Entry } from "../deployment-bundle/entry";
import type { NodeJSCompatMode } from "../deployment-bundle/node-compat";
import type { CfModule, CfWorkerInit } from "../deployment-bundle/worker";
import type { StartDevOptions } from "../dev";
import type { WorkerRegistry } from "../dev-registry";
import type { EnablePagesAssetsServiceBindingOptions } from "../miniflare-cli/types";
import type { EphemeralDirectory } from "../paths";
import type { AssetPaths } from "../sites";
import type { EsbuildBundle } from "./use-esbuild";

/**
 * This hooks establishes a connection with the dev registry,
 * and periodically updates itself with details of workers currently
 * running a dev session on this system.
 */
function useDevRegistry(
	name: string | undefined,
	services: Config["services"] | undefined,
	durableObjects: Config["durable_objects"] | undefined,
	mode: "local" | "remote"
): WorkerRegistry {
	const [workers, setWorkers] = useState<WorkerRegistry>({});

	const hasFailedToFetch = useRef(false);

	useEffect(() => {
		// Let's try to start registry
		// TODO: we should probably call this in a loop
		// in case the registry dies elsewhere
		startWorkerRegistry().catch((err) => {
			logger.error("failed to start worker registry", err);
		});

		const interval =
			// TODO: enable this for remote mode as well
			// https://github.com/cloudflare/workers-sdk/issues/1182
			mode === "local"
				? setInterval(() => {
						getBoundRegisteredWorkers({
							name,
							services,
							durableObjects,
						}).then(
							(boundRegisteredWorkers: WorkerRegistry | undefined) => {
								setWorkers((prevWorkers) => {
									if (
										!util.isDeepStrictEqual(boundRegisteredWorkers, prevWorkers)
									) {
										return boundRegisteredWorkers || {};
									}
									return prevWorkers;
								});
							},
							(err) => {
								if (!hasFailedToFetch.current) {
									hasFailedToFetch.current = true;
									logger.warn("Failed to get worker definitions", err);
								}
							}
						);
					}, 300)
				: undefined;

		return () => {
			interval && clearInterval(interval);
			Promise.allSettled([
				name ? unregisterWorker(name) : Promise.resolve(),
				stopWorkerRegistry(),
			]).then(
				([unregisterResult, stopRegistryResult]) => {
					if (unregisterResult.status === "rejected") {
						logger.error(
							"Failed to unregister worker",
							unregisterResult.reason
						);
					}
					if (stopRegistryResult.status === "rejected") {
						logger.error(
							"Failed to stop worker registry",
							stopRegistryResult.reason
						);
					}
				},
				(err) => {
					logger.error("Failed to clear dev registry effect", err);
				}
			);
		};
	}, [name, services, durableObjects, mode]);

	return workers;
}

/**
 * A react-free version of the above hook
 */
export async function devRegistry(
	cb: (workers: WorkerRegistry | undefined) => void
): Promise<(name?: string) => Promise<void>> {
	let previousRegistry: WorkerRegistry | undefined;

	let interval: ReturnType<typeof setInterval>;

	let hasFailedToFetch = false;

	// The new file based registry supports a much more performant listener callback
	if (getFlag("FILE_BASED_REGISTRY")) {
		await startWorkerRegistry(async (registry) => {
			if (!util.isDeepStrictEqual(registry, previousRegistry)) {
				previousRegistry = registry;
				cb(registry);
			}
		});
	} else {
		try {
			await startWorkerRegistry();
		} catch (err) {
			logger.error("failed to start worker registry", err);
		}
		// Else we need to fall back to a polling based approach
		interval = setInterval(async () => {
			try {
				const registry = await getRegisteredWorkers();
				if (!util.isDeepStrictEqual(registry, previousRegistry)) {
					previousRegistry = registry;
					cb(registry);
				}
			} catch (err) {
				if (!hasFailedToFetch) {
					hasFailedToFetch = true;
					logger.warn("Failed to get worker definitions", err);
				}
			}
		}, 300);
	}

	return async (name) => {
		interval && clearInterval(interval);
		try {
			const [unregisterResult, stopRegistryResult] = await Promise.allSettled([
				name ? unregisterWorker(name) : Promise.resolve(),
				stopWorkerRegistry(),
			]);
			if (unregisterResult.status === "rejected") {
				logger.error("Failed to unregister worker", unregisterResult.reason);
			}
			if (stopRegistryResult.status === "rejected") {
				logger.error(
					"Failed to stop worker registry",
					stopRegistryResult.reason
				);
			}
		} catch (err) {
			logger.error("Failed to cleanup dev registry", err);
		}
	};
}

export type DevProps = {
	name: string | undefined;
	noBundle: boolean;
	findAdditionalModules: boolean | undefined;
	entry: Entry;
	initialPort: number;
	initialIp: string;
	inspectorPort: number;
	runtimeInspectorPort: number;
	processEntrypoint: boolean;
	additionalModules: CfModule[];
	rules: Config["rules"];
	accountId: string | undefined;
	initialMode: "local" | "remote";
	jsxFactory: string | undefined;
	jsxFragment: string | undefined;
	tsconfig: string | undefined;
	upstreamProtocol: "https" | "http";
	localProtocol: "https" | "http";
	httpsKeyPath: string | undefined;
	httpsCertPath: string | undefined;
	localUpstream: string | undefined;
	localPersistencePath: string | null;
	liveReload: boolean;
	bindings: CfWorkerInit["bindings"];
	define: Config["define"];
	alias: Config["alias"];
	crons: Config["triggers"]["crons"];
	queueConsumers: Config["queues"]["consumers"];
	isWorkersSite: boolean;
	assetPaths: AssetPaths | undefined;
	assetsConfig: Config["assets"];
	compatibilityDate: string;
	compatibilityFlags: string[] | undefined;
	usageModel: "bundled" | "unbound" | undefined;
	minify: boolean | undefined;
	nodejsCompatMode: NodeJSCompatMode | undefined;
	build: Config["build"];
	env: string | undefined;
	legacyEnv: boolean;
	host: string | undefined;
	routes: Route[] | undefined;
	inspect: boolean;
	onReady:
		| ((ip: string, port: number, proxyData: ProxyData) => void)
		| undefined;
	showInteractiveDevSession: boolean | undefined;
	forceLocal: boolean | undefined;
	enablePagesAssetsServiceBinding?: EnablePagesAssetsServiceBindingOptions;
	firstPartyWorker: boolean | undefined;
	sendMetrics: boolean | undefined;
	testScheduled: boolean | undefined;
	projectRoot: string | undefined;
	rawConfig: Config;
	rawArgs: StartDevOptions;
	devEnv: DevEnv;
};

export function DevImplementation(props: DevProps): JSX.Element {
	validateDevProps(props);

	// only load the UI if we're running in a supported environment
	const { isRawModeSupported } = useStdin();

	return props.showInteractiveDevSession ?? isRawModeSupported ? (
		<InteractiveDevSession {...props} />
	) : (
		<DevSession {...props} local={props.initialMode === "local"} />
	);
}

// This is a nasty hack to allow `useHotkeys` and its "[b] open a browser" feature to read these values
// without triggering a re-render loop when `onReady()` updates them.
// The initially requested port can be different than what's actually used, if, for example, you request port 0.
let ip: string;
let port: number;

// When starting on `port: 0`, we won't know the port to use until `workerd` has started. If the user tries to open the
// browser before we know this, they'll open `localhost:0` which is incorrect.
let portUsable = false;
let portUsablePromiseResolve: () => void;
const portUsablePromise = new Promise<void>(
	(resolve) => (portUsablePromiseResolve = resolve)
);
// If the user has pressed `b`, but the port isn't ready yet, prevent any further presses of `b` opening a browser,
// until the port is ready.
let blockBrowserOpen = false;

function InteractiveDevSession(props: DevProps) {
	const toggles = useHotkeys({
		initial: {
			local: props.initialMode === "local",
			tunnel: false,
		},
		inspectorPort: props.inspectorPort,
		inspect: props.inspect,
		localProtocol: props.localProtocol,
		forceLocal: props.forceLocal,
		worker: props.name,
	});

	ip = props.initialIp;
	port = props.initialPort;

	useTunnel(toggles.tunnel);

	const onReady = (newIp: string, newPort: number, proxyData: ProxyData) => {
		portUsable = true;
		portUsablePromiseResolve();
		ip = newIp;
		port = newPort;
		props.onReady?.(newIp, newPort, proxyData);
	};

	return (
		<>
			<DevSession {...props} local={toggles.local} onReady={onReady} />
			<Box borderStyle="round" paddingLeft={1} paddingRight={1}>
				<Text bold={true}>[b]</Text>
				<Text> open a browser, </Text>
				{props.inspect ? (
					<>
						<Text bold={true}>[d]</Text>
						<Text> open Devtools, </Text>
					</>
				) : null}
				{!props.forceLocal ? (
					<>
						<Text bold={true}>[l]</Text>
						<Text> {toggles.local ? "turn off" : "turn on"} local mode, </Text>
					</>
				) : null}
				<Text bold={true}>[c]</Text>
				<Text> clear console, </Text>
				<Text bold={true}>[x]</Text>
				<Text> to exit</Text>
			</Box>
		</>
	);
}

type DevSessionProps = DevProps & {
	local: boolean;
	experimentalLocal?: boolean;
};

function DevSession(props: DevSessionProps) {
	const [accountId, setAccountIdStateOnly] = useState(props.accountId);
	const accountIdDeferred = useMemo(() => createDeferred<string>(), []);
	const setAccountIdAndResolveDeferred = useCallback(
		(newAccountId: string) => {
			setAccountIdStateOnly(newAccountId);
			accountIdDeferred.resolve(newAccountId);
		},
		[setAccountIdStateOnly, accountIdDeferred]
	);

	useEffect(() => {
		if (props.accountId) {
			setAccountIdAndResolveDeferred(props.accountId);
		}

		// run once on mount only (to synchronize the deferred value with the pre-selected props.accountId)
		// eslint-disable-next-line react-hooks/exhaustive-deps
	}, []);

	const devEnv = props.devEnv;
	useEffect(() => {
		return () => {
			void devEnv.teardown();
		};
	}, [devEnv]);

	const workerDefinitions = useDevRegistry(
		props.name,
		props.bindings.services,
		props.bindings.durable_objects,
		props.local ? "local" : "remote"
	);

	const startDevWorkerOptions: StartDevWorkerInput = useMemo(() => {
		const routes =
			props.routes?.map<Extract<Trigger, { type: "route" }>>((r) =>
				typeof r === "string"
					? {
							type: "route",
							pattern: r,
						}
					: { type: "route", ...r }
			) ?? [];
		const queueConsumers =
			props.queueConsumers?.map<Extract<Trigger, { type: "queue-consumer" }>>(
				(c) => ({
					...c,
					type: "queue-consumer",
				})
			) ?? [];

		const crons =
			props.crons?.map<Extract<Trigger, { type: "cron" }>>((c) => ({
				cron: c,
				type: "cron",
			})) ?? [];
		return {
			name: props.name ?? "worker",
			compatibilityDate: props.compatibilityDate,
			compatibilityFlags: props.compatibilityFlags,
			entrypoint: props.entry.file,
			directory: props.entry.directory,
			bindings: convertCfWorkerInitBindingstoBindings(props.bindings),

			triggers: [...routes, ...queueConsumers, ...crons],
			env: props.env,
			build: {
				additionalModules: props.additionalModules,
				processEntrypoint: props.processEntrypoint,
				bundle: !props.noBundle,
				findAdditionalModules: props.findAdditionalModules,
				minify: props.minify,
				moduleRules: props.rules,
				define: props.define,
				custom: {
					command: props.build.command,
					watch: props.build.watch_dir,
					workingDirectory: props.build.cwd,
				},
				jsxFactory: props.jsxFactory,
				jsxFragment: props.jsxFragment,
				tsconfig: props.tsconfig,
				nodejsCompatMode: props.nodejsCompatMode ?? null,
				format: props.entry.format,
				moduleRoot: props.entry.moduleRoot,
			},
			dev: {
				auth: async () => {
					return {
						accountId: await accountIdDeferred.promise,
						apiToken: requireApiToken(),
					};
				},
				remote: !props.local,
				server: {
					hostname: props.initialIp,
					port: props.initialPort,
					secure: props.localProtocol === "https",
					httpsKeyPath: props.httpsKeyPath,
					httpsCertPath: props.httpsCertPath,
				},
				inspector: {
					port: props.inspectorPort,
				},
				origin: {
					secure: props.localProtocol === "https",
					hostname: props.localUpstream,
				},
				liveReload: props.liveReload,
				testScheduled: props.testScheduled,
				persist: "",
			},
			legacy: {
				site:
					props.isWorkersSite && props.assetPaths
						? {
								bucket: path.join(
									props.assetPaths.baseDirectory,
									props.assetPaths?.assetDirectory
								),
								include: props.assetPaths.includePatterns,
								exclude: props.assetPaths.excludePatterns,
							}
						: undefined,
				assets: props.assetsConfig,
				enableServiceEnvironments: !props.legacyEnv,
			},
			unsafe: {
				capnp: props.bindings.unsafe?.capnp,
				metadata: props.bindings.unsafe?.metadata,
			},
		} satisfies StartDevWorkerOptions;
	}, [
		props.routes,
		props.queueConsumers,
		props.crons,
		props.name,
		props.compatibilityDate,
		props.compatibilityFlags,
		props.bindings,
		props.entry,
		props.assetPaths,
		props.isWorkersSite,
		props.local,
		props.assetsConfig,
		props.processEntrypoint,
		props.additionalModules,
		props.env,
		props.legacyEnv,
		props.noBundle,
		props.findAdditionalModules,
		props.minify,
		props.rules,
		props.define,
		props.build.command,
		props.build.watch_dir,
		props.build.cwd,
		props.jsxFactory,
		props.jsxFragment,
		props.tsconfig,
		props.nodejsCompatMode,
		props.initialIp,
		props.initialPort,
		props.localProtocol,
		props.httpsKeyPath,
		props.httpsCertPath,
		props.inspectorPort,
		props.localUpstream,
		props.liveReload,
		props.testScheduled,
		accountIdDeferred,
	]);

	const onBundleStart = useCallback(() => {
		devEnv.proxy.onBundleStart({
			type: "bundleStart",
			config: fakeResolvedInput(startDevWorkerOptions),
		});
	}, [devEnv, startDevWorkerOptions]);
	const onBundleComplete = useCallback(
		(bundle: EsbuildBundle) => {
			devEnv.proxy.onReloadStart({
				type: "reloadStart",
				config: fakeResolvedInput(startDevWorkerOptions),
				bundle,
			});
		},
		[devEnv, startDevWorkerOptions]
	);
	const esbuildStartTimeoutRef = useRef<ReturnType<typeof setTimeout>>();
	const latestReloadCompleteEvent = useRef<ReloadCompleteEvent>();
	const onCustomBuildEnd = useCallback(() => {
		const TIMEOUT = 300;

		clearTimeout(esbuildStartTimeoutRef.current);
		esbuildStartTimeoutRef.current = setTimeout(() => {
			// esbuild did not start within a reasonable time of the custom build finishing
			// so we can assume that the custom build produced the same output
			// and esbuild is choosing not to rebuild the same bundle
			// therefore the previous worker can be considered reloaded
			if (latestReloadCompleteEvent.current) {
				devEnv.proxy.onReloadComplete(latestReloadCompleteEvent.current);
			}
		}, TIMEOUT);

		return () => {
			clearTimeout(esbuildStartTimeoutRef.current);
		};
	}, [devEnv, latestReloadCompleteEvent]);
	const onEsbuildStart = useCallback(() => {
		// see comment in onCustomBuildEnd
		clearTimeout(esbuildStartTimeoutRef.current);

		// we can conditionally call onBundleStart depending on if a custom build was specified
		// if it was, that step already emitted the event
		// but to not leak the conditions as to whether that process was run
		// to anything outside the useCustomBuild hook (currently dependent on props.build.{command,watch_dir})
		// we can just call onBundleStart unconditionally as emitting the event more than once is fine
		// also, if the timeout fired before esbuild started, for some reason, firing this event again is needed
		onBundleStart();
	}, [esbuildStartTimeoutRef, onBundleStart]);

	const directory = useTmpDir(props.projectRoot);

	useEffect(() => {
<<<<<<< HEAD
		// temp: fake these events by calling the handler directly
		devEnv.proxy.onConfigUpdate({
			type: "configUpdate",
			config: fakeResolvedInput(startDevWorkerOptions),
		});
	}, [devEnv, startDevWorkerOptions]);

	useCustomBuild(props.entry, props.build, onBundleStart, onCustomBuildEnd);

	const bundle = useEsbuild({
		entry: props.entry,
		destination: directory,
		jsxFactory: props.jsxFactory,
		processEntrypoint: props.processEntrypoint,
		additionalModules: props.additionalModules,
		rules: props.rules,
		jsxFragment: props.jsxFragment,
		serveAssetsFromWorker: Boolean(
			props.assetPaths && !props.isWorkersSite && props.local
		),
		tsconfig: props.tsconfig,
		minify: props.minify,
		nodejsCompatMode: props.nodejsCompatMode,
		define: props.define,
		noBundle: props.noBundle,
		findAdditionalModules: props.findAdditionalModules,
		assets: props.assetsConfig,
		durableObjects: props.bindings.durable_objects || { bindings: [] },
		local: props.local,
		// Enable the bundling to know whether we are using dev or deploy
		targetConsumer: "dev",
		testScheduled: props.testScheduled ?? false,
		projectRoot: props.projectRoot,
		onStart: onEsbuildStart,
		onComplete: onBundleComplete,
		defineNavigatorUserAgent: isNavigatorDefined(
			props.compatibilityDate,
			props.compatibilityFlags
		),
	});
=======
		if (!props.experimentalDevEnv) {
			// temp: fake these events by calling the handler directly
			devEnv.proxy.onConfigUpdate({
				type: "configUpdate",
				config: startDevWorkerOptions,
			});
		} else {
			// Ensure we preserve `getRegisteredWorker`, which is set with `DevEnv.config.patch()` elsewhere
			devEnv.config.set({
				...startDevWorkerOptions,
				dev: {
					...startDevWorkerOptions.dev,
					registry: devEnv.config.latestConfig?.dev?.registry,
				},
			});
		}
	}, [devEnv, startDevWorkerOptions, props.experimentalDevEnv]);

	if (!props.experimentalDevEnv) {
		// eslint-disable-next-line react-hooks/rules-of-hooks
		useCustomBuild(props.entry, props.build, onBundleStart, onCustomBuildEnd);
	}

	const bundle = props.experimentalDevEnv
		? undefined
		: // eslint-disable-next-line react-hooks/rules-of-hooks
			useEsbuild({
				entry: props.entry,
				destination: directory,
				jsxFactory: props.jsxFactory,
				processEntrypoint: props.processEntrypoint,
				additionalModules: props.additionalModules,
				rules: props.rules,
				jsxFragment: props.jsxFragment,
				serveAssetsFromWorker: Boolean(
					props.assetPaths && !props.isWorkersSite && props.local
				),
				tsconfig: props.tsconfig,
				minify: props.minify,
				nodejsCompatMode: props.nodejsCompatMode,
				define: props.define,
				alias: props.alias,
				noBundle: props.noBundle,
				findAdditionalModules: props.findAdditionalModules,
				assets: props.assetsConfig,
				durableObjects: props.bindings.durable_objects || { bindings: [] },
				local: props.local,
				// Enable the bundling to know whether we are using dev or deploy
				targetConsumer: "dev",
				testScheduled: props.testScheduled ?? false,
				projectRoot: props.projectRoot,
				onStart: onEsbuildStart,
				onComplete: onBundleComplete,
				defineNavigatorUserAgent: isNavigatorDefined(
					props.compatibilityDate,
					props.compatibilityFlags
				),
			});
>>>>>>> e0489587

	// TODO(queues) support remote wrangler dev
	if (
		!props.local &&
		(props.bindings.queues?.length || props.queueConsumers?.length)
	) {
		logger.warn(
			"Queues are currently in Beta and are not supported in wrangler dev remote mode."
		);
	}

	// this won't be called with props.experimentalDevEnv because useWorker is guarded with the same flag
	const announceAndOnReady: typeof props.onReady = async (
		finalIp,
		finalPort,
		proxyData
	) => {
		// at this point (in the layers of onReady callbacks), we have devEnv in scope
		// so rewrite the onReady params to be the ip/port of the ProxyWorker instead of the UserWorker
		const { proxyWorker } = await devEnv.proxy.ready.promise;
		const url = await proxyWorker.ready;
		finalIp = url.hostname;
		finalPort = parseInt(url.port);

		if (props.local) {
			await maybeRegisterLocalWorker(
				url,
				props.name,
				proxyData.internalDurableObjects,
				proxyData.entrypointAddresses
			);
		}

		if (process.send) {
			process.send(
				JSON.stringify({
					event: "DEV_SERVER_READY",
					ip: finalIp,
					port: finalPort,
				})
			);
		}

		if (bundle) {
			latestReloadCompleteEvent.current = {
				type: "reloadComplete",
				config: fakeResolvedInput(startDevWorkerOptions),
				bundle,
				proxyData,
			};

			devEnv.proxy.onReloadComplete(latestReloadCompleteEvent.current);
		}

		if (props.onReady) {
			props.onReady(finalIp, finalPort, proxyData);
		}
	};

	return props.local ? (
		<Local
			name={props.name}
			bundle={bundle}
			format={props.entry.format}
			compatibilityDate={props.compatibilityDate}
			compatibilityFlags={props.compatibilityFlags}
			usageModel={props.usageModel}
			bindings={props.bindings}
			workerDefinitions={workerDefinitions}
			assetPaths={props.assetPaths}
			initialPort={undefined} // hard-code for userworker, DevEnv-ProxyWorker now uses this prop value
			initialIp={"127.0.0.1"} // hard-code for userworker, DevEnv-ProxyWorker now uses this prop value
			rules={props.rules}
			inspectorPort={props.inspectorPort}
			runtimeInspectorPort={props.runtimeInspectorPort}
			localPersistencePath={props.localPersistencePath}
			liveReload={props.liveReload}
			crons={props.crons}
			queueConsumers={props.queueConsumers}
			localProtocol={"http"} // hard-code for userworker, DevEnv-ProxyWorker now uses this prop value
			httpsKeyPath={props.httpsKeyPath}
			httpsCertPath={props.httpsCertPath}
			localUpstream={props.localUpstream}
			upstreamProtocol={props.upstreamProtocol}
			inspect={props.inspect}
			onReady={announceAndOnReady}
			enablePagesAssetsServiceBinding={props.enablePagesAssetsServiceBinding}
			sourceMapPath={bundle?.sourceMapPath}
			services={props.bindings.services}
		/>
	) : (
		<Remote
			name={props.name}
			bundle={bundle}
			format={props.entry.format}
			bindings={props.bindings}
			assetPaths={props.assetPaths}
			isWorkersSite={props.isWorkersSite}
			port={props.initialPort}
			ip={props.initialIp}
			localProtocol={props.localProtocol}
			httpsKeyPath={props.httpsKeyPath}
			httpsCertPath={props.httpsCertPath}
			inspectorPort={props.inspectorPort}
			// TODO: @threepointone #1167
			// liveReload={props.liveReload}
			inspect={props.inspect}
			compatibilityDate={props.compatibilityDate}
			compatibilityFlags={props.compatibilityFlags}
			usageModel={props.usageModel}
			env={props.env}
			legacyEnv={props.legacyEnv}
			host={props.host}
			routes={props.routes}
			onReady={announceAndOnReady}
			sourceMapPath={bundle?.sourceMapPath}
			sendMetrics={props.sendMetrics}
			// startDevWorker
			accountId={accountId}
			setAccountId={setAccountIdAndResolveDeferred}
		/>
	);
}

function useTmpDir(projectRoot: string | undefined): string | undefined {
	const [directory, setDirectory] = useState<string>();
	const handleError = useErrorHandler();
	useEffect(() => {
		let dir: EphemeralDirectory | undefined;
		try {
			dir = getWranglerTmpDir(projectRoot, "dev");
			setDirectory(dir.path);
			return;
		} catch (err) {
			logger.error(
				"Failed to create temporary directory to store built files."
			);
			handleError(err);
		}
		return () => dir?.remove();
	}, [projectRoot, handleError]);
	return directory;
}

function useCustomBuild(
	expectedEntry: Entry,
	build: Config["build"],
	onStart: () => void,
	onEnd: () => void
): void {
	useEffect(() => {
		if (!build.command) {
			return;
		}
		let watcher: ReturnType<typeof watch> | undefined;
		if (build.watch_dir) {
			watcher = watch(build.watch_dir, {
				persistent: true,
				ignoreInitial: true,
			}).on("all", (_event, filePath) => {
				const relativeFile =
					path.relative(expectedEntry.directory, expectedEntry.file) || ".";
				//TODO: we should buffer requests to the proxy until this completes
				logger.log(`The file ${filePath} changed, restarting build...`);
				onStart();
				runCustomBuild(expectedEntry.file, relativeFile, build)
					.catch((err) => {
						logger.error("Custom build failed:", err);
					})
					.finally(() => {
						onEnd();
					});
			});
		}

		return () => {
			void watcher?.close();
		};
	}, [build, expectedEntry, onStart, onEnd]);
}

function sleep(period: number) {
	return new Promise((resolve) => setTimeout(resolve, period));
}
const SLEEP_DURATION = 2000;
// really need a first class api for this
const hostNameRegex = /userHostname="(.*)"/g;
async function findTunnelHostname() {
	let hostName: string | undefined;
	while (!hostName) {
		try {
			const resp = await fetch("http://localhost:8789/metrics");
			const data = await resp.text();
			const matches = Array.from(data.matchAll(hostNameRegex));
			hostName = matches[0][1];
		} catch (err) {
			await sleep(SLEEP_DURATION);
		}
	}
	return hostName;
}

/**
 * Create a tunnel to the remote worker.
 * We've disabled this for now until we figure out a better user experience.
 */
function useTunnel(toggle: boolean) {
	const tunnel = useRef<ReturnType<typeof spawn>>();
	const removeSignalExitListener = useRef<() => void>();
	// TODO: test if cloudflared is available, if not
	// point them to a url where they can get docs to install it
	useEffect(() => {
		async function startTunnel() {
			if (toggle) {
				try {
					await commandExists("cloudflared");
				} catch (e) {
					logger.warn(
						"To share your worker on the Internet, please install `cloudflared` from https://developers.cloudflare.com/cloudflare-one/connections/connect-apps/install-and-setup/installation"
					);
					return;
				}
				logger.log("⎔ Starting a tunnel...");
				tunnel.current = spawn("cloudflared", [
					"tunnel",
					"--url",
					"http://localhost:8787",
					"--metrics",
					"localhost:8789",
				]);

				tunnel.current.on("close", (code) => {
					if (code) {
						logger.log(`Tunnel process exited with code ${code}`);
					}
				});

				removeSignalExitListener.current = onExit((_code, _signal) => {
					logger.log("⎔ Shutting down local tunnel.");
					tunnel.current?.kill();
					tunnel.current = undefined;
				});

				const hostName = await findTunnelHostname();
				await clipboardy.write(hostName);
				logger.log(`⬣ Sharing at ${hostName}, copied to clipboard.`);
			}
		}

		startTunnel().catch(async (err) => {
			logger.error("tunnel:", err);
		});

		return () => {
			if (tunnel.current) {
				logger.log("⎔ Shutting down tunnel.");
				tunnel.current?.kill();
				tunnel.current = undefined;
				removeSignalExitListener.current && removeSignalExitListener.current();
				removeSignalExitListener.current = undefined;
			}
		};
	}, [toggle]);
}

type useHotkeysInitialState = {
	local: boolean;
	tunnel: boolean;
};
function useHotkeys(props: {
	initial: useHotkeysInitialState;
	inspectorPort: number;
	inspect: boolean;
	localProtocol: "http" | "https";
	forceLocal: boolean | undefined;
	worker: string | undefined;
}) {
	const { initial, inspectorPort, inspect, localProtocol, forceLocal } = props;
	// UGH, we should put port in context instead
	const [toggles, setToggles] = useState(initial);
	const { exit } = useApp();

	useInput(
		async (
			input,
			// eslint-disable-next-line unused-imports/no-unused-vars
			key
		) => {
			switch (input.toLowerCase()) {
				// clear console
				case "c":
					console.clear();
					// This console.log causes Ink to re-render the `DevSession` component.
					// Couldn't find a better way to tell it to do so...
					console.log();
					break;
				// open browser
				case "b": {
					if (port === 0) {
						if (!portUsable) {
							logger.info("Waiting for port...");
						}
						if (blockBrowserOpen) {
							return;
						}
						blockBrowserOpen = true;
						await portUsablePromise;
						blockBrowserOpen = false;
					}
					if (ip === "0.0.0.0" || ip === "*") {
						await openInBrowser(`${localProtocol}://127.0.0.1:${port}`);
						return;
					}
					await openInBrowser(`${localProtocol}://${ip}:${port}`);
					break;
				}
				// toggle inspector
				case "d": {
					if (inspect) {
						await openInspector(inspectorPort, props.worker);
					}
					break;
				}
				// toggle local
				case "l":
					if (forceLocal) {
						return;
					}
					setToggles((previousToggles) => ({
						...previousToggles,
						local: !previousToggles.local,
					}));
					break;
				// shut down
				case "q":
				case "x":
					exit();
					break;
				default:
					// nothing?
					break;
			}
		}
	);
	return toggles;
}

function ErrorFallback(props: { error: Error }) {
	const { exit } = useApp();
	useEffect(() => exit(props.error));
	return (
		<>
			<Text>Something went wrong:</Text>
			<Text>{props.error.stack}</Text>
		</>
	);
}

export default withErrorBoundary(DevImplementation, {
	FallbackComponent: ErrorFallback,
});<|MERGE_RESOLUTION|>--- conflicted
+++ resolved
@@ -573,7 +573,6 @@
 	const directory = useTmpDir(props.projectRoot);
 
 	useEffect(() => {
-<<<<<<< HEAD
 		// temp: fake these events by calling the handler directly
 		devEnv.proxy.onConfigUpdate({
 			type: "configUpdate",
@@ -598,6 +597,7 @@
 		minify: props.minify,
 		nodejsCompatMode: props.nodejsCompatMode,
 		define: props.define,
+		alias: props.alias,
 		noBundle: props.noBundle,
 		findAdditionalModules: props.findAdditionalModules,
 		assets: props.assetsConfig,
@@ -614,66 +614,6 @@
 			props.compatibilityFlags
 		),
 	});
-=======
-		if (!props.experimentalDevEnv) {
-			// temp: fake these events by calling the handler directly
-			devEnv.proxy.onConfigUpdate({
-				type: "configUpdate",
-				config: startDevWorkerOptions,
-			});
-		} else {
-			// Ensure we preserve `getRegisteredWorker`, which is set with `DevEnv.config.patch()` elsewhere
-			devEnv.config.set({
-				...startDevWorkerOptions,
-				dev: {
-					...startDevWorkerOptions.dev,
-					registry: devEnv.config.latestConfig?.dev?.registry,
-				},
-			});
-		}
-	}, [devEnv, startDevWorkerOptions, props.experimentalDevEnv]);
-
-	if (!props.experimentalDevEnv) {
-		// eslint-disable-next-line react-hooks/rules-of-hooks
-		useCustomBuild(props.entry, props.build, onBundleStart, onCustomBuildEnd);
-	}
-
-	const bundle = props.experimentalDevEnv
-		? undefined
-		: // eslint-disable-next-line react-hooks/rules-of-hooks
-			useEsbuild({
-				entry: props.entry,
-				destination: directory,
-				jsxFactory: props.jsxFactory,
-				processEntrypoint: props.processEntrypoint,
-				additionalModules: props.additionalModules,
-				rules: props.rules,
-				jsxFragment: props.jsxFragment,
-				serveAssetsFromWorker: Boolean(
-					props.assetPaths && !props.isWorkersSite && props.local
-				),
-				tsconfig: props.tsconfig,
-				minify: props.minify,
-				nodejsCompatMode: props.nodejsCompatMode,
-				define: props.define,
-				alias: props.alias,
-				noBundle: props.noBundle,
-				findAdditionalModules: props.findAdditionalModules,
-				assets: props.assetsConfig,
-				durableObjects: props.bindings.durable_objects || { bindings: [] },
-				local: props.local,
-				// Enable the bundling to know whether we are using dev or deploy
-				targetConsumer: "dev",
-				testScheduled: props.testScheduled ?? false,
-				projectRoot: props.projectRoot,
-				onStart: onEsbuildStart,
-				onComplete: onBundleComplete,
-				defineNavigatorUserAgent: isNavigatorDefined(
-					props.compatibilityDate,
-					props.compatibilityFlags
-				),
-			});
->>>>>>> e0489587
 
 	// TODO(queues) support remote wrangler dev
 	if (
