import { existsSync } from "fs";
import { writeFile } from "node:fs/promises";
import TOML from "@iarna/toml";
import chalk from "chalk";
import { supportedCompatibilityDate } from "miniflare";
import { fetchResult } from "../cfetch";
import { getConfigCache } from "../config-cache";
import { confirm } from "../dialogs";
import { FatalError } from "../errors";
import { logger } from "../logger";
import * as metrics from "../metrics";
import { printWranglerBanner } from "../update-check";
import { requireAuth } from "../user";
import { PAGES_CONFIG_CACHE_FILENAME } from "./constants";
import type { RawEnvironment } from "../config";
import type {
	CommonYargsArgv,
	StrictYargsOptionsToInterface,
} from "../yargs-types";
import type { PagesConfigCache } from "./types";
import type { Project } from "@cloudflare/types";

// TODO: fix the Project definition
type DeploymentConfig = Project["deployment_configs"]["production"];
interface PagesDeploymentConfig extends DeploymentConfig {
	services: Record<
		string,
		{
			service: string;
			environment?: string;
		}
	>;
	queue_producers: Record<
		string,
		{
			name: string;
		}
	>;
	analytics_engine_datasets: Record<
		string,
		{
			dataset: string;
		}
	>;
	durable_object_namespaces: Record<
		string,
		{
			namespace_id: string;
			class_name: string;
			service: string;
			environment: string;
		}
	>;
	ai_bindings: Record<string, Record<string, never>>;
	limits?: {
		cpu_ms: number;
	};
	placement?: {
		mode: "smart";
	};
	wrangler_config_hash?: string;
}

export interface PagesProject extends Project {
	deployment_configs: {
		production: PagesDeploymentConfig;
		preview: PagesDeploymentConfig;
	};
}

async function toEnvironment(
	deploymentConfig: PagesDeploymentConfig,
	accountId: string
): Promise<RawEnvironment> {
	const configObj = {} as RawEnvironment;
	configObj.compatibility_date =
<<<<<<< HEAD
		deploymentConfig.compatibility_date ??
		new Date().toISOString().substring(0, 10);

	// Find the latest supported compatibility date and use that
	if (deploymentConfig.always_use_latest_compatibility_date) {
		configObj.compatibility_date = supportedCompatibilityDate;
	}

	if (deploymentConfig.compatibility_flags?.length)
		configObj.compatibility_flags = deploymentConfig.compatibility_flags;

	if (deploymentConfig.placement) {
		configObj.placement = deploymentConfig.placement;
	} else {
		configObj.placement = { mode: "off" };
	}
	if (deploymentConfig.limits) {
		configObj.limits = deploymentConfig.limits;
=======
		project.compatibility_date ?? new Date().toISOString().substring(0, 10);
	if (project.compatibility_flags?.length) {
		configObj.compatibility_flags = project.compatibility_flags;
>>>>>>> 062e4140
	}

	for (const [name, envVar] of Object.entries(
		deploymentConfig.env_vars ?? {}
	)) {
		if (envVar?.value && envVar?.type == "plain_text") {
			configObj.vars ??= {};
			configObj.vars[name] = envVar?.value;
		}
	}

	for (const [name, namespace] of Object.entries(
		deploymentConfig.kv_namespaces ?? {}
	)) {
		configObj.kv_namespaces ??= [];
		configObj.kv_namespaces.push({ id: namespace.namespace_id, binding: name });
	}

	for (const [name, ns] of Object.entries(
		deploymentConfig.durable_object_namespaces ?? {}
	)) {
		configObj.durable_objects ??= { bindings: [] };
		if (ns.class_name && ns.class_name !== "") {
			configObj.durable_objects.bindings.push({
				name: name,
				class_name: ns.class_name,
				script_name: ns.service,
				environment: ns.environment,
			});
		} else {
			const namespace = await fetchResult<{
				script: string;
				class: string;
				environment?: string;
			}>(
				`/accounts/${accountId}/workers/durable_objects/namespaces/${ns.namespace_id}`
			);
			configObj.durable_objects.bindings.push({
				name: name,
				class_name: namespace.class,
				script_name: namespace.script,
				environment: namespace.environment,
			});
		}
	}

	for (const [name, namespace] of Object.entries(
		deploymentConfig.d1_databases ?? {}
	)) {
		configObj.d1_databases ??= [];
		configObj.d1_databases.push({
			database_id: namespace.id,
			binding: name,
			database_name: name,
		});
	}

	for (const [name, bucket] of Object.entries(
		deploymentConfig.r2_buckets ?? {}
	)) {
		configObj.r2_buckets ??= [];
		configObj.r2_buckets.push({
			bucket_name: bucket.name,
			binding: name,
		});
	}

	for (const [name, { service, environment }] of Object.entries(
		deploymentConfig.services ?? {}
	)) {
		configObj.services ??= [];
		configObj.services.push({
			binding: name,
			service,
			environment,
		});
	}

	for (const [name, queue] of Object.entries(
		deploymentConfig.queue_producers ?? {}
	)) {
		configObj.queues ??= { producers: [] };
		configObj.queues?.producers?.push({
			binding: name,
			queue: queue.name,
		});
	}

	for (const [name, { dataset }] of Object.entries(
		deploymentConfig.analytics_engine_datasets ?? {}
	)) {
		configObj.analytics_engine_datasets ??= [];
		configObj.analytics_engine_datasets.push({
			binding: name,
			dataset,
		});
	}
	for (const [name] of Object.entries(deploymentConfig.ai_bindings ?? {})) {
		configObj.ai = { binding: name };
	}
	return configObj;
}
async function writeWranglerToml(toml: RawEnvironment) {
	let tomlString = TOML.stringify(toml as TOML.JsonMap);

	// Remove indentation from the start of lines, as this isn't common across TOML examples, and causes user confusion
	tomlString = tomlString
		.split("\n")
		.map((line) => line.trimStart())
		.join("\n");

	// Pages does not support custom wrangler.toml locations, so always write to ./wrangler.toml
	await writeFile(
		"wrangler.toml",
		`# Generated by Wrangler on ${new Date()}\n${tomlString}`
	);
}

function simplifyEnvironments(
	preview: RawEnvironment,
	production: RawEnvironment
): {
	topLevel: RawEnvironment;
	preview?: RawEnvironment;
	production: RawEnvironment;
} {
	const topLevel = { ...preview };
	// Remove duplication for inheritable keys (https://developers.cloudflare.com/pages/functions/wrangler-configuration/#inheritable-keys)
	if (preview.compatibility_date === production.compatibility_date) {
		delete production.compatibility_date;
		delete preview.compatibility_date;
	}
	if (
		JSON.stringify(preview.compatibility_flags) ===
		JSON.stringify(production.compatibility_flags)
	) {
		delete production.compatibility_flags;
		delete preview.compatibility_date;
	}

	if (
		JSON.stringify(preview.placement) === JSON.stringify(production.placement)
	) {
		delete production.placement;
		delete preview.placement;

		// Don't include extraneous placement
		if (topLevel.placement?.mode === "off") {
			delete topLevel.placement;
		}
	}
	if (JSON.stringify(preview.limits) === JSON.stringify(production.limits)) {
		delete production.limits;
		delete preview.limits;
		return { topLevel, production };
	}
	// At this point, we've simplified the environments as much as possible, and could ideally use `preview` for the top-level default and `production` as a named override if necessary
	// However, this relies on the `production` named environment fully specifying all it's properties, which is not always the case. `limits` can be unset in a
	// Pages environment, and if `preview` (i.e. the top level) sets a `limits` value the named `prodution` environment would inherit it, with no way to unset it (as there is for `placement` with `mode: "off"`, for instance)
	// As such, if `preview` sets `limits` and `production` _doesn't_, make a named environment for both `preview` and `production`, and copy every other property from `preview` to the top-level for use locally
	else if (preview.limits && !production.limits) {
		delete topLevel.limits;
		return { topLevel, production, preview };
	}
	return { topLevel, production };
}

async function downloadProject(accountId: string, projectName: string) {
	const project = await fetchResult<PagesProject>(
		`/accounts/${accountId}/pages/projects/${projectName}`
	);
	logger.debug(JSON.stringify(project, null, 2));

	const { topLevel, preview, production } = simplifyEnvironments(
		await toEnvironment(project.deployment_configs.preview, accountId),
		await toEnvironment(project.deployment_configs.production, accountId)
	);

	return {
		name: project.name,
		pages_build_output_dir: project.build_config.destination_dir,
		...topLevel,
		...{
			env: preview
				? {
						preview,
						production,
				  }
				: {
						production,
				  },
		},
	};
}

type DownloadConfigArgs = StrictYargsOptionsToInterface<typeof Options>;

export function Options(yargs: CommonYargsArgv) {
	return yargs
		.positional("projectName", {
			type: "string",
			description: "The Pages project to download",
		})
		.option("force", {
			describe: "Overwrite an existing `wrangler.toml` file without prompting",
			type: "boolean",
		});
}

export const Handler = async ({ projectName, force }: DownloadConfigArgs) => {
	void metrics.sendMetricsEvent("download pages config");
	await printWranglerBanner();

	const projectConfig = getConfigCache<PagesConfigCache>(
		PAGES_CONFIG_CACHE_FILENAME
	);
	const accountId = await requireAuth(projectConfig);

	projectName ??= projectConfig.project_name;

	if (!projectName) {
		throw new FatalError("Must specify a project name.", 1);
	}
	const config = await downloadProject(accountId, projectName);
	if (!force && existsSync("wrangler.toml")) {
		const overwrite = await confirm(
			"Your existing `wrangler.toml` file will be overwritten. Continue?",
			{ fallbackValue: false }
		);
		if (!overwrite) {
			throw new FatalError("Not overwriting existing `wrangler.toml` file");
		}
	}
	await writeWranglerToml(config);
	logger.info(
		chalk.green(
			"Success! Your project settings have been downloaded to wrangler.toml"
		)
	);
};<|MERGE_RESOLUTION|>--- conflicted
+++ resolved
@@ -74,7 +74,6 @@
 ): Promise<RawEnvironment> {
 	const configObj = {} as RawEnvironment;
 	configObj.compatibility_date =
-<<<<<<< HEAD
 		deploymentConfig.compatibility_date ??
 		new Date().toISOString().substring(0, 10);
 
@@ -93,11 +92,6 @@
 	}
 	if (deploymentConfig.limits) {
 		configObj.limits = deploymentConfig.limits;
-=======
-		project.compatibility_date ?? new Date().toISOString().substring(0, 10);
-	if (project.compatibility_flags?.length) {
-		configObj.compatibility_flags = project.compatibility_flags;
->>>>>>> 062e4140
 	}
 
 	for (const [name, envVar] of Object.entries(
@@ -285,10 +279,10 @@
 				? {
 						preview,
 						production,
-				  }
+					}
 				: {
 						production,
-				  },
+					},
 		},
 	};
 }
