--- conflicted
+++ resolved
@@ -376,12 +376,7 @@
 		args.compatibilityDate ?? config.compatibility_date,
 		args.compatibilityFlags ?? config.compatibility_flags ?? [],
 		{
-<<<<<<< HEAD
-			nodeCompat: args.nodeCompat,
 			noBundle: !enableBundling,
-=======
-			noBundle: args.noBundle ?? config.no_bundle,
->>>>>>> 736bd4fd
 		}
 	);
 
