import { execSync, spawn } from "node:child_process";
import { existsSync } from "node:fs";
import { tmpdir } from "node:os";
import { join, resolve } from "node:path";
import { watch } from "chokidar";
import { unstable_dev } from "../api";
import { FatalError } from "../errors";
import { logger } from "../logger";
import * as metrics from "../metrics";
import { buildFunctions } from "./build";
import { SECONDS_TO_WAIT_FOR_PROXY } from "./constants";
import { CLEANUP, CLEANUP_CALLBACKS, pagesBetaWarning } from "./utils";
import type { ArgumentsCamelCase, Argv } from "yargs";

type PagesDevArgs = {
	directory?: string;
	command?: string;
	local: boolean;
	port: number;
	proxy?: number;
	"script-path": string;
	binding?: (string | number)[];
	kv?: (string | number)[];
	do?: (string | number)[];
	"live-reload": boolean;
	"local-protocol"?: "https" | "http";
	"node-compat": boolean;
};

export function Options(yargs: Argv): Argv<PagesDevArgs> {
	return yargs
		.positional("directory", {
			type: "string",
			demandOption: undefined,
			description: "The directory of static assets to serve",
		})
		.positional("command", {
			type: "string",
			demandOption: undefined,
			description: "The proxy command to run",
		})
		.options({
			local: {
				type: "boolean",
				default: true,
				description: "Run on my machine",
			},
			port: {
				type: "number",
				default: 8788,
				description: "The port to listen on (serve from)",
			},
			proxy: {
				type: "number",
				description: "The port to proxy (where the static assets are served)",
			},
			"script-path": {
				type: "string",
				default: "_worker.js",
				description:
					"The location of the single Worker script if not using functions",
			},
			binding: {
				type: "array",
				description: "Bind variable/secret (KEY=VALUE)",
				alias: "b",
			},
			kv: {
				type: "array",
				description: "KV namespace to bind",
				alias: "k",
			},
			do: {
				type: "array",
				description: "Durable Object to bind (NAME=CLASS)",
				alias: "o",
			},
			"live-reload": {
				type: "boolean",
				default: false,
				description: "Auto reload HTML pages when change is detected",
			},
			"local-protocol": {
				describe: "Protocol to listen to requests on, defaults to http.",
				choices: ["http", "https"] as const,
			},
			"node-compat": {
				describe: "Enable node.js compatibility",
				default: false,
				type: "boolean",
				hidden: true,
			},
			config: {
				describe: "Pages does not support wrangler.toml",
				type: "string",
				hidden: true,
			},
		})
		.epilogue(pagesBetaWarning);
}

export const Handler = async ({
	local,
	directory,
	port,
	proxy: requestedProxyPort,
	"script-path": singleWorkerScriptPath,
	binding: bindings = [],
	kv: kvs = [],
	do: durableObjects = [],
	"live-reload": liveReload,
	"local-protocol": localProtocol,
	"node-compat": nodeCompat,
	config: config,
	_: [_pages, _dev, ...remaining],
}: ArgumentsCamelCase<PagesDevArgs>) => {
	// Beta message for `wrangler pages <commands>` usage
	logger.log(pagesBetaWarning);

	if (!local) {
		throw new FatalError("Only local mode is supported at the moment.", 1);
	}

	if (config) {
		throw new FatalError("Pages does not support wrangler.toml", 1);
	}

	const functionsDirectory = "./functions";
	const usingFunctions = existsSync(functionsDirectory);

	const command = remaining;

	let proxyPort: number | undefined;

	if (directory === undefined) {
		proxyPort = await spawnProxyProcess({
			port: requestedProxyPort,
			command,
		});
		if (proxyPort === undefined) return undefined;
	} else {
		directory = resolve(directory);
	}

	let scriptReadyResolve: () => void;
	const scriptReadyPromise = new Promise<void>(
		(promiseResolve) => (scriptReadyResolve = promiseResolve)
	);

	let scriptPath: string;

	if (usingFunctions) {
		const outfile = join(tmpdir(), `./functionsWorker-${Math.random()}.js`);
		scriptPath = outfile;

		if (nodeCompat) {
			console.warn(
				"Enabling node.js compatibility mode for builtins and globals. This is experimental and has serious tradeoffs. Please see https://github.com/ionic-team/rollup-plugin-node-polyfills/ for more details."
			);
		}

		logger.log(`Compiling worker to "${outfile}"...`);

		try {
			await buildFunctions({
				outfile,
				functionsDirectory,
				sourcemap: true,
				watch: true,
				onEnd: () => scriptReadyResolve(),
				buildOutputDirectory: directory,
				nodeCompat,
			});
			await metrics.sendMetricsEvent("build pages functions");
		} catch {}

		watch([functionsDirectory], {
			persistent: true,
			ignoreInitial: true,
		}).on("all", async () => {
			await buildFunctions({
				outfile,
				functionsDirectory,
				sourcemap: true,
				watch: true,
				onEnd: () => scriptReadyResolve(),
				buildOutputDirectory: directory,
				nodeCompat,
			});
			await metrics.sendMetricsEvent("build pages functions");
		});
	} else {
		// eslint-disable-next-line @typescript-eslint/no-non-null-assertion
		scriptReadyResolve!();

		scriptPath =
			directory !== undefined
				? join(directory, singleWorkerScriptPath)
				: singleWorkerScriptPath;

		if (!existsSync(scriptPath)) {
			logger.log("No functions. Shimming...");
			scriptPath = resolve(__dirname, "../templates/pages-shim.ts");
		}
	}

	await scriptReadyPromise;

	const { stop, waitUntilExit } = await unstable_dev(
		scriptPath,
		{
			port,
			watch: true,
			localProtocol,
			liveReload,

			compatibilityDate: "2021-11-02",
			nodeCompat,
			vars: Object.fromEntries(
				bindings
					.map((binding) => binding.toString().split("="))
					.map(([key, ...values]) => [key, values.join("=")])
			),
			kv: kvs.map((val) => ({
				binding: val.toString(),
				id: "",
			})),
			durableObjects: durableObjects.map((durableObject) => {
				const [name, class_name] = durableObject.toString().split("=");
				return {
					name,
					class_name,
				};
			}),

			enablePagesAssetsServiceBinding: {
				proxyPort,
				directory,
			},
			forceLocal: true,
			showInteractiveDevSession: undefined,
			inspect: true,
			logLevel: "error",
			logPrefix: "pages",
		},
		true
	);
	await metrics.sendMetricsEvent("run pages dev");

	waitUntilExit().then(() => {
		CLEANUP();
		stop();
		process.exit(0);
	});

	process.on("exit", () => {
		CLEANUP();
		stop();
	});
	process.on("SIGINT", () => {
		CLEANUP();
		stop();
	});
	process.on("SIGTERM", () => {
		CLEANUP();
		stop();
	});
};

function isWindows() {
	return process.platform === "win32";
}

async function sleep(ms: number) {
	await new Promise((promiseResolve) => setTimeout(promiseResolve, ms));
}

function getPids(pid: number) {
	const pids: number[] = [pid];
	let command: string, regExp: RegExp;

	if (isWindows()) {
		command = `wmic process where (ParentProcessId=${pid}) get ProcessId`;
		regExp = new RegExp(/(\d+)/);
	} else {
		command = `pgrep -P ${pid}`;
		regExp = new RegExp(/(\d+)/);
	}

	try {
		const newPids = (
			execSync(command)
				.toString()
				.split("\n")
				.map((line) => line.match(regExp))
				.filter((line) => line !== null) as RegExpExecArray[]
		).map((match) => parseInt(match[1]));

		pids.push(...newPids.map(getPids).flat());
	} catch {}

	return pids;
}

function getPort(pid: number) {
	let command: string, regExp: RegExp;

	if (isWindows()) {
		command = "\\windows\\system32\\netstat.exe -nao";
		regExp = new RegExp(`TCP\\s+.*:(\\d+)\\s+.*:\\d+\\s+LISTENING\\s+${pid}`);
	} else {
		command = "lsof -nPi";
		regExp = new RegExp(`${pid}\\s+.*TCP\\s+.*:(\\d+)\\s+\\(LISTEN\\)`);
	}

	try {
		const matches = execSync(command)
			.toString()
			.split("\n")
			.map((line) => line.match(regExp))
			.filter((line) => line !== null) as RegExpExecArray[];

		const match = matches[0];
		if (match) return parseInt(match[1]);
	} catch (thrown) {
		logger.error(
			`Error scanning for ports of process with PID ${pid}: ${thrown}`
		);
	}
}

async function spawnProxyProcess({
	port,
	command,
}: {
	port?: number;
	command: (string | number)[];
}): Promise<undefined | number> {
	if (command.length === 0) {
		CLEANUP();
		throw new FatalError(
			"Must specify a directory of static assets to serve or a command to run.",
			1
		);
	}

	logger.log(`Running ${command.join(" ")}...`);
	const proxy = spawn(
		command[0].toString(),
		command.slice(1).map((value) => value.toString()),
		{
			shell: isWindows(),
			env: {
				BROWSER: "none",
				...process.env,
			},
		}
	);
	CLEANUP_CALLBACKS.push(() => {
		proxy.kill();
	});

	proxy.stdout.on("data", (data) => {
		logger.log(`[proxy]: ${data}`);
	});

	proxy.stderr.on("data", (data) => {
		logger.error(`[proxy]: ${data}`);
	});

	proxy.on("close", (code) => {
		logger.error(`Proxy exited with status ${code}.`);
	});

	// Wait for proxy process to start...
	while (!proxy.pid) {}

	if (port === undefined) {
		logger.log(
			`Sleeping ${SECONDS_TO_WAIT_FOR_PROXY} seconds to allow proxy process to start before attempting to automatically determine port...`
		);
		logger.log("To skip, specify the proxy port with --proxy.");
		await sleep(SECONDS_TO_WAIT_FOR_PROXY * 1000);

		port = getPids(proxy.pid)
			.map(getPort)
			.filter((nr) => nr !== undefined)[0];

		if (port === undefined) {
			CLEANUP();
			throw new FatalError(
				"Could not automatically determine proxy port. Please specify the proxy port with --proxy.",
				1
			);
		} else {
			logger.log(`Automatically determined the proxy port to be ${port}.`);
		}
	}

	return port;
<<<<<<< HEAD
}

function escapeRegex(str: string) {
	return str.replace(/[-/\\^$*+?.()|[\]{}]/g, "\\$&");
}

type Replacements = Record<string, string>;

function replacer(str: string, replacements: Replacements) {
	for (const [replacement, value] of Object.entries(replacements)) {
		str = str.replaceAll(`:${replacement}`, value);
	}
	return str;
}

function generateRulesMatcher<T>(
	rules?: Record<string, T>,
	replacerFn: (match: T, replacements: Replacements) => T = (match) => match
) {
	// TODO: How can you test cross-host rules?
	if (!rules) return () => [];

	const compiledRules = Object.entries(rules)
		.map(([rule, match]) => {
			const crossHost = rule.startsWith("https://");

			rule = rule.split("*").map(escapeRegex).join("(?<splat>.*)");

			const host_matches = rule.matchAll(
				/(?<=^https:\\\/\\\/[^/]*?):([^\\]+)(?=\\)/g
			);
			for (const hostMatch of host_matches) {
				rule = rule.split(hostMatch[0]).join(`(?<${hostMatch[1]}>[^/.]+)`);
			}

			const split = rule.split("?");
			let pathPart = split[0];
			const queryParts = split.slice(1);

			const path_matches = pathPart.matchAll(/:(\w+)/g);
			for (const pathMatch of path_matches) {
				pathPart = pathPart
					.split(pathMatch[0])
					.join(`(?<${pathMatch[1]}>[^/?]+)`);
			}
			rule = pathPart;

			let queryPart = "";
			if (queryParts) {
				queryPart = queryParts.join("?").split("&").sort().join(".*&");
				const query_matches = queryPart.matchAll(/:(\w+)/g);
				for (const queryMatch of query_matches) {
					queryPart = queryPart
						.split(queryMatch[0])
						.join(`(?<${queryMatch[1]}>[^/&]+)`);
				}
				rule += "?.*" + queryPart + ".*";
			}

			rule = "^" + rule + "$";

			try {
				const regExp = new RegExp(rule);
				return [{ crossHost, regExp }, match];
			} catch {}
		})
		.filter((value) => value !== undefined) as [
		{ crossHost: boolean; regExp: RegExp },
		T
	][];

	return ({ request }: { request: MiniflareRequest }) => {
		const { pathname, host, search } = new URL(request.url);
		const sortedSearch =
			search && search.length
				? "?" + search.slice(1).split("&").sort().join("&")
				: search;

		return compiledRules
			.map(([{ crossHost, regExp }, match]) => {
				const test = crossHost
					? `https://${host}${pathname}${sortedSearch}`
					: `${pathname}${sortedSearch}`;

				const result = regExp.exec(test);
				if (result) {
					return replacerFn(match, result.groups || {});
				}
			})
			.filter((value) => value !== undefined) as T[];
	};
}

function generateHeadersMatcher(headersFile: string) {
	if (existsSync(headersFile)) {
		const contents = readFileSync(headersFile).toString();

		// TODO: Log errors
		const lines = contents
			.split("\n")
			.map((line) => line.trim())
			.filter((line) => !line.startsWith("#") && line !== "");

		const rules: Record<string, Record<string, string>> = {};
		let rule: { path: string; headers: Record<string, string> } | undefined =
			undefined;

		for (const line of lines) {
			if (/^([^\s]+:\/\/|^\/)/.test(line)) {
				if (rule && Object.keys(rule.headers).length > 0) {
					rules[rule.path] = rule.headers;
				}

				const path = validateURL(line);
				if (path) {
					rule = {
						path,
						headers: {},
					};
					continue;
				}
			}

			if (!line.includes(":")) continue;

			const [rawName, ...rawValue] = line.split(":");
			const name = rawName.trim().toLowerCase();
			const value = rawValue.join(":").trim();

			if (name === "") continue;
			if (!rule) continue;

			const existingValues = rule.headers[name];
			rule.headers[name] = existingValues
				? `${existingValues}, ${value}`
				: value;
		}

		if (rule && Object.keys(rule.headers).length > 0) {
			rules[rule.path] = rule.headers;
		}

		const rulesMatcher = generateRulesMatcher(rules, (match, replacements) =>
			Object.fromEntries(
				Object.entries(match).map(([name, value]) => [
					name,
					replacer(value, replacements),
				])
			)
		);

		return (request: MiniflareRequest) => {
			const matches = rulesMatcher({
				request,
			});
			if (matches) return matches;
		};
	} else {
		return () => undefined;
	}
}

function generateRedirectsMatcher(redirectsFile: string) {
	if (existsSync(redirectsFile)) {
		const contents = readFileSync(redirectsFile).toString();

		let staticRules = 0,
			dynamicRules = 0,
			canCreateStaticRule = true,
			hasLoggedDynamicLimit = false;
		const MAX_LINE_LENGTH = 2000,
			MAX_STATIC_REDIRECT_RULES = 2000,
			MAX_DYNAMIC_REDIRECT_RULES = 100;

		const rules = Object.fromEntries(
			contents
				.split("\n")
				.map((line, i) => {
					line = line.trim();
					if (line.startsWith("#") || line == "") return [];
					if (line.length > MAX_LINE_LENGTH) {
						logger.warn(
							`Ignoring line ${
								i + 1
							} as it exceeds the maximum allowed length of ${MAX_LINE_LENGTH}.`
						);
						return [];
					}
					const tokens = line.split(" ");
					if (tokens.length < 2) {
						logger.warn(
							`Expected at least 2 whitespace-separated tokens on line ${
								i + 1
							}. Got ${tokens.length}.`
						);
					}
					return tokens;
				})
				.filter((tokens) => tokens.length >= 2)
				.map((tokens) => {
					let from = validateURL(tokens[0], true, false, false);

					let status: number | undefined = parseInt(tokens[tokens.length - 1]);
					let index: number;
					if (status && !isNaN(status)) {
						index = tokens.length - 2;
					} else {
						index = tokens.length - 1;
					}
					const to = validateURL(tokens[index], false, true, true);

					const queryParams = tokens.slice(1, index).filter((param) => {
						if (param.includes("&")) {
							logger.warn('Query parameters cannot contain "&".');
							return false;
						}
						return true;
					});

					if (queryParams.length) {
						from = `${from}?${queryParams.join("&")}`;
					}

					if (!from) return undefined;

					if (
						canCreateStaticRule &&
						!from.match(/\*/g) &&
						!from.match(/:\w+/g) &&
						!from.includes("?")
					) {
						staticRules += 1;

						if (staticRules > MAX_STATIC_REDIRECT_RULES) {
							//set from to undefined to easily filter out the rule at the end
							from = undefined;
							logger.warn(
								`Static rules exceeded maximum of ${MAX_STATIC_REDIRECT_RULES} (currently ${staticRules}). Skipping line.`
							);
						}
					} else {
						dynamicRules += 1;
						canCreateStaticRule = false;
						if (dynamicRules > MAX_DYNAMIC_REDIRECT_RULES) {
							//set from to undefined to easily filter out the rule at the end
							from = undefined;
							if (!hasLoggedDynamicLimit) {
								hasLoggedDynamicLimit = true;
								logger.warn(
									`Dynamic rules exceeded maximum of ${MAX_DYNAMIC_REDIRECT_RULES} (currently ${dynamicRules}). Skipping rest of file.`
								);
							}
						}
					}

					status = [301, 302, 303, 307, 308].includes(status || 302)
						? status || 302
						: undefined;

					return from && to && status ? [from, { to, status }] : undefined;
				})
				.filter((rule) => rule !== undefined) as [
				string,
				{ to: string; status?: number }
			][]
		);

		const rulesMatcher = generateRulesMatcher(
			rules,
			({ status, to }, replacements) => ({
				status,
				to: replacer(to, replacements),
			})
		);

		return (request: MiniflareRequest) => {
			const match = rulesMatcher({
				request,
			})[0];
			if (match) return match;
		};
	} else {
		return () => undefined;
	}
}

function extractPathname(
	path = "/",
	includeSearch: boolean,
	includeHash: boolean
) {
	if (!path.startsWith("/")) path = `/${path}`;
	const url = new URL(`//${path}`, "relative://");
	return `${url.pathname}${includeSearch ? url.search : ""}${
		includeHash ? url.hash : ""
	}`;
}

function validateURL(
	token: string,
	onlyRelative = false,
	includeSearch = false,
	includeHash = false
) {
	const host = /^https:\/\/+(?<host>[^/]+)\/?(?<path>.*)/.exec(token);
	if (host && host.groups && host.groups.host) {
		if (onlyRelative) return;

		return `https://${host.groups.host}${extractPathname(
			host.groups.path,
			includeSearch,
			includeHash
		)}`;
	} else {
		if (!token.startsWith("/") && onlyRelative) token = `/${token}`;

		const path = /^\//.exec(token);
		if (path) {
			try {
				return extractPathname(token, includeSearch, includeHash);
			} catch {}
		}
	}
	return "";
}

function hasFileExtension(pathname: string) {
	return /\/.+\.[a-z0-9]+$/i.test(pathname);
}

async function generateAssetsFetch(
	directory: string
): Promise<typeof miniflareFetch> {
	// Defer importing miniflare until we really need it
	const { Headers, Request, Response } = await import("@miniflare/core");

	const headersFile = join(directory, "_headers");
	const redirectsFile = join(directory, "_redirects");
	const workerFile = join(directory, "_worker.js");

	const ignoredFiles = [headersFile, redirectsFile, workerFile];

	const assetExists = (path: string) => {
		path = join(directory, path);
		return (
			existsSync(path) &&
			lstatSync(path).isFile() &&
			!ignoredFiles.includes(path)
		);
	};

	const getAsset = (path: string) => {
		if (assetExists(path)) {
			return join(directory, path);
		}
	};

	let redirectsMatcher = generateRedirectsMatcher(redirectsFile);
	let headersMatcher = generateHeadersMatcher(headersFile);

	watch([headersFile, redirectsFile], {
		persistent: true,
	}).on("change", (path) => {
		switch (path) {
			case headersFile: {
				logger.log("_headers modified. Re-evaluating...");
				headersMatcher = generateHeadersMatcher(headersFile);
				break;
			}
			case redirectsFile: {
				logger.log("_redirects modified. Re-evaluating...");
				redirectsMatcher = generateRedirectsMatcher(redirectsFile);
				break;
			}
		}
	});

	const serveAsset = (file: string) => {
		return readFileSync(file);
	};

	const generateResponse = (request: MiniflareRequest) => {
		const url = new URL(request.url);

		const deconstructedResponse: {
			status: number;
			headers: MiniflareHeaders;
			body?: Buffer;
		} = {
			status: 200,
			headers: new Headers(),
			body: undefined,
		};

		const match = redirectsMatcher(request);
		if (match) {
			const { status, to } = match;

			let location = to;
			let search;

			if (to.startsWith("/")) {
				search = new URL(location, "http://fakehost").search;
			} else {
				search = new URL(location).search;
			}

			location = `${location}${search ? "" : url.search}`;

			if (status && [301, 302, 303, 307, 308].includes(status)) {
				deconstructedResponse.status = status;
			} else {
				deconstructedResponse.status = 302;
			}

			deconstructedResponse.headers.set("Location", location);
			return deconstructedResponse;
		}

		if (!request.method?.match(/^(get|head)$/i)) {
			deconstructedResponse.status = 405;
			return deconstructedResponse;
		}

		const notFound = () => {
			let cwd = url.pathname;
			while (cwd) {
				cwd = cwd.slice(0, cwd.lastIndexOf("/"));

				if ((asset = getAsset(`${cwd}/404.html`))) {
					deconstructedResponse.status = 404;
					deconstructedResponse.body = serveAsset(asset);
					deconstructedResponse.headers.set(
						"Content-Type",
						getType(asset) || "application/octet-stream"
					);
					return deconstructedResponse;
				}
			}

			if ((asset = getAsset(`/index.html`))) {
				deconstructedResponse.body = serveAsset(asset);
				deconstructedResponse.headers.set(
					"Content-Type",
					getType(asset) || "application/octet-stream"
				);
				return deconstructedResponse;
			}

			deconstructedResponse.status = 404;
			return deconstructedResponse;
		};

		let asset;

		if (url.pathname.endsWith("/")) {
			if ((asset = getAsset(`${url.pathname}/index.html`))) {
				deconstructedResponse.body = serveAsset(asset);
				deconstructedResponse.headers.set(
					"Content-Type",
					getType(asset) || "application/octet-stream"
				);
				return deconstructedResponse;
			} else if (
				(asset = getAsset(`${url.pathname.replace(/\/$/, ".html")}`))
			) {
				deconstructedResponse.status = 301;
				deconstructedResponse.headers.set(
					"Location",
					`${url.pathname.slice(0, -1)}${url.search}`
				);
				return deconstructedResponse;
			}
		}

		if (url.pathname.endsWith("/index")) {
			deconstructedResponse.status = 301;
			deconstructedResponse.headers.set(
				"Location",
				`${url.pathname.slice(0, -"index".length)}${url.search}`
			);
			return deconstructedResponse;
		}

		if ((asset = getAsset(url.pathname))) {
			if (url.pathname.endsWith(".html")) {
				const extensionlessPath = url.pathname.slice(0, -".html".length);
				if (getAsset(extensionlessPath) || extensionlessPath === "/") {
					deconstructedResponse.body = serveAsset(asset);
					deconstructedResponse.headers.set(
						"Content-Type",
						getType(asset) || "application/octet-stream"
					);
					return deconstructedResponse;
				} else {
					deconstructedResponse.status = 301;
					deconstructedResponse.headers.set(
						"Location",
						`${extensionlessPath}${url.search}`
					);
					return deconstructedResponse;
				}
			} else {
				deconstructedResponse.body = serveAsset(asset);
				deconstructedResponse.headers.set(
					"Content-Type",
					getType(asset) || "application/octet-stream"
				);
				return deconstructedResponse;
			}
		} else if (hasFileExtension(url.pathname)) {
			notFound();
			return deconstructedResponse;
		}

		if ((asset = getAsset(`${url.pathname}.html`))) {
			deconstructedResponse.body = serveAsset(asset);
			deconstructedResponse.headers.set(
				"Content-Type",
				getType(asset) || "application/octet-stream"
			);
			return deconstructedResponse;
		}

		if ((asset = getAsset(`${url.pathname}/index.html`))) {
			deconstructedResponse.status = 301;
			deconstructedResponse.headers.set(
				"Location",
				`${url.pathname}/${url.search}`
			);
			return deconstructedResponse;
		} else {
			notFound();
			return deconstructedResponse;
		}
	};

	const attachHeaders = (
		request: MiniflareRequest,
		deconstructedResponse: {
			status: number;
			headers: MiniflareHeaders;
			body?: Buffer;
		}
	) => {
		const headers = deconstructedResponse.headers;
		const newHeaders = new Headers({});
		const matches = headersMatcher(request) || [];

		matches.forEach((match) => {
			Object.entries(match).forEach(([name, value]) => {
				newHeaders.append(name, `${value}`);
			});
		});

		const combinedHeaders = {
			...Object.fromEntries(headers.entries()),
			...Object.fromEntries(newHeaders.entries()),
		};

		deconstructedResponse.headers = new Headers({});
		Object.entries(combinedHeaders).forEach(([name, value]) => {
			if (value) deconstructedResponse.headers.set(name, value);
		});
	};

	return async (input, init) => {
		const request = new Request(input, init);
		const deconstructedResponse = generateResponse(request);
		attachHeaders(request, deconstructedResponse);

		const headers = new Headers();

		[...deconstructedResponse.headers.entries()].forEach(([name, value]) => {
			if (value) headers.set(name, value);
		});

		return new Response(deconstructedResponse.body, {
			headers,
			status: deconstructedResponse.status,
		});
	};
}

const invalidAssetsFetch: typeof miniflareFetch = () => {
	throw new Error(
		"Trying to fetch assets directly when there is no `directory` option specified, and not in `local` mode."
	);
};
=======
}
>>>>>>> fe3fbd95
<|MERGE_RESOLUTION|>--- conflicted
+++ resolved
@@ -398,596 +398,4 @@
 	}
 
 	return port;
-<<<<<<< HEAD
-}
-
-function escapeRegex(str: string) {
-	return str.replace(/[-/\\^$*+?.()|[\]{}]/g, "\\$&");
-}
-
-type Replacements = Record<string, string>;
-
-function replacer(str: string, replacements: Replacements) {
-	for (const [replacement, value] of Object.entries(replacements)) {
-		str = str.replaceAll(`:${replacement}`, value);
-	}
-	return str;
-}
-
-function generateRulesMatcher<T>(
-	rules?: Record<string, T>,
-	replacerFn: (match: T, replacements: Replacements) => T = (match) => match
-) {
-	// TODO: How can you test cross-host rules?
-	if (!rules) return () => [];
-
-	const compiledRules = Object.entries(rules)
-		.map(([rule, match]) => {
-			const crossHost = rule.startsWith("https://");
-
-			rule = rule.split("*").map(escapeRegex).join("(?<splat>.*)");
-
-			const host_matches = rule.matchAll(
-				/(?<=^https:\\\/\\\/[^/]*?):([^\\]+)(?=\\)/g
-			);
-			for (const hostMatch of host_matches) {
-				rule = rule.split(hostMatch[0]).join(`(?<${hostMatch[1]}>[^/.]+)`);
-			}
-
-			const split = rule.split("?");
-			let pathPart = split[0];
-			const queryParts = split.slice(1);
-
-			const path_matches = pathPart.matchAll(/:(\w+)/g);
-			for (const pathMatch of path_matches) {
-				pathPart = pathPart
-					.split(pathMatch[0])
-					.join(`(?<${pathMatch[1]}>[^/?]+)`);
-			}
-			rule = pathPart;
-
-			let queryPart = "";
-			if (queryParts) {
-				queryPart = queryParts.join("?").split("&").sort().join(".*&");
-				const query_matches = queryPart.matchAll(/:(\w+)/g);
-				for (const queryMatch of query_matches) {
-					queryPart = queryPart
-						.split(queryMatch[0])
-						.join(`(?<${queryMatch[1]}>[^/&]+)`);
-				}
-				rule += "?.*" + queryPart + ".*";
-			}
-
-			rule = "^" + rule + "$";
-
-			try {
-				const regExp = new RegExp(rule);
-				return [{ crossHost, regExp }, match];
-			} catch {}
-		})
-		.filter((value) => value !== undefined) as [
-		{ crossHost: boolean; regExp: RegExp },
-		T
-	][];
-
-	return ({ request }: { request: MiniflareRequest }) => {
-		const { pathname, host, search } = new URL(request.url);
-		const sortedSearch =
-			search && search.length
-				? "?" + search.slice(1).split("&").sort().join("&")
-				: search;
-
-		return compiledRules
-			.map(([{ crossHost, regExp }, match]) => {
-				const test = crossHost
-					? `https://${host}${pathname}${sortedSearch}`
-					: `${pathname}${sortedSearch}`;
-
-				const result = regExp.exec(test);
-				if (result) {
-					return replacerFn(match, result.groups || {});
-				}
-			})
-			.filter((value) => value !== undefined) as T[];
-	};
-}
-
-function generateHeadersMatcher(headersFile: string) {
-	if (existsSync(headersFile)) {
-		const contents = readFileSync(headersFile).toString();
-
-		// TODO: Log errors
-		const lines = contents
-			.split("\n")
-			.map((line) => line.trim())
-			.filter((line) => !line.startsWith("#") && line !== "");
-
-		const rules: Record<string, Record<string, string>> = {};
-		let rule: { path: string; headers: Record<string, string> } | undefined =
-			undefined;
-
-		for (const line of lines) {
-			if (/^([^\s]+:\/\/|^\/)/.test(line)) {
-				if (rule && Object.keys(rule.headers).length > 0) {
-					rules[rule.path] = rule.headers;
-				}
-
-				const path = validateURL(line);
-				if (path) {
-					rule = {
-						path,
-						headers: {},
-					};
-					continue;
-				}
-			}
-
-			if (!line.includes(":")) continue;
-
-			const [rawName, ...rawValue] = line.split(":");
-			const name = rawName.trim().toLowerCase();
-			const value = rawValue.join(":").trim();
-
-			if (name === "") continue;
-			if (!rule) continue;
-
-			const existingValues = rule.headers[name];
-			rule.headers[name] = existingValues
-				? `${existingValues}, ${value}`
-				: value;
-		}
-
-		if (rule && Object.keys(rule.headers).length > 0) {
-			rules[rule.path] = rule.headers;
-		}
-
-		const rulesMatcher = generateRulesMatcher(rules, (match, replacements) =>
-			Object.fromEntries(
-				Object.entries(match).map(([name, value]) => [
-					name,
-					replacer(value, replacements),
-				])
-			)
-		);
-
-		return (request: MiniflareRequest) => {
-			const matches = rulesMatcher({
-				request,
-			});
-			if (matches) return matches;
-		};
-	} else {
-		return () => undefined;
-	}
-}
-
-function generateRedirectsMatcher(redirectsFile: string) {
-	if (existsSync(redirectsFile)) {
-		const contents = readFileSync(redirectsFile).toString();
-
-		let staticRules = 0,
-			dynamicRules = 0,
-			canCreateStaticRule = true,
-			hasLoggedDynamicLimit = false;
-		const MAX_LINE_LENGTH = 2000,
-			MAX_STATIC_REDIRECT_RULES = 2000,
-			MAX_DYNAMIC_REDIRECT_RULES = 100;
-
-		const rules = Object.fromEntries(
-			contents
-				.split("\n")
-				.map((line, i) => {
-					line = line.trim();
-					if (line.startsWith("#") || line == "") return [];
-					if (line.length > MAX_LINE_LENGTH) {
-						logger.warn(
-							`Ignoring line ${
-								i + 1
-							} as it exceeds the maximum allowed length of ${MAX_LINE_LENGTH}.`
-						);
-						return [];
-					}
-					const tokens = line.split(" ");
-					if (tokens.length < 2) {
-						logger.warn(
-							`Expected at least 2 whitespace-separated tokens on line ${
-								i + 1
-							}. Got ${tokens.length}.`
-						);
-					}
-					return tokens;
-				})
-				.filter((tokens) => tokens.length >= 2)
-				.map((tokens) => {
-					let from = validateURL(tokens[0], true, false, false);
-
-					let status: number | undefined = parseInt(tokens[tokens.length - 1]);
-					let index: number;
-					if (status && !isNaN(status)) {
-						index = tokens.length - 2;
-					} else {
-						index = tokens.length - 1;
-					}
-					const to = validateURL(tokens[index], false, true, true);
-
-					const queryParams = tokens.slice(1, index).filter((param) => {
-						if (param.includes("&")) {
-							logger.warn('Query parameters cannot contain "&".');
-							return false;
-						}
-						return true;
-					});
-
-					if (queryParams.length) {
-						from = `${from}?${queryParams.join("&")}`;
-					}
-
-					if (!from) return undefined;
-
-					if (
-						canCreateStaticRule &&
-						!from.match(/\*/g) &&
-						!from.match(/:\w+/g) &&
-						!from.includes("?")
-					) {
-						staticRules += 1;
-
-						if (staticRules > MAX_STATIC_REDIRECT_RULES) {
-							//set from to undefined to easily filter out the rule at the end
-							from = undefined;
-							logger.warn(
-								`Static rules exceeded maximum of ${MAX_STATIC_REDIRECT_RULES} (currently ${staticRules}). Skipping line.`
-							);
-						}
-					} else {
-						dynamicRules += 1;
-						canCreateStaticRule = false;
-						if (dynamicRules > MAX_DYNAMIC_REDIRECT_RULES) {
-							//set from to undefined to easily filter out the rule at the end
-							from = undefined;
-							if (!hasLoggedDynamicLimit) {
-								hasLoggedDynamicLimit = true;
-								logger.warn(
-									`Dynamic rules exceeded maximum of ${MAX_DYNAMIC_REDIRECT_RULES} (currently ${dynamicRules}). Skipping rest of file.`
-								);
-							}
-						}
-					}
-
-					status = [301, 302, 303, 307, 308].includes(status || 302)
-						? status || 302
-						: undefined;
-
-					return from && to && status ? [from, { to, status }] : undefined;
-				})
-				.filter((rule) => rule !== undefined) as [
-				string,
-				{ to: string; status?: number }
-			][]
-		);
-
-		const rulesMatcher = generateRulesMatcher(
-			rules,
-			({ status, to }, replacements) => ({
-				status,
-				to: replacer(to, replacements),
-			})
-		);
-
-		return (request: MiniflareRequest) => {
-			const match = rulesMatcher({
-				request,
-			})[0];
-			if (match) return match;
-		};
-	} else {
-		return () => undefined;
-	}
-}
-
-function extractPathname(
-	path = "/",
-	includeSearch: boolean,
-	includeHash: boolean
-) {
-	if (!path.startsWith("/")) path = `/${path}`;
-	const url = new URL(`//${path}`, "relative://");
-	return `${url.pathname}${includeSearch ? url.search : ""}${
-		includeHash ? url.hash : ""
-	}`;
-}
-
-function validateURL(
-	token: string,
-	onlyRelative = false,
-	includeSearch = false,
-	includeHash = false
-) {
-	const host = /^https:\/\/+(?<host>[^/]+)\/?(?<path>.*)/.exec(token);
-	if (host && host.groups && host.groups.host) {
-		if (onlyRelative) return;
-
-		return `https://${host.groups.host}${extractPathname(
-			host.groups.path,
-			includeSearch,
-			includeHash
-		)}`;
-	} else {
-		if (!token.startsWith("/") && onlyRelative) token = `/${token}`;
-
-		const path = /^\//.exec(token);
-		if (path) {
-			try {
-				return extractPathname(token, includeSearch, includeHash);
-			} catch {}
-		}
-	}
-	return "";
-}
-
-function hasFileExtension(pathname: string) {
-	return /\/.+\.[a-z0-9]+$/i.test(pathname);
-}
-
-async function generateAssetsFetch(
-	directory: string
-): Promise<typeof miniflareFetch> {
-	// Defer importing miniflare until we really need it
-	const { Headers, Request, Response } = await import("@miniflare/core");
-
-	const headersFile = join(directory, "_headers");
-	const redirectsFile = join(directory, "_redirects");
-	const workerFile = join(directory, "_worker.js");
-
-	const ignoredFiles = [headersFile, redirectsFile, workerFile];
-
-	const assetExists = (path: string) => {
-		path = join(directory, path);
-		return (
-			existsSync(path) &&
-			lstatSync(path).isFile() &&
-			!ignoredFiles.includes(path)
-		);
-	};
-
-	const getAsset = (path: string) => {
-		if (assetExists(path)) {
-			return join(directory, path);
-		}
-	};
-
-	let redirectsMatcher = generateRedirectsMatcher(redirectsFile);
-	let headersMatcher = generateHeadersMatcher(headersFile);
-
-	watch([headersFile, redirectsFile], {
-		persistent: true,
-	}).on("change", (path) => {
-		switch (path) {
-			case headersFile: {
-				logger.log("_headers modified. Re-evaluating...");
-				headersMatcher = generateHeadersMatcher(headersFile);
-				break;
-			}
-			case redirectsFile: {
-				logger.log("_redirects modified. Re-evaluating...");
-				redirectsMatcher = generateRedirectsMatcher(redirectsFile);
-				break;
-			}
-		}
-	});
-
-	const serveAsset = (file: string) => {
-		return readFileSync(file);
-	};
-
-	const generateResponse = (request: MiniflareRequest) => {
-		const url = new URL(request.url);
-
-		const deconstructedResponse: {
-			status: number;
-			headers: MiniflareHeaders;
-			body?: Buffer;
-		} = {
-			status: 200,
-			headers: new Headers(),
-			body: undefined,
-		};
-
-		const match = redirectsMatcher(request);
-		if (match) {
-			const { status, to } = match;
-
-			let location = to;
-			let search;
-
-			if (to.startsWith("/")) {
-				search = new URL(location, "http://fakehost").search;
-			} else {
-				search = new URL(location).search;
-			}
-
-			location = `${location}${search ? "" : url.search}`;
-
-			if (status && [301, 302, 303, 307, 308].includes(status)) {
-				deconstructedResponse.status = status;
-			} else {
-				deconstructedResponse.status = 302;
-			}
-
-			deconstructedResponse.headers.set("Location", location);
-			return deconstructedResponse;
-		}
-
-		if (!request.method?.match(/^(get|head)$/i)) {
-			deconstructedResponse.status = 405;
-			return deconstructedResponse;
-		}
-
-		const notFound = () => {
-			let cwd = url.pathname;
-			while (cwd) {
-				cwd = cwd.slice(0, cwd.lastIndexOf("/"));
-
-				if ((asset = getAsset(`${cwd}/404.html`))) {
-					deconstructedResponse.status = 404;
-					deconstructedResponse.body = serveAsset(asset);
-					deconstructedResponse.headers.set(
-						"Content-Type",
-						getType(asset) || "application/octet-stream"
-					);
-					return deconstructedResponse;
-				}
-			}
-
-			if ((asset = getAsset(`/index.html`))) {
-				deconstructedResponse.body = serveAsset(asset);
-				deconstructedResponse.headers.set(
-					"Content-Type",
-					getType(asset) || "application/octet-stream"
-				);
-				return deconstructedResponse;
-			}
-
-			deconstructedResponse.status = 404;
-			return deconstructedResponse;
-		};
-
-		let asset;
-
-		if (url.pathname.endsWith("/")) {
-			if ((asset = getAsset(`${url.pathname}/index.html`))) {
-				deconstructedResponse.body = serveAsset(asset);
-				deconstructedResponse.headers.set(
-					"Content-Type",
-					getType(asset) || "application/octet-stream"
-				);
-				return deconstructedResponse;
-			} else if (
-				(asset = getAsset(`${url.pathname.replace(/\/$/, ".html")}`))
-			) {
-				deconstructedResponse.status = 301;
-				deconstructedResponse.headers.set(
-					"Location",
-					`${url.pathname.slice(0, -1)}${url.search}`
-				);
-				return deconstructedResponse;
-			}
-		}
-
-		if (url.pathname.endsWith("/index")) {
-			deconstructedResponse.status = 301;
-			deconstructedResponse.headers.set(
-				"Location",
-				`${url.pathname.slice(0, -"index".length)}${url.search}`
-			);
-			return deconstructedResponse;
-		}
-
-		if ((asset = getAsset(url.pathname))) {
-			if (url.pathname.endsWith(".html")) {
-				const extensionlessPath = url.pathname.slice(0, -".html".length);
-				if (getAsset(extensionlessPath) || extensionlessPath === "/") {
-					deconstructedResponse.body = serveAsset(asset);
-					deconstructedResponse.headers.set(
-						"Content-Type",
-						getType(asset) || "application/octet-stream"
-					);
-					return deconstructedResponse;
-				} else {
-					deconstructedResponse.status = 301;
-					deconstructedResponse.headers.set(
-						"Location",
-						`${extensionlessPath}${url.search}`
-					);
-					return deconstructedResponse;
-				}
-			} else {
-				deconstructedResponse.body = serveAsset(asset);
-				deconstructedResponse.headers.set(
-					"Content-Type",
-					getType(asset) || "application/octet-stream"
-				);
-				return deconstructedResponse;
-			}
-		} else if (hasFileExtension(url.pathname)) {
-			notFound();
-			return deconstructedResponse;
-		}
-
-		if ((asset = getAsset(`${url.pathname}.html`))) {
-			deconstructedResponse.body = serveAsset(asset);
-			deconstructedResponse.headers.set(
-				"Content-Type",
-				getType(asset) || "application/octet-stream"
-			);
-			return deconstructedResponse;
-		}
-
-		if ((asset = getAsset(`${url.pathname}/index.html`))) {
-			deconstructedResponse.status = 301;
-			deconstructedResponse.headers.set(
-				"Location",
-				`${url.pathname}/${url.search}`
-			);
-			return deconstructedResponse;
-		} else {
-			notFound();
-			return deconstructedResponse;
-		}
-	};
-
-	const attachHeaders = (
-		request: MiniflareRequest,
-		deconstructedResponse: {
-			status: number;
-			headers: MiniflareHeaders;
-			body?: Buffer;
-		}
-	) => {
-		const headers = deconstructedResponse.headers;
-		const newHeaders = new Headers({});
-		const matches = headersMatcher(request) || [];
-
-		matches.forEach((match) => {
-			Object.entries(match).forEach(([name, value]) => {
-				newHeaders.append(name, `${value}`);
-			});
-		});
-
-		const combinedHeaders = {
-			...Object.fromEntries(headers.entries()),
-			...Object.fromEntries(newHeaders.entries()),
-		};
-
-		deconstructedResponse.headers = new Headers({});
-		Object.entries(combinedHeaders).forEach(([name, value]) => {
-			if (value) deconstructedResponse.headers.set(name, value);
-		});
-	};
-
-	return async (input, init) => {
-		const request = new Request(input, init);
-		const deconstructedResponse = generateResponse(request);
-		attachHeaders(request, deconstructedResponse);
-
-		const headers = new Headers();
-
-		[...deconstructedResponse.headers.entries()].forEach(([name, value]) => {
-			if (value) headers.set(name, value);
-		});
-
-		return new Response(deconstructedResponse.body, {
-			headers,
-			status: deconstructedResponse.status,
-		});
-	};
-}
-
-const invalidAssetsFetch: typeof miniflareFetch = () => {
-	throw new Error(
-		"Trying to fetch assets directly when there is no `directory` option specified, and not in `local` mode."
-	);
-};
-=======
-}
->>>>>>> fe3fbd95
+}