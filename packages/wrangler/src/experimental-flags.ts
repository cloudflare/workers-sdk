--- conflicted
+++ resolved
@@ -3,11 +3,7 @@
 
 type ExperimentalFlags = {
 	FILE_BASED_REGISTRY: boolean;
-<<<<<<< HEAD
-	JSON_CONFIG_FILE: boolean;
 	MULTIWORKER: boolean;
-=======
->>>>>>> 02a0e1e1
 };
 
 const flags = new AsyncLocalStorage<ExperimentalFlags>();
