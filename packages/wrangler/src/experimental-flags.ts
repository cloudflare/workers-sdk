import { AsyncLocalStorage } from "async_hooks";
import { logger } from "./logger";

type ExperimentalFlags = {
	FILE_BASED_REGISTRY: boolean;
<<<<<<< HEAD
	MULTIWORKER: boolean;
=======
	RESOURCES_PROVISION: boolean;
>>>>>>> 4cd8b461
};

const flags = new AsyncLocalStorage<ExperimentalFlags>();

export const run = <V>(flagValues: ExperimentalFlags, cb: () => V) =>
	flags.run(flagValues, cb);

export const getFlag = <F extends keyof ExperimentalFlags>(flag: F) => {
	const store = flags.getStore();
	if (store === undefined) {
		logger.debug("No experimental flag store instantiated");
	}
	const value = flags.getStore()?.[flag];
	if (value === undefined) {
		logger.debug(
			`Attempted to use flag "${flag}" which has not been instantiated`
		);
	}
	return value;
};<|MERGE_RESOLUTION|>--- conflicted
+++ resolved
@@ -3,11 +3,8 @@
 
 type ExperimentalFlags = {
 	FILE_BASED_REGISTRY: boolean;
-<<<<<<< HEAD
 	MULTIWORKER: boolean;
-=======
 	RESOURCES_PROVISION: boolean;
->>>>>>> 4cd8b461
 };
 
 const flags = new AsyncLocalStorage<ExperimentalFlags>();
