import { configFileName, formatConfigSnippet } from "../config";
import { createCommand } from "../core/create-command";
import { confirm } from "../dialogs";
import { logger } from "../logger";
import { createConfig } from "./client";
import { capitalizeScheme } from "./shared";
import {
	getCacheOptionsFromArgs,
	getMtlsFromArgs,
	getOriginConnectionLimitFromArgs,
	getOriginFromArgs,
	upsertOptions,
} from ".";

export const hyperdriveCreateCommand = createCommand({
	metadata: {
		description: "Create a Hyperdrive config",
		status: "stable",
		owner: "Product: Hyperdrive",
	},
	args: {
		name: {
			type: "string",
			demandOption: true,
			description: "The name of the Hyperdrive config",
		},
		...upsertOptions("postgresql"),
	},
	positionalArgs: ["name"],
	async handler(args, { config }) {
		const origin = getOriginFromArgs(false, args);
		const mtls = getMtlsFromArgs(args);

		// Check if caching options were provided via CLI args
		let caching = getCacheOptionsFromArgs(args);

		// If no caching options provided, prompt the user
		if (!caching) {
			const enableCaching = await confirm(
				"Do you want to enable caching for this Hyperdrive? This can improve performance by caching SQL responses (default 60s).",
				{ defaultValue: true, fallbackValue: true }
			);

			if (!enableCaching) {
				caching = { disabled: true };
			}
			// If enableCaching is true, leave caching as undefined to use default API behavior
		}

		logger.log(`🚧 Creating '${args.name}'`);
		const database = await createConfig(config, {
			name: args.name,
			origin,
<<<<<<< HEAD
			caching,
			mtls,
=======
			caching: getCacheOptionsFromArgs(args),
			mtls: getMtlsFromArgs(args),
			origin_connection_limit: getOriginConnectionLimitFromArgs(args),
>>>>>>> 395f36de
		});
		logger.log(
			`✅ Created new Hyperdrive ${capitalizeScheme(database.origin.scheme)} config: ${database.id}`
		);
		logger.log(
			`📋 To start using your config from a Worker, add the following binding configuration to your ${configFileName(config.configPath)} file:\n`
		);
		logger.log(
			formatConfigSnippet(
				{
					hyperdrive: [{ binding: "HYPERDRIVE", id: database.id }],
				},
				config.configPath
			)
		);
	},
});<|MERGE_RESOLUTION|>--- conflicted
+++ resolved
@@ -30,6 +30,7 @@
 	async handler(args, { config }) {
 		const origin = getOriginFromArgs(false, args);
 		const mtls = getMtlsFromArgs(args);
+    const origin_connection_limit = getOriginConnectionLimitFromArgs(args);
 
 		// Check if caching options were provided via CLI args
 		let caching = getCacheOptionsFromArgs(args);
@@ -51,14 +52,9 @@
 		const database = await createConfig(config, {
 			name: args.name,
 			origin,
-<<<<<<< HEAD
 			caching,
 			mtls,
-=======
-			caching: getCacheOptionsFromArgs(args),
-			mtls: getMtlsFromArgs(args),
-			origin_connection_limit: getOriginConnectionLimitFromArgs(args),
->>>>>>> 395f36de
+			origin_connection_limit
 		});
 		logger.log(
 			`✅ Created new Hyperdrive ${capitalizeScheme(database.origin.scheme)} config: ${database.id}`
