{
  "name": "wrangler",
  "version": "0.0.25",
  "author": "wrangler@cloudflare.com",
  "description": "Command-line interface for all things Cloudflare Workers",
  "bin": {
    "wrangler": "./bin/wrangler.js",
    "wrangler2": "./bin/wrangler.js"
  },
  "license": "MIT OR Apache-2.0",
  "bugs": {
    "url": "https://github.com/cloudflare/wrangler/issues"
  },
  "homepage": "https://github.com/cloudflare/wrangler#readme",
  "keywords": [
    "wrangler",
    "cloudflare",
    "workers",
    "cloudflare workers",
    "edge",
    "compute",
    "serverless",
    "serverless application",
    "serverless module",
    "wasm",
    "web",
    "assembly",
    "webassembly",
    "rust",
    "emscripten",
    "rust",
    "typescript",
    "graphql",
    "router",
    "http",
    "cli"
  ],
  "dependencies": {
<<<<<<< HEAD
    "blake3-wasm": "^2.1.5",
    "esbuild": "0.14.23",
    "form-data": "^4.0.0",
    "ink-spinner": "^4.0.3",
    "miniflare": "2.4.0",
    "path-to-regexp": "^6.2.0",
    "pretty-bytes": "^6.0.0",
    "selfsigned": "^2.0.0",
=======
    "esbuild": "0.14.34",
    "miniflare": "2.4.0",
    "path-to-regexp": "^6.2.0",
    "selfsigned": "^2.0.1",
>>>>>>> a852e329
    "semiver": "^1.1.0",
    "xxhash-wasm": "^1.0.1"
  },
  "optionalDependencies": {
    "fsevents": "~2.3.2"
  },
  "devDependencies": {
    "@iarna/toml": "^3.0.0",
    "@sentry/cli": "^1.71.0",
    "@sentry/integrations": "^6.17.6",
    "@sentry/node": "^6.17.6",
    "@types/command-exists": "^1.2.0",
    "@types/glob-to-regexp": "0.4.1",
    "@types/mime": "^2.0.3",
    "@types/prompts": "^2.0.14",
    "@types/react": "^17.0.37",
    "@types/serve-static": "^1.13.10",
    "@types/signal-exit": "^3.0.1",
    "@types/supports-color": "^8.1.1",
    "@types/ws": "^8.5.3",
    "@types/yargs": "^17.0.10",
    "chokidar": "^3.5.3",
    "clipboardy": "^3.0.0",
    "cmd-shim": "^4.1.0",
    "command-exists": "^1.2.9",
    "devtools-protocol": "^0.0.955664",
    "execa": "^6.1.0",
    "faye-websocket": "^0.11.4",
    "finalhandler": "^1.2.0",
    "find-up": "^6.3.0",
    "get-port": "^6.1.2",
    "glob-to-regexp": "0.4.1",
    "ignore": "^5.2.0",
    "ink": "^3.2.0",
    "ink-select-input": "^4.2.1",
    "ink-table": "^3.0.0",
    "ink-testing-library": "^2.1.0",
    "ink-text-input": "^4.0.3",
    "jest-fetch-mock": "^3.0.3",
    "jest-websocket-mock": "^2.3.0",
    "mime": "^3.0.0",
    "open": "^8.4.0",
    "prompts": "^2.4.2",
    "react": "^17.0.2",
    "react-error-boundary": "^3.1.4",
    "serve-static": "^1.15.0",
    "signal-exit": "^3.0.7",
    "supports-color": "^9.2.2",
    "timeago.js": "^4.0.2",
    "tmp-promise": "^3.0.3",
    "undici": "^4.15.1",
    "update-check": "^1.5.4",
    "ws": "^8.5.0",
    "yargs": "^17.4.1"
  },
  "files": [
    "src",
    "bin",
    "pages",
    "miniflare-config-stubs",
    "miniflare-dist",
    "wrangler-dist",
    "templates",
    "vendor",
    "import_meta_url.js"
  ],
  "scripts": {
    "clean": "rm -rf wrangler-dist miniflare-dist",
    "check:type": "tsc",
    "bundle": "node -r esbuild-register scripts/bundle.ts",
    "build": "npm run clean && npm run bundle",
    "prepublishOnly": "npm run build",
    "start": "npm run bundle && NODE_OPTIONS=--enable-source-maps ./bin/wrangler.js",
    "test": "jest --silent=false --verbose=true",
    "test-watch": "npm run test -- --runInBand --testTimeout=50000 --watch"
  },
  "engines": {
    "node": ">=16.7.0"
  },
  "jest": {
    "restoreMocks": true,
    "testTimeout": 30000,
    "testRegex": ".*.(test|spec)\\.[jt]sx?$",
    "transformIgnorePatterns": [
      "node_modules/(?!find-up|locate-path|p-locate|p-limit|yocto-queue|path-exists|execa|strip-final-newline|npm-run-path|path-key|onetime|mimic-fn|human-signals|is-stream|get-port|supports-color)"
    ],
    "moduleNameMapper": {
      "clipboardy": "<rootDir>/src/__tests__/helpers/clipboardy-mock.js",
      "miniflare/cli": "<rootDir>/../../node_modules/miniflare/dist/src/cli.js"
    },
    "transform": {
      "^.+\\.c?(t|j)sx?$": [
        "esbuild-jest",
        {
          "sourcemap": true
        }
      ]
    },
    "setupFilesAfterEnv": [
      "<rootDir>/src/__tests__/jest.setup.ts"
    ]
  }
}<|MERGE_RESOLUTION|>--- conflicted
+++ resolved
@@ -36,7 +36,6 @@
     "cli"
   ],
   "dependencies": {
-<<<<<<< HEAD
     "blake3-wasm": "^2.1.5",
     "esbuild": "0.14.23",
     "form-data": "^4.0.0",
@@ -44,13 +43,7 @@
     "miniflare": "2.4.0",
     "path-to-regexp": "^6.2.0",
     "pretty-bytes": "^6.0.0",
-    "selfsigned": "^2.0.0",
-=======
-    "esbuild": "0.14.34",
-    "miniflare": "2.4.0",
-    "path-to-regexp": "^6.2.0",
     "selfsigned": "^2.0.1",
->>>>>>> a852e329
     "semiver": "^1.1.0",
     "xxhash-wasm": "^1.0.1"
   },
