--- conflicted
+++ resolved
@@ -105,13 +105,8 @@
 		"@miniflare/durable-objects": "2.12.1",
 		"blake3-wasm": "^2.1.5",
 		"chokidar": "^3.5.3",
-<<<<<<< HEAD
 		"esbuild": "0.16.5",
-		"miniflare": "2.12.0",
-=======
-		"esbuild": "0.16.3",
 		"miniflare": "2.12.1",
->>>>>>> 05116440
 		"nanoid": "^3.3.3",
 		"path-to-regexp": "^6.2.0",
 		"selfsigned": "^2.0.1",
