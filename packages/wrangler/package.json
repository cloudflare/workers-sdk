--- conflicted
+++ resolved
@@ -1,12 +1,7 @@
 {
 	"name": "wrangler",
-<<<<<<< HEAD
-	"version": "4.9.0",
-	"description": "CLI for all things Cloudflare Workers",
-=======
 	"version": "4.9.1",
 	"description": "Command-line interface for all things Cloudflare Workers",
->>>>>>> abffd425
 	"keywords": [
 		"wrangler",
 		"cloudflare",
