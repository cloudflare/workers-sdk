import { execSync } from "child_process";
import dedent from "ts-dedent";
import { fetch } from "undici";
import { beforeEach, describe, expect, it, vi } from "vitest";
import { WranglerE2ETestHelper } from "./helpers/e2e-wrangler-test";
import { fetchText } from "./helpers/fetch-text";
import { generateResourceName } from "./helpers/generate-resource-name";
<<<<<<< HEAD
import { seed as baseSeed, makeRoot, seed } from "./helpers/setup";
import { WRANGLER_IMPORT } from "./helpers/wrangler";
=======
import { normalizeOutput } from "./helpers/normalize";
import { seed as baseSeed, makeRoot } from "./helpers/setup";
>>>>>>> 1b195bd0
import type { RequestInit } from "undici";

async function fetchJson<T>(url: string, info?: RequestInit): Promise<T> {
	return vi.waitFor(
		async () => {
			const text: string = await fetch(url, {
				headers: { "MF-Disable-Pretty-Error": "true" },
				...info,
			}).then((r) => r.text());
			try {
				return JSON.parse(text) as T;
			} catch (cause) {
				const err = new Error(`Failed to parse JSON from:\n${text}`);
				err.cause = cause;
				throw err;
			}
		},
		{ timeout: 10_000, interval: 250 }
	);
}

describe("unstable_dev()", () => {
	let parent: string;
	let child: string;
	let workerName: string;

	beforeEach(async () => {
		workerName = generateResourceName("worker");

		parent = makeRoot();

		await seed(parent, {
			"wrangler.toml": dedent`
					name = "app"
					compatibility_date = "2023-01-01"
					compatibility_flags = ["nodejs_compat"]

					[[services]]
					binding = "WORKER"
					service = '${workerName}'
			`,
			"src/index.ts": dedent/* javascript */ `
					export default {
						async fetch(req, env) {
							return new Response("Hello from Parent!" + await env.WORKER.fetch(req).then(r => r.text()))
						},
					};
					`,
			"package.json": dedent`
					{
						"name": "app",
						"version": "0.0.0",
						"private": true
					}
					`,
		});

		child = await makeRoot();
		await seed(child, {
			"wrangler.toml": dedent`
						name = "${workerName}"
						main = "src/index.ts"
						compatibility_date = "2023-01-01"
				`,
			"src/index.ts": dedent/* javascript */ `
					export default {
						fetch(req, env) {
							return new Response("Hello from Child!")
						},
					};
					`,
			"package.json": dedent`
						{
							"name": "${workerName}",
							"version": "0.0.0",
							"private": true
						}
						`,
		});
	});

	async function runInNode() {
		await seed(parent, {
			"index.mjs": dedent/*javascript*/ `
					import { unstable_dev } from "${WRANGLER_IMPORT}"
					import { setTimeout } from "node:timers/promises";

					const childWorker = await unstable_dev(
						"${child}/src/index.ts",
						{
							configPath: "${child}/wrangler.toml",
							experimental: {
								disableExperimentalWarning: true,
							},
						}
					);

					const parentWorker = await unstable_dev(
						"src/index.ts",
						{
							configPath: "wrangler.toml",
							experimental: {
								disableExperimentalWarning: true,
							},
						}
					);

					await setTimeout(2000)

					console.log(await parentWorker.fetch("/").then(r => r.text()))

					process.exit(0);
					`,
		});
		const stdout = execSync(`node index.mjs`, {
			cwd: parent,
			encoding: "utf-8",
		});
		return stdout;
	}

	it("can fetch child", async () => {
		await expect(runInNode()).resolves.toMatchInlineSnapshot(`
			"Hello from Parent!Hello from Child!
			"
		`);
	});
});

describe.each([
	{ cmd: "wrangler dev --x-registry" },
	{ cmd: "wrangler dev --no-x-registry" },
])("dev registry $cmd", ({ cmd }) => {
	let workerName: string;
	let workerName2: string;
	let workerName3: string;
	let a: string;
	let b: string;
	let c: string;
	let helper: WranglerE2ETestHelper;

	beforeEach(async () => {
		workerName = generateResourceName("worker");
		workerName2 = generateResourceName("worker");
		workerName3 = generateResourceName("worker");
		helper = new WranglerE2ETestHelper();
		a = await makeRoot();
		await baseSeed(a, {
			"wrangler.toml": dedent`
					name = "${workerName}"
					main = "src/index.ts"
					compatibility_date = "2023-01-01"
			`,
			"src/index.ts": dedent/* javascript */ `
				export default {
					fetch(req, env) {
                        const url = new URL(req.url)
                        if (url.pathname === "/do") {
                            const id = env.MY_DO.idFromName(url.pathname);
                            const stub = env.MY_DO.get(id);
                            return stub.fetch(req);
                        }
                        if (url.pathname === "/service") {
                            return env.CEE.fetch(req);
                        }
						return env.BEE.fetch(req);
					},
				};

                export class MyDurableObject implements DurableObject {
                    constructor(public state: DurableObjectState) {}

                    async fetch(request: Request) {
                        if (request.headers.has("X-Reset-Count")) {
                            await this.state.storage.put("count", 0);
                        }
                        let count: number = (await this.state.storage.get("count")) || 0;
                        await this.state.storage.put("count", ++count);
                        return Response.json({ count, id: this.state.id.toString() });
                    }
                }
				`,
			"package.json": dedent`
					{
						"name": "a",
						"version": "0.0.0",
						"private": true
					}
					`,
		});

		b = await makeRoot();
		await baseSeed(b, {
			"wrangler.toml": dedent`
					name = "${workerName2}"
					main = "src/index.ts"
					compatibility_date = "2023-01-01"


                    [durable_objects]
                    bindings = [
                        { name = "REFERENCED_DO", class_name = "MyDurableObject", script_name = "${workerName}" }
                    ]
			`,
			"src/index.ts": dedent/* javascript */ `
				export default{
					fetch(req, env) {
                        const url = new URL(req.url)
                        if (url.pathname === "/do") {
                            const id = env.REFERENCED_DO.idFromName(url.pathname);
                            const stub = env.REFERENCED_DO.get(id);
                            return stub.fetch(req);
                        }
						return new Response("hello world");
					},
				};
			`,
			"package.json": dedent`
					{
						"name": "b",
						"version": "0.0.0",
						"private": true
					}
					`,
		});

		c = await makeRoot();
		await baseSeed(c, {
			"wrangler.toml": dedent`
					name = "${workerName3}"
					main = "src/index.ts"
			`,
			"src/index.ts": dedent/* javascript */ `
                addEventListener("fetch", (event) => {
                    event.respondWith(new Response("Hello from service worker"));
                });
			`,
			"package.json": dedent`
					{
						"name": "c",
						"version": "0.0.0",
						"private": true
					}
					`,
		});
	});

	describe("module workers", () => {
		beforeEach(async () => {
			await baseSeed(a, {
				"wrangler.toml": dedent`
						name = "${workerName}"
						main = "src/index.ts"
						compatibility_date = "2023-01-01"

						[[services]]
						binding = "BEE"
						service = '${workerName2}'
				`,
			});
		});
		it("can fetch b", async () => {
			const worker = helper.runLongLived(cmd, { cwd: b });

			const { url } = await worker.waitForReady(5_000);

			await expect(fetch(url).then((r) => r.text())).resolves.toBe(
				"hello world"
			);
		});

		it("can fetch b through a (start b, start a)", async () => {
			const workerB = helper.runLongLived(cmd, { cwd: b });
			// We don't need b's URL, but ensure that b starts up before a
			await workerB.waitForReady(5_000);

			const workerA = helper.runLongLived(cmd, { cwd: a });
			const { url } = await workerA.waitForReady(5_000);

			await vi.waitFor(
				async () => await expect(fetchText(url)).resolves.toBe("hello world"),
				{ interval: 1000, timeout: 10_000 }
			);

			expect(normalizeOutput(workerA.currentOutput)).toContain(
				"bindings connect to other `wrangler dev` processes running locally"
			);
		});

		it("can fetch b through a (start a, start b)", async () => {
			const workerA = helper.runLongLived(cmd, { cwd: a });
			const { url } = await workerA.waitForReady(5_000);

			const workerB = helper.runLongLived(cmd, { cwd: b });
			await workerB.waitForReady(5_000);

			await vi.waitFor(
				async () => await expect(fetchText(url)).resolves.toBe("hello world"),
				{ interval: 1000, timeout: 10_000 }
			);
		});
	});

	describe("service workers", () => {
		beforeEach(async () => {
			await baseSeed(a, {
				"wrangler.toml": dedent`
					name = "${workerName}"
					main = "src/index.ts"
					compatibility_date = "2023-01-01"

                    [[services]]
					binding = "CEE"
					service = '${workerName3}'
			`,
			});
		});

		it("can fetch service worker c through a (start c, start a)", async () => {
			const workerC = helper.runLongLived(cmd, { cwd: c });
			// We don't need c's URL, but ensure that c starts up before a
			await workerC.waitForReady(5_000);

			const workerA = helper.runLongLived(cmd, { cwd: a });

			const { url } = await workerA.waitForReady(5_000);

			await vi.waitFor(
				async () =>
					await expect(fetchText(`${url}/service`)).resolves.toBe(
						"Hello from service worker"
					),
				{ interval: 1000, timeout: 10_000 }
			);
		});

		// TODO: Investigate why this doesn't work on Windows
		it.skipIf(process.platform === "win32")(
			"can fetch service worker c through a (start a, start c)",
			async () => {
				const workerA = helper.runLongLived(cmd, { cwd: a });
				const { url } = await workerA.waitForReady(5_000);

				const workerC = helper.runLongLived(cmd, { cwd: c });

				await workerC.waitForReady(5_000);

				await vi.waitFor(
					async () =>
						await expect(fetchText(`${url}/service`)).resolves.toBe(
							"Hello from service worker"
						),
					{ interval: 1000, timeout: 10_000 }
				);
			}
		);
	});

	describe("durable objects", () => {
		beforeEach(async () => {
			await baseSeed(a, {
				"wrangler.toml": dedent`
						name = "${workerName}"
						main = "src/index.ts"
						compatibility_date = "2023-01-01"

						[[services]]
						binding = "BEE"
						service = '${workerName2}'

						[durable_objects]
						bindings = [
							{ name = "MY_DO", class_name = "MyDurableObject" }
						]

						[[migrations]]
						tag = "v1"
						new_classes = ["MyDurableObject"]
				`,
			});
		});
		it("can fetch DO through a", async () => {
			const worker = helper.runLongLived(cmd, { cwd: a });

			const { url } = await worker.waitForReady(5_000);

			await expect(
				fetchJson(`${url}/do`, {
					headers: {
						"X-Reset-Count": "true",
					},
				})
			).resolves.toMatchObject({ count: 1 });
		});

		it.skipIf(process.platform === "win32")(
			"can fetch remote DO attached to a through b (start b, start a)",
			async () => {
				const workerB = helper.runLongLived(cmd, { cwd: b });
				const { url } = await workerB.waitForReady(5_000);

				const workerA = helper.runLongLived(cmd, { cwd: a });

				await workerA.waitForReady(5_000);

				await vi.waitFor(
					async () =>
						await expect(
							fetchJson(`${url}/do`, {
								headers: {
									"X-Reset-Count": "true",
								},
							})
						).resolves.toMatchObject({ count: 1 }),
					{ interval: 1000, timeout: 10_000 }
				);
			}
		);

		it("can fetch remote DO attached to a through b (start a, start b)", async () => {
			const workerA = helper.runLongLived(cmd, { cwd: a });
			await workerA.waitForReady(5_000);

			const workerB = helper.runLongLived(cmd, { cwd: b });

			const { url } = await workerB.waitForReady(5_000);

			await vi.waitFor(
				async () =>
					await expect(
						fetch(`${url}/do`, {
							headers: {
								"X-Reset-Count": "true",
							},
						}).then((r) => r.json())
					).resolves.toMatchObject({ count: 1 }),
				{ interval: 1000, timeout: 10_000 }
			);
		});
	});
});<|MERGE_RESOLUTION|>--- conflicted
+++ resolved
@@ -5,13 +5,9 @@
 import { WranglerE2ETestHelper } from "./helpers/e2e-wrangler-test";
 import { fetchText } from "./helpers/fetch-text";
 import { generateResourceName } from "./helpers/generate-resource-name";
-<<<<<<< HEAD
+import { normalizeOutput } from "./helpers/normalize";
 import { seed as baseSeed, makeRoot, seed } from "./helpers/setup";
 import { WRANGLER_IMPORT } from "./helpers/wrangler";
-=======
-import { normalizeOutput } from "./helpers/normalize";
-import { seed as baseSeed, makeRoot } from "./helpers/setup";
->>>>>>> 1b195bd0
 import type { RequestInit } from "undici";
 
 async function fetchJson<T>(url: string, info?: RequestInit): Promise<T> {
