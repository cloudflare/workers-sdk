--- conflicted
+++ resolved
@@ -108,12 +108,7 @@
 		});
 
 		const inspectorUrl = await worker.inspectorUrl;
-<<<<<<< HEAD
-		assert(inspectorUrl);
-
-=======
 		assert(inspectorUrl, "missing inspectorUrl");
->>>>>>> df045289
 		const res = await undici.fetch(`http://${inspectorUrl.host}/json`);
 
 		await expect(res.json()).resolves.toBeInstanceOf(Array);
@@ -246,11 +241,7 @@
 		});
 
 		const inspectorUrl = await worker.inspectorUrl;
-<<<<<<< HEAD
-		assert(inspectorUrl);
-=======
 		assert(inspectorUrl, "missing inspectorUrl");
->>>>>>> df045289
 		const ws = new WebSocket(inspectorUrl.href);
 
 		const consoleApiMessages: DevToolsEvent<"Runtime.consoleAPICalled">[] =
