--- conflicted
+++ resolved
@@ -181,7 +181,6 @@
 		return { id, name };
 	}
 
-<<<<<<< HEAD
 	async tunnel(): Promise<string> {
 		const Cloudflare = (await import("cloudflare")).default;
 
@@ -221,7 +220,8 @@
 		});
 
 		return tunnelId;
-=======
+	}
+
 	async cert() {
 		// Generate root and leaf certificates
 		const { certificate: rootCert, privateKey: rootKey } =
@@ -330,6 +330,5 @@
 		} else {
 			return { deployedUrl, stdout, cleanup };
 		}
->>>>>>> 98a86171
 	}
 }