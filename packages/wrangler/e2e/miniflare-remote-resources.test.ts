import assert from "node:assert";
import path from "node:path";
import dedent from "ts-dedent";
import { beforeEach, describe, expect, it, onTestFinished } from "vitest";
import { CLOUDFLARE_ACCOUNT_ID } from "./helpers/account-id";
import {
	generateLeafCertificate,
	generateMtlsCertName,
	generateRootCertificate,
} from "./helpers/cert";
import { WranglerE2ETestHelper } from "./helpers/e2e-wrangler-test";
import { generateResourceName } from "./helpers/generate-resource-name";
import type { startRemoteProxySession } from "../src/api";
import type { RawConfig } from "../src/config";
import type { RemoteProxyConnectionString, WorkerOptions } from "miniflare";
import type { ExpectStatic } from "vitest";

type TestCase<T = void> = {
	name: string;
	scriptPath: string;
	remoteProxySessionConfig:
		| Parameters<typeof startRemoteProxySession>
		| ((setup: T) => Parameters<typeof startRemoteProxySession>);
	miniflareConfig: (
		connection: RemoteProxyConnectionString,
		setup: T
	) => Partial<WorkerOptions>;
	setup?: (helper: WranglerE2ETestHelper) => Promise<T> | T;
	matches: ExpectStatic[];
	// Flag for resources that can work without remote bindings opt-in
	worksWithoutRemoteBindings?: boolean;
};
const testCases: TestCase<string>[] = [
	{
		name: "AI",
		scriptPath: "ai.js",
		remoteProxySessionConfig: [
			{
				AI: {
					type: "ai",
				},
			},
		],
		miniflareConfig: (connection) => ({
			ai: {
				binding: "AI",
				remoteProxyConnectionString: connection,
			},
		}),
		matches: [expect.stringMatching(/This is a response from Workers AI/)],
	},
	{
		name: "Browser",
		scriptPath: "browser.js",
		remoteProxySessionConfig: [
			{
				BROWSER: {
					type: "browser",
				},
			},
		],
		miniflareConfig: (connection) => ({
			browserRendering: {
				binding: "BROWSER",
				remoteProxyConnectionString: connection,
			},
		}),
		matches: [expect.stringMatching(/sessionId/)],
		worksWithoutRemoteBindings: true,
	},
	{
		name: "Service Binding",
		scriptPath: "service-binding.js",
		setup: async (helper) => {
			const targetWorkerName = generateResourceName();
			await helper.seed({
				"target-worker.js": dedent/* javascript */ `
					import { WorkerEntrypoint } from "cloudflare:workers"
					export default {
						fetch(request) {
							return new Response("Hello from target worker")
						}
					}
					export class CustomEntrypoint extends WorkerEntrypoint {
						fetch(request) {
							return new Response("Hello from target worker entrypoint")
						}
					}
				`,
			});
			await helper.run(
				`wrangler deploy target-worker.js --name ${targetWorkerName} --compatibility-date 2025-01-01`
			);
			onTestFinished(async () => {
				await helper.run(`wrangler delete --name ${targetWorkerName}`);
			});
			return targetWorkerName;
		},
		remoteProxySessionConfig: (target) => [
			{
				SERVICE: {
					type: "service",
					service: target,
				},
				SERVICE_WITH_ENTRYPOINT: {
					type: "service",
					entrypoint: "CustomEntrypoint",
					service: target,
				},
			},
		],
		miniflareConfig: (connection, target) => ({
			serviceBindings: {
				SERVICE: {
					name: target,
					remoteProxyConnectionString: connection,
				},
				SERVICE_WITH_ENTRYPOINT: {
					name: target,
					entrypoint: "CustomEntrypoint",
					remoteProxyConnectionString: connection,
				},
			},
		}),
		matches: [
			expect.stringMatching(
				JSON.stringify({
					default: "Hello from target worker",
					entrypoint: "Hello from target worker entrypoint",
				})
			),
		],
	},
	{
		name: "KV",
		scriptPath: "kv.js",
		setup: async (helper) => {
			const ns = await helper.kv(false);
			await helper.run(
				`wrangler kv key put --remote --namespace-id=${ns} test-mixed-mode-key existing-value`
			);
			return ns;
		},
		remoteProxySessionConfig: (ns) => [
			{
				KV_BINDING: {
					type: "kv_namespace",
					id: ns,
				},
			},
		],
		miniflareConfig: (connection, ns) => ({
			kvNamespaces: {
				KV_BINDING: {
					id: ns,
					remoteProxyConnectionString: connection,
				},
			},
		}),
		matches: [
			expect.stringMatching("The pre-existing value is: existing-value"),
		],
	},
	{
		name: "R2",
		scriptPath: "r2.js",
		setup: async (helper) => {
			await helper.seed({ "test.txt": "existing-value" });
			const name = await helper.r2(false);
			await helper.run(
				`wrangler r2 object put --remote ${name}/test-mixed-mode-key --file test.txt`
			);
			onTestFinished(async () => {
				await helper.run(
					`wrangler r2 object delete --remote ${name}/test-mixed-mode-key`
				);
			});
			return name;
		},
		remoteProxySessionConfig: (name) => [
			{
				R2_BINDING: {
					type: "r2_bucket",
					bucket_name: name,
				},
			},
		],
		miniflareConfig: (connection, name) => ({
			r2Buckets: {
				R2_BINDING: {
					id: name,
					remoteProxyConnectionString: connection,
				},
			},
		}),
		matches: [
			expect.stringMatching("The pre-existing value is: existing-value"),
		],
	},
	{
		name: "D1",
		scriptPath: "d1.js",
		setup: async (helper) => {
			await helper.seed({
				"schema.sql": dedent`
					CREATE TABLE entries (key TEXT PRIMARY KEY, value TEXT);
					INSERT INTO entries (key, value) VALUES ('test-mixed-mode-key', 'existing-value');
				`,
			});
			const { id, name } = await helper.d1(false);
			await helper.run(
				`wrangler d1 execute --remote ${name} --file schema.sql`
			);
			return id;
		},
		remoteProxySessionConfig: (id) => [
			{
				DB: {
					type: "d1",
					database_id: id,
				},
			},
		],
		miniflareConfig: (connection, id) => ({
			d1Databases: {
				DB: {
					id: id,
					remoteProxyConnectionString: connection,
				},
			},
		}),
		matches: [expect.stringMatching("existing-value")],
	},
	{
		name: "Vectorize",
		scriptPath: "vectorize.js",
		setup: async (helper) => {
			const name = await helper.vectorize(
				32,
				"euclidean",
				"well-known-vectorize"
			);
			return name;
		},
		remoteProxySessionConfig: (name) => [
			{
				VECTORIZE_BINDING: {
					type: "vectorize",
					index_name: name,
				},
			},
		],
		miniflareConfig: (connection, name) => ({
			vectorize: {
				VECTORIZE_BINDING: {
					index_name: name,
					remoteProxyConnectionString: connection,
				},
			},
		}),
		matches: [
			expect.stringContaining(
				`[{"id":"a44706aa-a366-48bc-8cc1-3feffd87d548","namespace":null,"metadata":{"text":"Peter Piper picked a peck of pickled peppers"},"values":[0.2321,0.8121,0.6315,0.6151,0.4121,0.1512,0,0,0,0,0,0,0,0,0,0,0,0,0,0,0,0,0,0,0,0,0,0,0,0,0,0]}]`
			),
		],
	},
	{
		name: "Images",
		scriptPath: "images.js",
		remoteProxySessionConfig: [
			{
				IMAGES: {
					type: "images",
				},
			},
		],
		miniflareConfig: (connection) => ({
			images: {
				binding: "IMAGES",
				remoteProxyConnectionString: connection,
			},
		}),
		matches: [expect.stringContaining(`image/avif`)],
	},
	{
		name: "Dispatch Namespace",
		scriptPath: "dispatch-namespace.js",
		setup: async (helper) => {
			const namespace = await helper.dispatchNamespace(false);

			const customerWorkerName = "mixed-mode-test-customer-worker";
			await helper.seed({
				"customer-worker.js": dedent/* javascript */ `
					export default {
						fetch(request) {
							return new Response("Hello from customer worker")
						}
					}
				`,
			});
			await helper.run(
				`wrangler deploy customer-worker.js --name ${customerWorkerName} --compatibility-date 2025-01-01 --dispatch-namespace ${namespace}`
			);

			return namespace;
		},
		remoteProxySessionConfig: (namespace) => [
			{
				DISPATCH: {
					type: "dispatch_namespace",
					namespace: namespace,
				},
			},
		],
		miniflareConfig: (connection, namespace) => ({
			dispatchNamespaces: {
				DISPATCH: {
					namespace: namespace,
					remoteProxyConnectionString: connection,
				},
			},
		}),
		matches: [expect.stringMatching(/Hello from customer worker/)],
	},
];

const mtlsTest: TestCase<{ certificateId: string; workerName: string }> = {
	name: "mTLS",
	scriptPath: "mtls.js",
	setup: async (helper) => {
		// Generate root and leaf certificates
		const { certificate: rootCert, privateKey: rootKey } =
			generateRootCertificate();
		const { certificate: leafCert, privateKey: leafKey } =
			generateLeafCertificate(rootCert, rootKey);

		// Generate filenames for concurrent e2e test environment
		const mtlsCertName = generateMtlsCertName();
		// const caCertName = generateCaCertName();

		// locally generated certs/key
		await helper.seed({ "mtls_client_cert_file.pem": leafCert });
		await helper.seed({ "mtls_client_private_key_file.pem": leafKey });

		const output = await helper.run(
			`wrangler cert upload mtls-certificate --name ${mtlsCertName} --cert mtls_client_cert_file.pem --key mtls_client_private_key_file.pem`
		);

		const match = output.stdout.match(/ID:\s+(?<certId>.*)$/m);
		const certificateId = match?.groups?.certId;
		assert(certificateId);

		const workerName = generateResourceName();
		await helper.seed({
			"worker.js": dedent/* javascript */ `
					export default {
						fetch(request) { return new Response("Hello"); }
					}
				`,
		});

		const wranglerConfig: RawConfig = {
			name: workerName,
			mtls_certificates: [
				{
					certificate_id: certificateId,
					binding: "MTLS",
				},
			],
		};
		await helper.seed({
			"pre-deployment-wrangler.json": JSON.stringify(wranglerConfig, null, 2),
		});

		await helper.run(
			`wrangler deploy worker.js --name ${workerName} -c pre-deployment-wrangler.json --compatibility-date 2025-01-01`
		);
		onTestFinished(async () => {
			await helper.run(`wrangler delete --name ${workerName}`);
		});

		return { certificateId, workerName };
	},
	remoteProxySessionConfig: ({ certificateId, workerName }) => [
		{
			MTLS: {
				type: "mtls_certificate",
				certificate_id: certificateId,
			},
		},
		{
			workerName,
		},
	],
	miniflareConfig: (connection, { certificateId }) => ({
		mtlsCertificates: {
			MTLS: {
				certificate_id: certificateId,
				remoteProxyConnectionString: connection,
			},
		},
	}),
	matches: [
		// Note: in this test we are making sure that TLS negotiation does work by checking that we get an SSL certificate error
		expect.stringMatching(/The SSL certificate error/),
		expect.not.stringMatching(/No required SSL certificate was sent/),
	],
};

<<<<<<< HEAD
describe.each([...testCases, mtlsTest])("Mixed Mode for $name", (testCase) => {
	let helper: WranglerE2ETestHelper;
	beforeEach(() => {
		helper = new WranglerE2ETestHelper();
	});
	it("enabled", async () => {
		await runTestCase(testCase as TestCase<unknown>, helper);
	});
	// Ensure the test case _relies_ on Mixed Mode, and fails in regular local dev
	it.skipIf(testCase.worksWithoutRemoteBindings)(
		"fails when disabled",
		// Turn off retries because this test is expected to fail
		{ retry: 0, fails: true },
		async () => {
			await runTestCase(testCase as TestCase<unknown>, helper, {
				disableRemoteBindings: true,
			});
		}
	);
});
=======
describe.skipIf(!CLOUDFLARE_ACCOUNT_ID).each([...testCases, mtlsTest])(
	"Mixed Mode for $name",
	(testCase) => {
		let helper: WranglerE2ETestHelper;
		beforeEach(() => {
			helper = new WranglerE2ETestHelper();
		});
		it("enabled", async () => {
			await runTestCase(testCase as TestCase<unknown>, helper);
		});
		// Ensure the test case _relies_ on Mixed Mode, and fails in regular local dev
		it(
			"fails when disabled",
			// Turn off retries because this test is expected to fail
			{ retry: 0, fails: true },
			async () => {
				await runTestCase(testCase as TestCase<unknown>, helper, {
					disableRemoteBindings: true,
				});
			}
		);
	}
);
>>>>>>> a447d672

async function runTestCase<T>(
	testCase: TestCase<T>,
	helper: WranglerE2ETestHelper,
	{ disableRemoteBindings } = { disableRemoteBindings: false }
) {
	const { experimental_startRemoteProxySession } =
		await helper.importWrangler();
	const { Miniflare } = await helper.importMiniflare();
	await helper.seed(
		path.resolve(__dirname, "./seed-files/remote-binding-workers")
	);
	// eslint-disable-next-line @typescript-eslint/no-non-null-assertion
	const setupResult = (await testCase.setup?.(helper))!;

	const remoteProxySessionConfig =
		typeof testCase.remoteProxySessionConfig === "function"
			? testCase.remoteProxySessionConfig(setupResult)
			: testCase.remoteProxySessionConfig;

	const remoteProxySession = await experimental_startRemoteProxySession(
		...remoteProxySessionConfig
	);

	const miniflareConfig = disableRemoteBindings
		? // @ts-expect-error Deliberately passing in undefined here to turn off Mixed Mode
			testCase.miniflareConfig(undefined)
		: testCase.miniflareConfig(
				remoteProxySession.remoteProxyConnectionString,
				setupResult
			);

	const mf = new Miniflare({
		compatibilityDate: "2025-01-01",
		// @ts-expect-error TS doesn't like the spreading of miniflareConfig
		modules: true,
		scriptPath: path.resolve(helper.tmpPath, testCase.scriptPath),
		modulesRoot: helper.tmpPath,
		...miniflareConfig,
	});
	const resp = await mf.dispatchFetch("http://example.com");
	const respText = await resp.text();
	testCase.matches.forEach((match) => {
		expect(respText).toEqual(match);
	});
}<|MERGE_RESOLUTION|>--- conflicted
+++ resolved
@@ -407,28 +407,6 @@
 	],
 };
 
-<<<<<<< HEAD
-describe.each([...testCases, mtlsTest])("Mixed Mode for $name", (testCase) => {
-	let helper: WranglerE2ETestHelper;
-	beforeEach(() => {
-		helper = new WranglerE2ETestHelper();
-	});
-	it("enabled", async () => {
-		await runTestCase(testCase as TestCase<unknown>, helper);
-	});
-	// Ensure the test case _relies_ on Mixed Mode, and fails in regular local dev
-	it.skipIf(testCase.worksWithoutRemoteBindings)(
-		"fails when disabled",
-		// Turn off retries because this test is expected to fail
-		{ retry: 0, fails: true },
-		async () => {
-			await runTestCase(testCase as TestCase<unknown>, helper, {
-				disableRemoteBindings: true,
-			});
-		}
-	);
-});
-=======
 describe.skipIf(!CLOUDFLARE_ACCOUNT_ID).each([...testCases, mtlsTest])(
 	"Mixed Mode for $name",
 	(testCase) => {
@@ -440,7 +418,7 @@
 			await runTestCase(testCase as TestCase<unknown>, helper);
 		});
 		// Ensure the test case _relies_ on Mixed Mode, and fails in regular local dev
-		it(
+		it.skipIf(testCase.worksWithoutRemoteBindings)(
 			"fails when disabled",
 			// Turn off retries because this test is expected to fail
 			{ retry: 0, fails: true },
@@ -452,7 +430,6 @@
 		);
 	}
 );
->>>>>>> a447d672
 
 async function runTestCase<T>(
 	testCase: TestCase<T>,
