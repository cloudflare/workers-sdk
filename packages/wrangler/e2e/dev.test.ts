--- conflicted
+++ resolved
@@ -135,86 +135,80 @@
 
 			await expect(fetch(url).then((r) => r.text())).resolves.toMatchSnapshot();
 
-<<<<<<< HEAD
 			await expect(worker.currentOutput).not.toContain("[b] open a browser");
 		});
-	}
-);
-=======
-		await expect(worker.currentOutput).not.toContain("[b] open a browser");
-	});
-
-	describe(`--test-scheduled works with ${cmd}`, async () => {
-		it("custom build", async () => {
-			const helper = new WranglerE2ETestHelper();
-			await helper.seed({
-				"wrangler.toml": dedent`
+
+		describe(`--test-scheduled works with ${cmd}`, async () => {
+			it("custom build", async () => {
+				const helper = new WranglerE2ETestHelper();
+				await helper.seed({
+					"wrangler.toml": dedent`
 								name = "${workerName}"
 								main = "src/index.ts"
 								compatibility_date = "2023-01-01"
 								[build]
 								command = "true"
 						`,
-				"src/index.ts": dedent`
+					"src/index.ts": dedent`
 								export default {
 									scheduled(event) {
 										console.log("Event triggered")
 									}
 								}`,
-				"package.json": dedent`
+					"package.json": dedent`
 								{
 									"name": "worker",
 									"version": "0.0.0",
 									"private": true
 								}
 								`,
-			});
-			const worker = helper.runLongLived(`${cmd} --test-scheduled`);
-
-			const { url } = await worker.waitForReady();
-
-			await expect(
-				fetch(`${url}/__scheduled`).then((r) => r.text())
-			).resolves.toMatchSnapshot();
-
-			await worker.readUntil(/Event triggered/);
-		});
-
-		it("no custom build", async () => {
-			const helper = new WranglerE2ETestHelper();
-			await helper.seed({
-				"wrangler.toml": dedent`
+				});
+				const worker = helper.runLongLived(`${cmd} --test-scheduled`);
+
+				const { url } = await worker.waitForReady();
+
+				await expect(
+					fetch(`${url}/__scheduled`).then((r) => r.text())
+				).resolves.toMatchSnapshot();
+
+				await worker.readUntil(/Event triggered/);
+			});
+
+			it("no custom build", async () => {
+				const helper = new WranglerE2ETestHelper();
+				await helper.seed({
+					"wrangler.toml": dedent`
 								name = "${workerName}"
 								main = "src/index.ts"
 								compatibility_date = "2023-01-01"
 						`,
-				"src/index.ts": dedent`
+					"src/index.ts": dedent`
 								export default {
 									scheduled(event) {
 										console.log("Event triggered")
 									}
 								}`,
-				"package.json": dedent`
+					"package.json": dedent`
 								{
 									"name": "worker",
 									"version": "0.0.0",
 									"private": true
 								}
 								`,
-			});
-			const worker = helper.runLongLived(`${cmd} --test-scheduled`);
-
-			const { url } = await worker.waitForReady();
-
-			await expect(
-				fetch(`${url}/__scheduled`).then((r) => r.text())
-			).resolves.toMatchSnapshot();
-
-			await worker.readUntil(/Event triggered/);
-		});
-	});
-});
->>>>>>> 1b195bd0
+				});
+				const worker = helper.runLongLived(`${cmd} --test-scheduled`);
+
+				const { url } = await worker.waitForReady();
+
+				await expect(
+					fetch(`${url}/__scheduled`).then((r) => r.text())
+				).resolves.toMatchSnapshot();
+
+				await worker.readUntil(/Event triggered/);
+			});
+		});
+	}
+);
 
 interface Process {
 	pid: string;
