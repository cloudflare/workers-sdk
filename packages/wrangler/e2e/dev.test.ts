--- conflicted
+++ resolved
@@ -205,7 +205,6 @@
 	});
 });
 
-<<<<<<< HEAD
 describe.each([
 	{ cmd: "wrangler dev" },
 	{ cmd: "wrangler dev --x-dev-env" },
@@ -214,25 +213,13 @@
 ])("dev registry $cmd", ({ cmd }) => {
 	let a: string;
 	let b: string;
+	let helper: WranglerE2ETestHelper;
 
 	beforeEach(async () => {
+		helper = new WranglerE2ETestHelper();
 		a = await makeRoot();
 		await baseSeed(a, {
 			"wrangler.toml": dedent`
-=======
-describe.each([{ cmd: "wrangler dev" }, { cmd: "wrangler dev --x-dev-env" }])(
-	"dev registry $cmd",
-	({ cmd }) => {
-		let a: string;
-		let b: string;
-		let helper: WranglerE2ETestHelper;
-
-		beforeEach(async () => {
-			helper = new WranglerE2ETestHelper();
-			a = await makeRoot();
-			await baseSeed(a, {
-				"wrangler.toml": dedent`
->>>>>>> 61fbf8a8
 					name = "a"
 					main = "src/index.ts"
 					compatibility_date = "2023-01-01"
@@ -281,87 +268,43 @@
 		});
 	});
 
-<<<<<<< HEAD
-	e2eTest("can fetch b", async ({ run, waitForReady }) => {
-		const worker = run(cmd, { cwd: b });
-
-		const { url } = await waitForReady(worker);
-=======
-		it("can fetch b", async () => {
-			const worker = helper.runLongLived(cmd, { cwd: b });
-
-			const { url } = await worker.waitForReady();
->>>>>>> 61fbf8a8
+	it("can fetch b", async () => {
+		const worker = helper.runLongLived(cmd, { cwd: b });
+
+		const { url } = await worker.waitForReady();
 
 		await expect(fetch(url).then((r) => r.text())).resolves.toBe("hello world");
 	});
 
-<<<<<<< HEAD
-	e2eTest(
-		"can fetch b through a (start b, start a)",
-		async ({ run, waitForReady, waitForReload }) => {
-			const workerB = run(cmd, { cwd: b });
-			// We don't need b's URL, but ensure that b starts up before a
-			await waitForReady(workerB);
-
-			const workerA = run(cmd, { cwd: a });
-			const { url } = await waitForReady(workerA);
-
-			await waitForReload(workerA);
-=======
-		it("can fetch b through a (start b, start a)", async () => {
-			const workerB = helper.runLongLived(cmd, { cwd: b });
-			// We don't need b's URL, but ensure that b starts up before a
-			await workerB.waitForReady();
-
-			const workerA = helper.runLongLived(cmd, { cwd: a });
-			const { url } = await workerA.waitForReady();
-
-			await workerA.waitForReload();
->>>>>>> 61fbf8a8
-			// Give the dev registry some time to settle
-			await setTimeout(500);
-
-			await expect(fetchText(url)).resolves.toBe("hello world");
-<<<<<<< HEAD
-		}
-	);
-
-	e2eTest(
-		"can fetch b through a (start a, start b)",
-		async ({ run, waitForReady, waitForReload }) => {
-			const workerA = run(cmd, { cwd: a });
-			const { url } = await waitForReady(workerA);
-
-			const workerB = run(cmd, { cwd: b });
-			await waitForReady(workerB);
-
-			await waitForReload(workerA);
-=======
-		});
-
-		it("can fetch b through a (start a, start b)", async () => {
-			const workerA = helper.runLongLived(cmd, { cwd: a });
-			const { url } = await workerA.waitForReady();
-
-			const workerB = helper.runLongLived(cmd, { cwd: b });
-			await workerB.waitForReady();
-
-			await workerA.waitForReload();
->>>>>>> 61fbf8a8
-			// Give the dev registry some time to settle
-			await setTimeout(500);
-
-			await expect(fetchText(url)).resolves.toBe("hello world");
-<<<<<<< HEAD
-		}
-	);
+	it("can fetch b through a (start b, start a)", async () => {
+		const workerB = helper.runLongLived(cmd, { cwd: b });
+		// We don't need b's URL, but ensure that b starts up before a
+		await workerB.waitForReady();
+
+		const workerA = helper.runLongLived(cmd, { cwd: a });
+		const { url } = await workerA.waitForReady();
+
+		await workerA.waitForReload();
+		// Give the dev registry some time to settle
+		await setTimeout(500);
+
+		await expect(fetchText(url)).resolves.toBe("hello world");
+	});
+
+	it("can fetch b through a (start a, start b)", async () => {
+		const workerA = helper.runLongLived(cmd, { cwd: a });
+		const { url } = await workerA.waitForReady();
+
+		const workerB = helper.runLongLived(cmd, { cwd: b });
+		await workerB.waitForReady();
+
+		await workerA.waitForReload();
+		// Give the dev registry some time to settle
+		await setTimeout(500);
+
+		await expect(fetchText(url)).resolves.toBe("hello world");
+	});
 });
-=======
-		});
-	}
-);
->>>>>>> 61fbf8a8
 
 describe("hyperdrive dev tests", () => {
 	let server: nodeNet.Server;
