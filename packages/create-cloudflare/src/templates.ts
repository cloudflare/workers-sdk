--- conflicted
+++ resolved
@@ -241,15 +241,10 @@
 			docusaurus: docusaurusTemplate,
 			gatsby: gatsbyTemplate,
 			nuxt: nuxtTemplate,
+			qwik: qwikTemplate,
 			solid: solidTemplate,
 			svelte: svelteTemplate,
 			"tanstack-start": tanStackStartTemplate,
-<<<<<<< HEAD
-=======
-			angular: angularTemplate,
-			solid: solidTemplate,
-			qwik: qwikTemplate,
->>>>>>> 9514c9a0
 		};
 	} else {
 		return {
