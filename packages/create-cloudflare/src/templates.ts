import { existsSync } from "node:fs";
import { cp, mkdtemp, rename } from "node:fs/promises";
import { tmpdir } from "node:os";
import { basename, dirname, join, resolve } from "node:path";
import { shapes, updateStatus, warn } from "@cloudflare/cli";
import { blue, brandColor, dim } from "@cloudflare/cli/colors";
import { spinner } from "@cloudflare/cli/interactive";
import deepmerge from "deepmerge";
import degit from "degit";
import { processArgument } from "helpers/args";
import { C3_DEFAULTS } from "helpers/cli";
import {
	appendFile,
	directoryExists,
	hasTsConfig,
	readFile,
	readJSON,
	writeFile,
	writeJSON,
} from "helpers/files";
import analogTemplate from "templates/analog/c3";
import angularTemplate from "templates/angular/c3";
import astroTemplate from "templates/astro/c3";
import commonTemplate from "templates/common/c3";
import docusaurusTemplate from "templates/docusaurus/c3";
import gatsbyTemplate from "templates/gatsby/c3";
import assetsOnlyTemplate from "templates/hello-world-assets-only/c3";
import helloWorldWithDurableObjectAssetsTemplate from "templates/hello-world-durable-object-with-assets/c3";
import helloWorldDurableObjectTemplate from "templates/hello-world-durable-object/c3";
import helloWorldWithAssetsTemplate from "templates/hello-world-with-assets/c3";
import workflowsTemplate from "templates/hello-world-workflows/c3";
import helloWorldWorkerTemplate from "templates/hello-world/c3";
import honoTemplate from "templates/hono/c3";
import nextTemplate from "templates/next/c3";
import nuxtTemplate from "templates/nuxt/c3";
import openapiTemplate from "templates/openapi/c3";
import preExistingTemplate from "templates/pre-existing/c3";
import queuesTemplate from "templates/queues/c3";
import qwikTemplate from "templates/qwik/c3";
import reactRouterTemplate from "templates/react-router/c3";
import reactTemplate from "templates/react/c3";
import redwoodTemplate from "templates/redwood/c3";
import scheduledTemplate from "templates/scheduled/c3";
import solidTemplate from "templates/solid/c3";
import svelteTemplate from "templates/svelte/c3";
import tanStackStartTemplate from "templates/tanstack-start/c3";
import vueTemplate from "templates/vue/c3";
import wakuTemplate from "templates/waku/c3";
import { isInsideGitRepo } from "./git";
import { validateProjectDirectory, validateTemplateUrl } from "./validators";
import type { Option } from "@cloudflare/cli/interactive";
import type { C3Args, C3Context, PackageJson } from "types";

export type MultiPlatformTemplateConfig = {
	displayName: string;
	description?: string;
	platformVariants: {
		pages: TemplateConfig;
		workers: TemplateConfig;
	};
	hidden?: boolean;
};

export type TemplateConfig = {
	/**
	 * The version of this configuration schema to use. This will be used
	 * to handle config version skew between different versions of c3
	 */
	configVersion: number;
	/** The id by which template is referred to internally and keyed in lookup maps */
	id: string;
	/** A string that controls how the template is presented to the user in the selection menu */
	displayName: string;
	/** A string that explains what is inside the template, including any resources and how those will be used */
	description?: string;
	/** The deployment platform for this template */
	platform: "workers" | "pages";
	/** The name of the framework cli tool that is used to generate this project or undefined if none */
	frameworkCli?: string;
	/**
	 * A specific version of the framework cli tool to use instead of the standard one taken from the src/frameworks/package.json
	 * (which gets managed and bumped by dependabot)
	 */
	frameworkCliPinnedVersion?: string;
	/** When set to true, hides this template from the selection menu */
	hidden?: boolean;
	/** Specifies a set of files that will be copied to the project directory during creation.
	 *
	 * This can be either a single directory:
	 * ```js
	 * {
	 *    copyFiles: { path: './ts' }
	 * }
	 * ```
	 *
	 * Or an object containing different variants:
	 * ```js
	 * {
	 *    copyFiles: {
	 *      variants: {
	 *        js: { path: "./js"},
	 *        ts: { path: "./ts"},
	 *      }
	 *    }
	 * }
	 * ```
	 * In such case the `js` variant will be used if the project
	 * uses JavaScript and the `ts` variant will be used if the project
	 * uses TypeScript.
	 *
	 * The above mentioned behavior is the default one and can be customized
	 * by providing a `selectVariant` method.
	 *
	 */
	copyFiles?: CopyFiles;

	/** A function invoked as the first step of project creation.
	 * Used to invoke framework creation cli in the internal web framework templates.
	 */
	generate?: (ctx: C3Context) => Promise<void>;
	/** A function invoked after project creation but before deployment.
	 * Used when a template needs to run additional install steps or wrangler commands before
	 * finalizing the project.
	 */
	configure?: (ctx: C3Context) => Promise<void>;

	/**
	 * A transformer that is run on the project's `package.json` during the creation step.
	 *
	 * The object returned from this function will be deep merged with the original.
	 * */
	transformPackageJson?: (
		pkgJson: PackageJson,
		ctx: C3Context,
	) => Promise<Record<string, string | object>>;

	/** An array of compatibility flags to be specified when deploying to pages (unused for workers) */
	compatibilityFlags?: string[];

	/** The key of the package.json "scripts" entry for deploying the project. Defaults to `pages:deploy` */
	deployScript?: string;
	/** The key of the package.json "scripts" entry for developing the project. Defaults to `pages:dev` */
	devScript?: string;
	/** The key of the package.json "scripts" entry for previewing the project. Defaults to undefined (there might not be such script) */
	previewScript?: string;

	/** The path to the generated types file. Defaults to `worker-configuration.d.ts` */
	typesPath?: string;
	/** The name of the Env type generated by wrangler types. Defaults to `Env`*/
	envInterfaceName?: string;

	/** The file path of the template. This is used internally and isn't a user facing config value.*/
	path?: string;

	bindings?: Record<string, unknown>;

	/**
	 * Source for runtime types:
	 * "generated" = types are generated by wrangler types. Default.
	 * "installed" = types are installed from @cloudflare/workers-types.
	 * "none" = no runtime types are provided (e.g. framework for purely static sites).
	 */
	workersTypes?: "generated" | "installed" | "none";
};

type CopyFiles = (StaticFileMap | VariantInfo) & {
	destinationDir?: string | ((ctx: C3Context) => string);
};

// A template can have a number of variants, usually js/ts
type VariantInfo = {
	path: string;
};

type StaticFileMap = {
	selectVariant?: (ctx: C3Context) => Promise<string>;
	variants: Record<string, VariantInfo>;
};

const defaultSelectVariant = async (ctx: C3Context) => {
	return ctx.args.lang;
};

/**
 * Helper function to check if a template supports a specific language
 */
const templateSupportsLanguage = (
	config: TemplateConfig,
	lang: string,
): boolean => {
	const { copyFiles } = config;
	// If the template has no copyFiles or uses a single path, it doesn't support variants.
	// In that case we assume that this template doesn't support the language specified.
	// Note that this isn't perfect, if a template supports only Python for example then we
	// may miss it, but we have no way of deducing the supported language based on the path
	// alone.
	if (!copyFiles || isVariantInfo(copyFiles)) {
		return false;
	}
	// If the template has variants, check if the specified language is supported
	if (copyFiles.variants && !copyFiles.variants[lang]) {
		return false;
	}
	return true;
};

const filterTemplatesByLanguage = <
	T extends TemplateConfig | MultiPlatformTemplateConfig,
>(
	templates: Record<string, T>,
	lang: string | undefined,
): Record<string, T> => {
	// If no language is specified, return all templates
	if (!lang) {
		return templates;
	}

	return Object.fromEntries(
		Object.entries(templates).filter(([, config]) => {
			if ("platformVariants" in config) {
				return (
					templateSupportsLanguage(config.platformVariants.pages, lang) ||
					templateSupportsLanguage(config.platformVariants.workers, lang)
				);
			}
			return templateSupportsLanguage(config, lang);
		}),
	) as Record<string, T>;
};

export type TemplateMap = Record<
	string,
	TemplateConfig | MultiPlatformTemplateConfig
>;

export function getFrameworkMap({ experimental = false }): TemplateMap {
	if (experimental) {
		return {
			angular: angularTemplate,
			astro: astroTemplate,
			docusaurus: docusaurusTemplate,
			gatsby: gatsbyTemplate,
			nuxt: nuxtTemplate,
			qwik: qwikTemplate,
			solid: solidTemplate,
			svelte: svelteTemplate,
			"tanstack-start": tanStackStartTemplate,
<<<<<<< HEAD
=======
			angular: angularTemplate,
			solid: solidTemplate,
			qwik: qwikTemplate,
			vue: vueTemplate,
			react: reactTemplate,
			"react-router": reactRouterTemplate,
>>>>>>> 4f156993
		};
	} else {
		return {
			analog: analogTemplate,
			angular: angularTemplate,
			astro: astroTemplate,
			docusaurus: docusaurusTemplate,
			gatsby: gatsbyTemplate,
			hono: honoTemplate,
			next: nextTemplate,
			nuxt: nuxtTemplate,
			qwik: qwikTemplate,
			react: reactTemplate,
			"react-router": reactRouterTemplate,
			redwood: redwoodTemplate,
			solid: solidTemplate,
			svelte: svelteTemplate,
			"tanstack-start": tanStackStartTemplate,
			vue: vueTemplate,
			waku: wakuTemplate,
		};
	}
}

export function getOtherTemplateMap({
	experimental = false,
}): Record<string, TemplateConfig> {
	if (experimental) {
		return {};
	} else {
		return {
			common: commonTemplate,
			scheduled: scheduledTemplate,
			queues: queuesTemplate,
			openapi: openapiTemplate,
			"pre-existing": preExistingTemplate,
		};
	}
}

export function getHelloWorldTemplateMap({
	experimental = false,
}): Record<string, TemplateConfig> {
	if (experimental) {
		return {} as Record<string, TemplateConfig>;
	} else {
		return {
			"hello-world": helloWorldWorkerTemplate,
			"hello-world-assets-only": assetsOnlyTemplate,
			"hello-world-with-assets": helloWorldWithAssetsTemplate,
			"hello-world-durable-object": helloWorldDurableObjectTemplate,
			"hello-world-durable-object-with-assets":
				helloWorldWithDurableObjectAssetsTemplate,
			"hello-world-workflows": workflowsTemplate,
			common: commonTemplate,
			scheduled: scheduledTemplate,
			queues: queuesTemplate,
			openapi: openapiTemplate,
			"pre-existing": preExistingTemplate,
		} as Record<string, TemplateConfig>;
	}
}

export function getNamesAndDescriptions(templateMap: TemplateMap) {
	return Array.from(Object.entries(templateMap)).map(
		([name, { description }]) => ({ name, description }),
	);
}

export const deriveCorrelatedArgs = (args: Partial<C3Args>) => {
	// Derive the type based on the additional arguments provided
	// Both `web-framework` and `remote-template` types are no longer used
	// They are set only for backwards compatibility
	if (args.framework) {
		args.type ??= "web-framework";
	} else if (args.template) {
		args.type ??= "remote-template";
	} else if (args.existingScript) {
		args.type ??= "pre-existing";
	}

	// Derive the category based on the type
	switch (args.type) {
		case "hello-world":
		case "hello-world-durable-object":
		case "hello-world-workflows":
			args.category ??= "hello-world";
			break;
		case "hello-world-python":
			args.category ??= "hello-world";
			// The hello-world-python template is merged into the `hello-world` template
			args.type = "hello-world";
			args.lang = "python";
			break;
		case "webFramework":
			// Add backwards compatibility for the older argument (webFramework)
			warn(
				"The `webFramework` type is deprecated and will be removed in a future version. Please use `web-framework` instead.",
			);
			args.category ??= "web-framework";
			args.type = "web-framework";
			break;
		case "web-framework":
		case "remote-template":
			args.category ??= args.type;
			break;
		case "common":
		case "scheduled":
		case "queues":
		case "openapi":
			args.category ??= "demo";
			break;
		case "pre-existing":
			args.category ??= "others";
			break;
	}

	if (args.ts !== undefined) {
		const language = args.ts ? "ts" : "js";

		if (args.lang !== undefined) {
			throw new Error(
				"The `--ts` argument cannot be specified in conjunction with the `--lang` argument",
			);
		}

		args.lang = language;
	}
};

/**
 * Collecting all information about the template here
 * This includes the project name, the type fo template and the language to use (if applicable)
 * There should be no side effects in these prompts so that we can always go back to the previous step
 */
export const createContext = async (
	args: Partial<C3Args>,
	prevArgs?: Partial<C3Args>,
): Promise<C3Context> => {
	// Derive all correlated arguments first so we can skip some prompts
	deriveCorrelatedArgs(args);

	const experimental = args.experimental;

	const frameworkMap = filterTemplatesByLanguage(
		getFrameworkMap({ experimental }),
		args.lang,
	);
	const helloWorldTemplateMap = filterTemplatesByLanguage(
		getHelloWorldTemplateMap({
			experimental,
		}),
		args.lang,
	);
	const otherTemplateMap = filterTemplatesByLanguage(
		getOtherTemplateMap({ experimental }),
		args.lang,
	);

	let linesPrinted = 0;

	// Allows the users to go back to the previous step
	// By moving the cursor up to a certain line and clearing the screen
	const goBack = async (
		from: "category" | "type" | "framework" | "lang" | "platform",
	) => {
		const currentArgs = { ...args };

		switch (from) {
			case "category":
				args.projectName = undefined;
				break;
			case "type":
				args.category = undefined;
				break;
			case "framework":
				args.category = undefined;
				break;
			case "platform":
				args.framework = undefined;
				break;
			case "lang":
				args.type = undefined;
				args.framework = undefined;
				break;
		}

		// To remove the BACK_VALUE from the result args
		currentArgs[from] = undefined;
		args[from] = undefined;

		if (process.stdout.isTTY) {
			process.stdout.moveCursor(0, -linesPrinted);
			process.stdout.clearScreenDown();
		}

		return await createContext(args, currentArgs);
	};

	// The option to go back to the previous step
	const BACK_VALUE = "__BACK__";
	const backOption: Option = {
		label: "Go back",
		value: BACK_VALUE,
		activeIcon: shapes.backActive,
		inactiveIcon: shapes.backInactive,
	};

	const defaultName = args.existingScript || C3_DEFAULTS.projectName;
	const projectName = await processArgument(args, "projectName", {
		type: "text",
		question: `In which directory do you want to create your application?`,
		helpText: "also used as application name",
		defaultValue: prevArgs?.projectName ?? defaultName,
		label: "dir",
		validate: (value) =>
			validateProjectDirectory(String(value) || C3_DEFAULTS.projectName, args),
		format: (val) => `./${val}`,
	});

	const categoryOptions = [];
	if (Object.keys(helloWorldTemplateMap).length) {
		categoryOptions.push({
			label: "Hello World example",
			value: "hello-world",
			description: "Select from barebones examples to get started with Workers",
		});
	}
	if (Object.keys(frameworkMap).length) {
		categoryOptions.push({
			label: "Framework Starter",
			value: "web-framework",
			description: "Select from the most popular full-stack web frameworks",
		});
	}
	if (Object.keys(otherTemplateMap).length) {
		categoryOptions.push({
			label: "Application Starter",
			value: "demo",
			description:
				"Select from a range of starter applications using various Cloudflare products",
		});
	}
	categoryOptions.push(
		{
			label: "Template from a GitHub repo",
			value: "remote-template",
			description: "Start from an existing GitHub repo link",
		},
		// This is used only if the type is `pre-existing`
		{ label: "Others", value: "others", hidden: true },
		backOption,
	);

	const category = await processArgument(args, "category", {
		type: "select",
		question: "What would you like to start with?",
		label: "category",
		options: categoryOptions,
		defaultValue: prevArgs?.category ?? C3_DEFAULTS.category,
	});
	linesPrinted += 6;

	if (category === BACK_VALUE) {
		return goBack("category");
	}

	let template: TemplateConfig;

	if (category === "web-framework") {
		const frameworkOptions = Object.entries(frameworkMap).reduce<Option[]>(
			(acc, [key, config]) => {
				// only hide if we're going to show the options - otherwise, the
				// result will show up as (skipped) instead of the actual value
				if (!config.hidden || args.framework) {
					acc.push({
						label: config.displayName,
						value: key,
					});
				}
				return acc;
			},
			[],
		);

		const framework = await processArgument(args, "framework", {
			type: "select",
			label: "framework",
			question: "Which development framework do you want to use?",
			options: frameworkOptions.concat(backOption),
			defaultValue: prevArgs?.framework ?? C3_DEFAULTS.framework,
		});
		linesPrinted += 3;

		if (framework === BACK_VALUE) {
			return goBack("framework");
		}

		let frameworkConfig = frameworkMap[framework];

		if (!frameworkConfig) {
			throw new Error(`Unsupported framework: ${framework}`);
		}

		if ("platformVariants" in frameworkConfig) {
			const availableVariants = Object.entries(
				frameworkConfig.platformVariants,
			).filter(([, config]) => !config.hidden) as [
				keyof typeof frameworkConfig.platformVariants,
				TemplateConfig,
			][];

			if (availableVariants.length === 1) {
				args.platform ??= availableVariants[0][0];
			}

			const platform = await processArgument(args, "platform", {
				type: "select",
				label: "platform",
				question: "Select your deployment platform",
				options: [
					...(args.platform === "workers" ||
					!frameworkConfig.platformVariants.workers.hidden
						? [
								{
									label: "Workers with Assets",
									value: "workers",
									description:
										"Take advantage of the full Developer Platform, including R2, Queues, Durable Objects and more.",
								},
							]
						: []),
					...(args.platform === "pages" ||
					!frameworkConfig.platformVariants.pages.hidden
						? [
								{
									label: "Pages",
									value: "pages",
									description: "Great for simple websites and applications.",
								},
							]
						: []),
					backOption,
				],
				defaultValue: "workers",
			});
			linesPrinted += 3;
			if ((platform as string) === BACK_VALUE) {
				return goBack("platform");
			}

			frameworkConfig = frameworkConfig.platformVariants[platform];
		} else if (args.platform && args.platform !== frameworkConfig.platform) {
			throw new Error(
				`The ${frameworkConfig.displayName} framework doesn't support the "${args.platform}" platform`,
			);
		}

		template = {
			deployScript: "pages:deploy",
			devScript: "pages:dev",
			...frameworkConfig,
		};
	} else if (category === "remote-template") {
		template = await processRemoteTemplate(args);
	} else {
		const templateMap =
			category === "hello-world" ? helloWorldTemplateMap : otherTemplateMap;
		const templateOptions: Option[] = Object.entries(templateMap).map(
			([value, { displayName, description, hidden }]) => {
				return {
					value,
					label: displayName,
					description,
					hidden: hidden,
				};
			},
		);

		// If no templates are available for the specified language, throw an error
		if (args.lang && templateOptions.length === 0) {
			throw new Error(
				`No templates available for language "${args.lang}" in the "${category}" category.`,
			);
		}

		const type = await processArgument(args, "type", {
			type: "select",
			question: "Which template would you like to use?",
			label: "type",
			options: templateOptions.concat(backOption),
			defaultValue: prevArgs?.type ?? C3_DEFAULTS.type,
		});
		linesPrinted += 3;

		if (type === BACK_VALUE) {
			return goBack("type");
		}

		template = templateMap[type];

		if (!template) {
			throw new Error(`Unknown application type provided: ${type}.`);
		}
	}

	template = {
		workersTypes: "generated",
		typesPath: "./worker-configuration.d.ts",
		envInterfaceName: "Env",
		...template,
	};

	const path = resolve(projectName);
	const languageVariants =
		template.copyFiles &&
		!isVariantInfo(template.copyFiles) &&
		!template.copyFiles.selectVariant
			? Object.keys(template.copyFiles.variants)
			: [];

	// Prompt for language preference only if selectVariant is not defined
	// If it is defined, copyTemplateFiles will handle the selection
	if (languageVariants.length > 0) {
		if (hasTsConfig(path)) {
			// If we can infer from the directory that it uses typescript, use that
			args.lang = "ts";
		} else if (template.generate) {
			// If there is a generate process then we assume that a potential typescript
			// setup must have been part of it, so we should not offer it here
			args.lang = "js";
		} else {
			// Otherwise, prompt the user for their language preference
			const languageOptions = [
				{ label: "TypeScript", value: "ts" },
				{ label: "JavaScript", value: "js" },
				{ label: "Python (beta)", value: "python" },
			];

			const lang = await processArgument(args, "lang", {
				type: "select",
				question: "Which language do you want to use?",
				label: "lang",
				options: languageOptions
					.filter((option) => languageVariants.includes(option.value))
					// Allow going back only if the user is not selecting a remote template
					.concat(args.template ? [] : backOption),
				defaultValue: C3_DEFAULTS.lang,
			});
			linesPrinted += 3;

			if (lang === BACK_VALUE) {
				return goBack("lang");
			}
		}
	}

	const name = basename(path);
	const directory = dirname(path);
	const originalCWD = process.cwd();

	return {
		project: { name, path },
		// We need to maintain a reference to the original args
		// To ensure that we send the latest args to Sparrow
		args: Object.assign(args, { projectName }),
		template,
		originalCWD,
		gitRepoAlreadyExisted: await isInsideGitRepo(directory),
		deployment: {},
	};
};

export async function copyTemplateFiles(ctx: C3Context) {
	if (!ctx.template.copyFiles) {
		return;
	}

	const { copyFiles } = ctx.template;

	let srcdir;
	if (isVariantInfo(copyFiles)) {
		// If there's only one variant, just use that.
		srcdir = join(getTemplatePath(ctx), copyFiles.path);
	} else {
		// Otherwise, have the user select the one they want
		const selectVariant = copyFiles.selectVariant ?? defaultSelectVariant;

		const variant = await selectVariant(ctx);

		const variantInfo = variant ? copyFiles.variants[variant] : null;

		if (!variantInfo) {
			throw new Error(
				`Unknown variant provided: ${JSON.stringify(variant ?? "")}`,
			);
		}

		srcdir = join(getTemplatePath(ctx), variantInfo.path);
	}

	const copyDestDir = getCopyFilesDestinationDir(ctx);
	const destdir = join(ctx.project.path, ...(copyDestDir ? [copyDestDir] : []));

	const s = spinner();
	s.start(`Copying template files`);

	// copy template files
	await cp(srcdir, destdir, { recursive: true, force: true });

	// reverse renaming from build step
	const dummyGitIgnorePath = join(destdir, "__dot__gitignore");
	if (existsSync(dummyGitIgnorePath)) {
		await rename(dummyGitIgnorePath, join(destdir, ".gitignore"));
	}

	s.stop(`${brandColor("files")} ${dim("copied to project directory")}`);
}

export const processRemoteTemplate = async (args: Partial<C3Args>) => {
	const templateUrl = await processArgument(args, "template", {
		type: "text",
		question:
			"What's the url of git repo containing the template you'd like to use?",
		label: "repository",
		validate: (val) => validateTemplateUrl(val || C3_DEFAULTS.template),
		defaultValue: C3_DEFAULTS.template,
	});

	let src = templateUrl;

	// GitHub URL with subdirectory is not supported by degit and has to be transformed.
	// This only addresses input template URLs on the main branch as a branch name
	// might includes slashes that span multiple segments in the URL and cannot be
	// reliably differentiated from the subdirectory path.
	if (src.startsWith("https://github.com/") && src.includes("/tree/main/")) {
		src = src
			.replace("https://github.com/", "github:")
			.replace("/tree/main/", "/");
	}

	const path = await downloadRemoteTemplate(src, args.templateMode);
	const config = inferTemplateConfig(path);

	validateTemplate(path, config);
	updateStatus(`${brandColor("template")} ${dim("cloned and validated")}`);

	return {
		path,
		...config,
	};
};

const validateTemplate = (path: string, config: TemplateConfig) => {
	if (!config.copyFiles) {
		return;
	}

	if (isVariantInfo(config.copyFiles)) {
		validateTemplateSrcDirectory(resolve(path, config.copyFiles.path), config);
	} else {
		for (const variant of Object.values(config.copyFiles.variants)) {
			validateTemplateSrcDirectory(resolve(path, variant.path), config);
		}
	}
};

const validateTemplateSrcDirectory = (path: string, config: TemplateConfig) => {
	if (config.platform === "workers") {
		const wranglerTomlPath = resolve(path, "wrangler.toml");
		const wranglerJsonPath = resolve(path, "wrangler.json");
		const wranglerJsoncPath = resolve(path, "wrangler.jsonc");
		if (
			!existsSync(wranglerTomlPath) &&
			!existsSync(wranglerJsonPath) &&
			!existsSync(wranglerJsoncPath)
		) {
			throw new Error(
				`create-cloudflare templates must contain a "wrangler.toml" or "wrangler.json(c)" file.`,
			);
		}
	}

	const pkgJsonPath = resolve(path, "package.json");
	if (!existsSync(pkgJsonPath)) {
		throw new Error(
			`create-cloudflare templates must contain a "package.json" file.`,
		);
	}
};

/**
 * Remote templates don't require a config file but may in the future. Until then, this
 * function adapts a remote template to work with c3 by inferring a simple config from
 * its file structure.
 */
const inferTemplateConfig = (path: string): TemplateConfig => {
	return {
		configVersion: 1,
		id: "remote-template",
		displayName: "A remote C3 template",
		platform: "workers",
		copyFiles: inferCopyFilesDefinition(path),
	};
};

const inferCopyFilesDefinition = (path: string): CopyFiles => {
	const variants: StaticFileMap["variants"] = {};
	if (existsSync(join(path, "js"))) {
		variants["js"] = { path: "./js" };
	}
	if (existsSync(join(path, "ts"))) {
		variants["ts"] = { path: "./ts" };
	}

	const copyFiles =
		Object.keys(variants).length !== 0 ? { variants } : { path: "." };

	return copyFiles;
};

/**
 * Downloads an external template from a git repo using `degit`.
 *
 * @param src The url of the git repository to download the template from.
 *            For convenience, `owner/repo` is also accepted.
 * @returns A path to a temporary directory containing the downloaded template
 */
export const downloadRemoteTemplate = async (
	src: string,
	mode?: "git" | "tar",
) => {
	// degit runs `git clone` internally which may prompt for credentials if required
	// Avoid using a `spinner()` during this operation -- use updateStatus instead.

	try {
		updateStatus(`Cloning template from: ${blue(src)}`);

		const emitter = degit(src, {
			cache: false,
			verbose: false,
			force: true,
			mode,
		});

		const tmpDir = await mkdtemp(join(tmpdir(), "c3-template"));
		await emitter.clone(tmpDir);

		return tmpDir;
	} catch {
		updateStatus(`${brandColor("template")} ${dim("failed")}`);
		throw new Error(`Failed to clone remote template: ${src}`);
	}
};

function updatePythonPackageName(path: string, projectName: string) {
	const pyprojectTomlPath = resolve(path, "pyproject.toml");
	if (!existsSync(pyprojectTomlPath)) {
		// Not a python template
		return;
	}
	const s = spinner();
	s.start("Updating name in `pyproject.toml`");
	let pyprojectTomlContents = readFile(pyprojectTomlPath);
	pyprojectTomlContents = pyprojectTomlContents.replace(
		'"TBD"',
		`"${projectName}"`,
	);
	writeFile(pyprojectTomlPath, pyprojectTomlContents);
	s.stop(`${brandColor("updated")} ${dim("`pyproject.toml`")}`);
}

export const updatePackageName = async (ctx: C3Context) => {
	// Update package.json with project name
	const placeholderNames = ["<TBD>", "TBD", ""];
	const pkgJsonPath = resolve(ctx.project.path, "package.json");
	const pkgJson = readJSON(pkgJsonPath) as PackageJson;

	if (!placeholderNames.includes(pkgJson.name)) {
		return;
	}

	const s = spinner();
	s.start("Updating name in `package.json`");

	pkgJson.name = ctx.project.name;

	writeJSON(pkgJsonPath, pkgJson);
	s.stop(`${brandColor("updated")} ${dim("`package.json`")}`);
	updatePythonPackageName(ctx.project.path, ctx.project.name);
};

export const updatePackageScripts = async (ctx: C3Context) => {
	if (!ctx.template.transformPackageJson) {
		return;
	}

	const s = spinner();
	s.start("Updating `package.json` scripts");

	const pkgJsonPath = resolve(ctx.project.path, "package.json");
	let pkgJson = readJSON(pkgJsonPath) as PackageJson;

	// Run any transformers defined by the template
	const transformed = await ctx.template.transformPackageJson(pkgJson, ctx);
	pkgJson = deepmerge(pkgJson, transformed as PackageJson);

	writeJSON(pkgJsonPath, pkgJson);
	s.stop(`${brandColor("updated")} ${dim("`package.json`")}`);
};

export const getTemplatePath = (ctx: C3Context) => {
	if (ctx.template.path) {
		return resolve(__dirname, "..", ctx.template.path);
	}

	return resolve(__dirname, "..", "templates", ctx.template.id);
};

export const isVariantInfo = (
	copyFiles: CopyFiles,
): copyFiles is VariantInfo => {
	return "path" in (copyFiles as VariantInfo);
};

export const getCopyFilesDestinationDir = (
	ctx: C3Context,
): undefined | string => {
	const { copyFiles } = ctx.template;

	if (!copyFiles?.destinationDir) {
		return undefined;
	}

	if (typeof copyFiles.destinationDir === "string") {
		return copyFiles.destinationDir;
	}

	return copyFiles.destinationDir(ctx);
};

export const addWranglerToGitIgnore = (ctx: C3Context) => {
	const gitIgnorePath = `${ctx.project.path}/.gitignore`;
	const gitIgnorePreExisted = existsSync(gitIgnorePath);

	const gitDirExists = directoryExists(`${ctx.project.path}/.git`);

	if (!gitIgnorePreExisted && !gitDirExists) {
		// if there is no .gitignore file and neither a .git directory
		// then bail as the project is likely not targeting/using git
		return;
	}

	if (!gitIgnorePreExisted) {
		writeFile(gitIgnorePath, "");
	}

	const existingGitIgnoreContent = readFile(gitIgnorePath);
	const wranglerGitIgnoreFilesToAdd: string[] = [];

	const hasDotWrangler = existingGitIgnoreContent.match(
		/^\/?\.wrangler(\/|\s|$)/m,
	);
	if (!hasDotWrangler) {
		wranglerGitIgnoreFilesToAdd.push(".wrangler");
	}

	const hasDotDevDotVars = existingGitIgnoreContent.match(
		/^\/?\.dev\.vars\*(\s|$)/m,
	);
	if (!hasDotDevDotVars) {
		wranglerGitIgnoreFilesToAdd.push(".dev.vars*");
	}

	const hasDotDevVarsExample = existingGitIgnoreContent.match(
		/^!\/?\.dev\.vars\.example(\s|$)/m,
	);
	if (!hasDotDevVarsExample) {
		wranglerGitIgnoreFilesToAdd.push("!.dev.vars.example");
	}

	/**
	 * We check for the following type of occurrences:
	 *
	 * ```
	 * .env
	 * .env*
	 * .env.<local|production|staging|...>
	 * .env*.<local|production|staging|...>
	 * ```
	 *
	 * Any of these may alone on a line or be followed by a space and a trailing comment:
	 *
	 * ```
	 * .env.<local|production|staging> # some trailing comment
	 * ```
	 */
	const hasDotEnv = existingGitIgnoreContent.match(
		/^\/?\.env\*?(\..*?)?(\s|$)/m,
	);
	if (!hasDotEnv) {
		wranglerGitIgnoreFilesToAdd.push(".env*");
	}

	const hasDotEnvExample = existingGitIgnoreContent.match(
		/^!\/?\.env\.example(\s|$)/m,
	);
	if (!hasDotEnvExample) {
		wranglerGitIgnoreFilesToAdd.push("!.env.example");
	}

	if (wranglerGitIgnoreFilesToAdd.length === 0) {
		return;
	}

	const s = spinner();
	s.start("Adding Wrangler files to the .gitignore file");

	const linesToAppend = [
		"",
		...(!existingGitIgnoreContent.match(/\n\s*$/) ? [""] : []),
	];

	if (!hasDotWrangler && wranglerGitIgnoreFilesToAdd.length > 1) {
		linesToAppend.push("# wrangler files");
	}

	wranglerGitIgnoreFilesToAdd.forEach((line) => linesToAppend.push(line));

	linesToAppend.push("");

	appendFile(gitIgnorePath, linesToAppend.join("\n"));

	s.stop(
		`${brandColor(gitIgnorePreExisted ? "updated" : "created")} ${dim(
			".gitignore file",
		)}`,
	);
};<|MERGE_RESOLUTION|>--- conflicted
+++ resolved
@@ -242,18 +242,12 @@
 			gatsby: gatsbyTemplate,
 			nuxt: nuxtTemplate,
 			qwik: qwikTemplate,
+			react: reactTemplate,
+			"react-router": reactRouterTemplate,
 			solid: solidTemplate,
 			svelte: svelteTemplate,
 			"tanstack-start": tanStackStartTemplate,
-<<<<<<< HEAD
-=======
-			angular: angularTemplate,
-			solid: solidTemplate,
-			qwik: qwikTemplate,
 			vue: vueTemplate,
-			react: reactTemplate,
-			"react-router": reactRouterTemplate,
->>>>>>> 4f156993
 		};
 	} else {
 		return {
