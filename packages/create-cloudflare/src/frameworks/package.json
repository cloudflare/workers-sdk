--- conflicted
+++ resolved
@@ -5,13 +5,8 @@
 		"so that we can use dependabot to update these dependencies automatically."
 	],
 	"dependencies": {
-<<<<<<< HEAD
-		"create-astro": "4.8.0",
+		"create-astro": "4.9.0",
 		"create-analog": "1.8.1",
-=======
-		"create-astro": "4.9.0",
-		"create-analog": "1.3.1",
->>>>>>> 2ef44d4f
 		"@angular/create": "18.2.0",
 		"create-docusaurus": "3.5.2",
 		"create-hono": "0.13.1",
