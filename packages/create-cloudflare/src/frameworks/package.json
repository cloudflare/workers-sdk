{
	"name": "frameworks_clis_info",
	"description": [
		"this package.json is only used to keep track of the frameworks cli dependencies",
		"so that we can use dependabot to update these dependencies automatically",
		"additionally it also contains a map that maps frameworks to their respective clis"
	],
	"dependencies": {
<<<<<<< HEAD
		"@angular/cli": "16.2.2",
		"create-astro": "4.0.1",
=======
		"@angular/cli": "16.2.0",
		"create-astro": "4.1.0",
>>>>>>> e0850ad1
		"create-docusaurus": "2.4.1",
		"create-hono": "0.2.6",
		"create-next-app": "13.4.19",
		"create-qwik": "1.2.7",
		"create-react-app": "5.0.1",
		"create-remix": "1.19.3",
		"create-solid": "0.2.26",
		"create-svelte": "4.2.0",
		"create-vue": "3.6.4",
		"gatsby": "5.11.0",
		"nuxi": "3.6.5"
	},
	"frameworkCliMap": {
		"angular": "@angular/cli",
		"astro": "create-astro",
		"docusaurus": "create-docusaurus",
		"gatsby": "gatsby",
		"hono": "create-hono",
		"next": "create-next-app",
		"nuxt": "nuxi",
		"qwik": "create-qwik",
		"react": "create-react-app",
		"remix": "create-remix",
		"solid": "create-solid",
		"svelte": "create-svelte",
		"vue": "create-vue"
	}
}<|MERGE_RESOLUTION|>--- conflicted
+++ resolved
@@ -6,13 +6,8 @@
 		"additionally it also contains a map that maps frameworks to their respective clis"
 	],
 	"dependencies": {
-<<<<<<< HEAD
 		"@angular/cli": "16.2.2",
-		"create-astro": "4.0.1",
-=======
-		"@angular/cli": "16.2.0",
 		"create-astro": "4.1.0",
->>>>>>> e0850ad1
 		"create-docusaurus": "2.4.1",
 		"create-hono": "0.2.6",
 		"create-next-app": "13.4.19",
