{
	"name": "frameworks_clis_info",
	"info": [
		"This package.json is only used to keep track of the frameworks cli dependencies",
		"so that we can use dependabot to update these dependencies automatically."
	],
	"dependencies": {
		"create-astro": "4.11.1",
		"create-analog": "1.8.1",
		"@angular/create": "19.2.6",
		"create-docusaurus": "3.7.0",
<<<<<<< HEAD
		"create-hono": "0.15.3",
		"create-next-app": "15.3.0",
		"create-qwik": "1.12.0",
=======
		"create-hono": "0.17.0",
		"create-next-app": "15.2.1",
		"create-qwik": "1.13.0",
>>>>>>> 2048ad51
		"create-vite": "6.3.1",
		"create-remix": "2.15.3",
		"create-react-router": "7.5.0",
		"create-solid": "0.6.2",
		"create-vue": "3.16.4",
		"gatsby": "5.14.1",
		"sv": "0.8.0",
		"nuxi": "3.24.1"
	}
}<|MERGE_RESOLUTION|>--- conflicted
+++ resolved
@@ -9,15 +9,9 @@
 		"create-analog": "1.8.1",
 		"@angular/create": "19.2.6",
 		"create-docusaurus": "3.7.0",
-<<<<<<< HEAD
-		"create-hono": "0.15.3",
+		"create-hono": "0.17.0",
 		"create-next-app": "15.3.0",
-		"create-qwik": "1.12.0",
-=======
-		"create-hono": "0.17.0",
-		"create-next-app": "15.2.1",
 		"create-qwik": "1.13.0",
->>>>>>> 2048ad51
 		"create-vite": "6.3.1",
 		"create-remix": "2.15.3",
 		"create-react-router": "7.5.0",
