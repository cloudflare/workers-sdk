--- conflicted
+++ resolved
@@ -16,12 +16,8 @@
 		"create-rwsdk": "3.1.0",
 		"create-react-router": "7.9.6",
 		"create-solid": "0.6.11",
-<<<<<<< HEAD
 		"create-vike": "0.0.528",
-		"create-vue": "3.18.2",
-=======
 		"create-vue": "3.18.3",
->>>>>>> b4dc50b1
 		"create-waku": "0.12.5-0.27.1-0",
 		"@tanstack/create-start": "0.40.0",
 		"gatsby": "5.15.0",
