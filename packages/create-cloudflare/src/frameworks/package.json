--- conflicted
+++ resolved
@@ -9,13 +9,8 @@
 		"create-analog": "1.8.1",
 		"@angular/create": "19.1.5",
 		"create-docusaurus": "3.7.0",
-<<<<<<< HEAD
-		"create-hono": "0.15.2",
+		"create-hono": "0.15.3",
 		"create-next-app": "15.1.6",
-=======
-		"create-hono": "0.15.3",
-		"create-next-app": "15.1.5",
->>>>>>> cee82fac
 		"create-qwik": "1.12.0",
 		"create-vite": "6.1.1",
 		"create-remix": "2.15.3",
