{
	"name": "frameworks_clis_info",
	"info": [
		"This package.json is only used to keep track of the frameworks cli dependencies",
		"so that we can use dependabot to update these dependencies automatically."
	],
	"dependencies": {
		"create-astro": "4.11.1",
		"create-analog": "1.8.1",
		"@angular/create": "19.2.7",
		"create-docusaurus": "3.7.0",
		"create-hono": "0.17.0",
		"create-next-app": "15.3.0",
		"create-qwik": "1.13.0",
		"create-vite": "6.3.1",
		"create-remix": "2.16.5",
		"create-react-router": "7.5.0",
		"create-solid": "0.6.2",
		"create-vue": "3.16.4",
<<<<<<< HEAD
		"gatsby": "5.14.3",
		"sv": "0.8.0",
=======
		"gatsby": "5.14.1",
		"sv": "0.8.1",
>>>>>>> b0c11793
		"nuxi": "3.24.1"
	}
}<|MERGE_RESOLUTION|>--- conflicted
+++ resolved
@@ -17,13 +17,8 @@
 		"create-react-router": "7.5.0",
 		"create-solid": "0.6.2",
 		"create-vue": "3.16.4",
-<<<<<<< HEAD
 		"gatsby": "5.14.3",
-		"sv": "0.8.0",
-=======
-		"gatsby": "5.14.1",
 		"sv": "0.8.1",
->>>>>>> b0c11793
 		"nuxi": "3.24.1"
 	}
 }