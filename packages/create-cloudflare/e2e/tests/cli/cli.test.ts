--- conflicted
+++ resolved
@@ -555,11 +555,7 @@
 					    npm create cloudflare -- --framework next -- --ts
 					    pnpm create cloudflare --framework next -- --ts
 					    Allowed Values:
-<<<<<<< HEAD
-					      angular, astro, docusaurus, gatsby, nuxt, qwik, solid, svelte, tanstack-start
-=======
-					      gatsby, svelte, docusaurus, astro, tanstack-start, angular, solid, qwik, vue, react, react-router
->>>>>>> 4f156993
+					      angular, astro, docusaurus, gatsby, nuxt, qwik, react, react-router, solid, svelte, tanstack-start
 					  --platform=<value>
 					    Whether the application should be deployed to Pages or Workers. This is only applicable for Frameworks templates that support both Pages and Workers.
 					    Allowed Values:
