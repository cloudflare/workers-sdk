import { detectPackageManager } from "../../../src/helpers/packageManagers";
import {
	frameworkToTestFilter,
	isExperimental,
	keys,
	LONG_TIMEOUT,
} from "../../helpers/constants";
import type { FrameworkTestConfig } from "../../helpers/framework-helpers";

export type NamedFrameworkTestConfig = FrameworkTestConfig & {
	name: string;
};

/**
 * Gets the list of non-experimental framework test configurations.
 */
function getFrameworkTestConfig(pm: string): NamedFrameworkTestConfig[] {
	return [
		{
			name: "react-router",
			unsupportedOSs: ["win32"],
			testCommitMessage: true,
			timeout: LONG_TIMEOUT,
			verifyDeploy: {
				route: "/",
				expectedText: "Hello from Cloudflare",
			},
			verifyPreview: {
				route: "/",
				expectedText: "Hello from Cloudflare",
				previewArgs: ["--host=127.0.0.1"],
			},
			verifyDev: {
				route: "/",
				expectedText: "Hello from Cloudflare",
				devArgs: ["--host=127.0.0.1"],
				configChanges: {
					vars: {
						VALUE_FROM_CLOUDFLARE: "Hello React Router",
					},
					expectedText: "Hello React Router",
				},
			},
			nodeCompat: false,
			flags: ["--no-install", "--no-git-init"],
		},
		{
			name: "astro:pages",
			argv: ["--platform", "pages"],
			testCommitMessage: true,
			unsupportedOSs: ["win32"],
			verifyDeploy: {
				route: "/",
				expectedText: "Hello, Astronaut!",
			},
			verifyPreview: {
				previewArgs: ["--inspector-port=0"],
				route: "/test",
				expectedText: "C3_TEST",
			},
			nodeCompat: true,
			flags: [
				"--skip-houston",
				"--no-install",
				"--no-git",
				"--template",
				"blog",
				"--typescript",
				"strict",
			],
		},
		{
			name: "astro:workers",
			argv: ["--platform", "workers"],
			testCommitMessage: true,
			unsupportedOSs: ["win32"],
			verifyDeploy: {
				route: "/",
				expectedText: "Hello, Astronaut!",
			},
			verifyPreview: {
				previewArgs: ["--inspector-port=0"],
				route: "/test",
				expectedText: "C3_TEST",
			},
			nodeCompat: true,
			flags: [
				"--skip-houston",
				"--no-install",
				"--no-git",
				"--template",
				"blog",
				"--typescript",
				"strict",
			],
		},
		{
			name: "docusaurus:pages",
			argv: ["--platform", "pages"],
			unsupportedPms: ["bun"],
			testCommitMessage: true,
			unsupportedOSs: ["win32"],
			timeout: LONG_TIMEOUT,
			verifyDeploy: {
				route: "/",
				expectedText: "Dinosaurs are cool",
			},
			verifyPreview: {
				previewArgs: ["--inspector-port=0"],
				route: "/",
				expectedText: "Dinosaurs are cool",
			},
			nodeCompat: false,
			flags: [`--package-manager`, pm],
			promptHandlers: [
				// {
				// 	matcher: /Which platform do you want to deploy to\?/,
				// 	input: [keys.enter],
				// },
				{
					matcher: /Which language do you want to use\?/,
					input: [keys.enter],
				},
			],
		},
		{
			name: "docusaurus:workers",
			argv: ["--platform", "workers"],
			unsupportedPms: ["bun"],
			testCommitMessage: true,
			unsupportedOSs: ["win32"],
			timeout: LONG_TIMEOUT,
			verifyDeploy: {
				route: "/",
				expectedText: "Dinosaurs are cool",
			},
			verifyPreview: {
				previewArgs: ["--inspector-port=0"],
				route: "/",
				expectedText: "Dinosaurs are cool",
			},
			nodeCompat: false,
			flags: [`--package-manager`, pm],
			promptHandlers: [
				{
					matcher: /Which language do you want to use\?/,
					input: [keys.enter],
				},
			],
		},
		{
			name: "analog",
			quarantine: true,
			testCommitMessage: true,
			timeout: LONG_TIMEOUT,
			unsupportedOSs: ["win32"],
			// The analog template works with yarn, but the build takes so long that it
			// becomes flaky in CI
			unsupportedPms: ["yarn", "bun"],
			verifyDeploy: {
				route: "/",
				expectedText: "The fullstack meta-framework for Angular!",
			},
			verifyPreview: {
				previewArgs: ["--inspector-port=0"],
				route: "/api/v1/test",
				expectedText: "C3_TEST",
			},
			nodeCompat: false,
			flags: ["--skipTailwind"],
		},
		{
			name: "angular:pages",
			argv: ["--platform", "pages"],
			testCommitMessage: true,
			timeout: LONG_TIMEOUT,
			unsupportedOSs: ["win32"],
			unsupportedPms: ["bun"],
			verifyDeploy: {
				route: "/",
				expectedText: "Congratulations! Your app is running.",
			},
			verifyPreview: {
				previewArgs: ["--inspector-port=0"],
				route: "/",
				expectedText: "Congratulations! Your app is running.",
			},
			nodeCompat: false,
			flags: ["--style", "sass"],
		},
		{
			name: "angular:workers",
			argv: ["--platform", "workers"],
			testCommitMessage: true,
			timeout: LONG_TIMEOUT,
			unsupportedOSs: ["win32"],
			unsupportedPms: ["bun"],
			verifyDeploy: {
				route: "/",
				expectedText: "Congratulations! Your app is running.",
			},
			verifyPreview: {
				previewArgs: ["--inspector-port=0"],
				route: "/",
				expectedText: "Congratulations! Your app is running.",
			},
			nodeCompat: false,
			flags: ["--style", "sass"],
		},
		{
			name: "gatsby:pages",
			argv: ["--platform", "pages"],
			unsupportedPms: ["bun", "pnpm", "yarn"],
			promptHandlers: [
				{
					matcher: /Would you like to use a template\?/,
					input: ["n"],
				},
			],
			testCommitMessage: true,
			timeout: LONG_TIMEOUT,
			verifyDeploy: {
				route: "/",
				expectedText: "Gatsby!",
			},
			verifyPreview: {
				previewArgs: ["--inspector-port=0"],
				route: "/",
				expectedText: "Gatsby!",
			},
			nodeCompat: false,
		},
		{
			name: "gatsby:workers",
			argv: ["--platform", "workers"],
			unsupportedPms: ["bun", "pnpm", "yarn"],
			promptHandlers: [
				{
					matcher: /Would you like to use a template\?/,
					input: ["n"],
				},
			],
			testCommitMessage: true,
			timeout: LONG_TIMEOUT,
			verifyDeploy: {
				route: "/",
				expectedText: "Gatsby!",
			},
			verifyPreview: {
				previewArgs: ["--inspector-port=0"],
				route: "/",
				expectedText: "Gatsby!",
			},
			nodeCompat: false,
		},
		{
			name: "hono:pages",
			argv: ["--platform", "pages"],
			testCommitMessage: true,
			unsupportedOSs: ["win32"],
			verifyDeploy: {
				route: "/",
				expectedText: "Hello!",
			},
			verifyPreview: {
				previewArgs: ["--inspector-port=0"],
				route: "/",
				expectedText: "Hello!",
			},
			nodeCompat: false,
			promptHandlers: [
				{
					matcher: /Do you want to install project dependencies\?/,
					input: [keys.enter],
				},
			],
		},
		{
			name: "hono:workers",
			argv: ["--platform", "workers"],
			testCommitMessage: true,
			unsupportedOSs: ["win32"],
			verifyDeploy: {
				route: "/message",
				expectedText: "Hello Hono!",
			},
			verifyPreview: {
				previewArgs: ["--inspector-port=0"],
				route: "/message",
				expectedText: "Hello Hono!",
			},
			nodeCompat: false,
			promptHandlers: [
				{
					matcher: /Do you want to install project dependencies\?/,
					input: [keys.enter],
				},
			],
		},
		{
			name: "qwik:pages",
			argv: ["--platform", "pages"],
			promptHandlers: [
				{
					matcher: /Yes looks good, finish update/,
					input: [keys.enter],
				},
			],
			testCommitMessage: true,
			unsupportedOSs: ["win32"],
			unsupportedPms: ["yarn"],
			verifyDeploy: {
				route: "/",
				expectedText: "Welcome to Qwik",
			},
			verifyPreview: {
				previewArgs: ["--inspector-port=0"],
				route: "/",
				expectedText: "Welcome to Qwik",
			},
			nodeCompat: true,
		},
		{
			name: "qwik:workers",
			argv: ["--platform", "workers"],
			promptHandlers: [
				{
					matcher: /Yes looks good, finish update/,
					input: [keys.enter],
				},
			],
			flags: [],
			testCommitMessage: true,
			unsupportedOSs: ["win32"],
			unsupportedPms: ["yarn"],
			verifyDeploy: {
				route: "/",
				expectedText: "Welcome to Qwik",
			},
			verifyPreview: {
				previewArgs: ["--inspector-port=0"],
				route: "/",
				expectedText: "Welcome to Qwik",
			},
			nodeCompat: true,
		},
		{
			name: "next",
			timeout: LONG_TIMEOUT,
			testCommitMessage: true,
			flags: ["--yes", "--import-alias", "@/*"],
			verifyPreview: {
				previewArgs: ["--", "--inspector-port=0"],
				route: "/",
				expectedText: "Create Next App",
			},
			verifyDeploy: {
				route: "/",
				expectedText: "Create Next App",
			},
			nodeCompat: true,
			unsupportedOSs: ["win32"],
		},
		{
			name: "nuxt:pages",
			promptHandlers: [
				{
					matcher: /Would you like to install any of the official modules\?/,
					input: [keys.enter],
				},
			],
			argv: ["--platform", "pages"],
			testCommitMessage: true,
			timeout: LONG_TIMEOUT,
			unsupportedPms: ["yarn"], // Currently nitro requires youch which expects Node 20+, and yarn will fail hard since we run on Node 18
			unsupportedOSs: ["win32"],
			verifyDeploy: {
				route: "/",
				expectedText: "Welcome to Nuxt!",
			},
			nodeCompat: false,
			verifyPreview: {
				previewArgs: ["--inspector-port=0"],
				route: "/test",
				expectedText: "C3_TEST",
			},
		},
		{
			name: "nuxt:workers",
			promptHandlers: [
				{
					matcher: /Would you like to install any of the official modules\?/,
					input: [keys.enter],
				},
			],
			argv: ["--platform", "workers"],
			testCommitMessage: true,
			timeout: LONG_TIMEOUT,
			unsupportedPms: ["yarn"], // Currently nitro requires youch which expects Node 20+, and yarn will fail hard since we run on Node 18
			unsupportedOSs: ["win32"],
			verifyDeploy: {
				route: "/",
				expectedText: "Welcome to Nuxt!",
			},
			verifyPreview: {
				previewArgs: ["--inspector-port=0"],
				route: "/test",
				expectedText: "C3_TEST",
			},
			nodeCompat: false,
		},
		{
			name: "react:pages",
			argv: ["--platform", "pages"],
			promptHandlers: [
				{
					matcher: /Select a variant:/,
					input: [keys.enter],
				},
			],
			testCommitMessage: true,
			unsupportedOSs: ["win32"],
			timeout: LONG_TIMEOUT,
			verifyDeploy: {
				route: "/",
				expectedText: "Vite + React",
			},
			verifyPreview: {
				previewArgs: ["--inspector-port=0"],
				route: "/",
				expectedText: "Vite + React",
			},
			nodeCompat: false,
		},
		{
			name: "react:workers",
			argv: ["--platform", "workers"],
			promptHandlers: [
				{
					matcher: /Select a variant:/,
					input: [keys.enter],
				},
			],
			unsupportedOSs: ["win32"],
			testCommitMessage: true,
			verifyDeploy: {
				route: "/",
				// Note that this is the text in the static HTML that is returned
				// This React SPA will change this at runtime but we are only making a fetch request
				// not actually running the client side JS.
				expectedText: "Vite + React + TS",
			},
			verifyPreview: {
				route: "/",
				// We need to run the preview on the specific IP address on which we make the request.
				// By default `vite preview` runs on `localhost` that doesn't always include 127.0.0.1.
				previewArgs: ["--host=127.0.0.1"],
				// Note that this is the text in the static HTML that is returned
				// This React SPA will change this at runtime but we are only making a fetch request
				// not actually running the client side JS.
				expectedText: "Vite + React + TS",
			},
			nodeCompat: false,
		},
		{
			name: "solid",
			promptHandlers: [
				{
					matcher: /Which template would you like to use/,
					input: [keys.enter],
				},
			],
			flags: ["--ts"],
			extraEnv: {
				BEGIT_GH_API_KEY: process.env.GITHUB_TOKEN,
			},
			testCommitMessage: true,
			timeout: LONG_TIMEOUT,
			unsupportedPms: ["npm", "yarn"],
			unsupportedOSs: ["win32"],
			verifyDeploy: {
				route: "/",
				expectedText: "Hello world",
			},
			verifyPreview: {
				previewArgs: ["--inspector-port=0"],
				route: "/",
				expectedText: "Hello world",
			},
			nodeCompat: true,
		},
		{
			name: "svelte:pages",
			argv: ["--platform", "pages"],
			flags: [
				"--no-install",
				"--no-add-ons",
				"--template",
				"minimal",
				"--types",
				"ts",
			],
			testCommitMessage: true,
			unsupportedOSs: ["win32"],
			unsupportedPms: ["npm"],
			verifyDeploy: {
				route: "/",
				expectedText: "SvelteKit app",
			},
			verifyPreview: {
				previewArgs: ["--inspector-port=0"],
				route: "/test",
				expectedText: "C3_TEST",
			},
			nodeCompat: false,
		},
		{
			name: "svelte:workers",
			argv: ["--platform", "workers"],
			flags: [
				"--no-install",
				"--no-add-ons",
				"--template",
				"minimal",
				"--types",
				"ts",
			],
			testCommitMessage: true,
			unsupportedOSs: ["win32"],
			unsupportedPms: ["npm"],
			verifyDeploy: {
				route: "/",
				expectedText: "SvelteKit app",
			},
			verifyPreview: {
				previewArgs: ["--inspector-port=0"],
				route: "/test",
				expectedText: "C3_TEST",
			},
			nodeCompat: false,
		},
		{
			name: "vue:pages",
			argv: ["--platform", "pages"],
			testCommitMessage: true,
			unsupportedOSs: ["win32"],
			verifyDeploy: {
				route: "/",
				expectedText: "Vite App",
			},
			verifyPreview: {
				previewArgs: ["--inspector-port=0"],
				route: "/",
				expectedText: "Vite App",
			},
			nodeCompat: false,
			flags: ["--ts"],
		},
		{
			name: "vue:workers",
			argv: ["--platform", "workers", "--ts"],
			testCommitMessage: true,
			unsupportedOSs: ["win32"],
			verifyDeploy: {
				route: "/",
				expectedText: "Vite App",
			},
			verifyPreview: {
				previewArgs: ["--host=127.0.0.1"],
				route: "/",
				expectedText: "Vite App",
			},
			nodeCompat: false,
		},
		{
			name: "waku",
			testCommitMessage: true,
			timeout: LONG_TIMEOUT,
			unsupportedOSs: ["win32"],
			verifyDeploy: {
				route: "/",
				expectedText: "Waku",
			},
			verifyPreview: {
				route: "/",
				expectedText: "Waku",
			},
			nodeCompat: false,
		},
		{
			name: "tanstack-start",
			testCommitMessage: true,
			timeout: LONG_TIMEOUT,
			unsupportedOSs: ["win32"],
			verifyDeploy: {
				route: "/",
				expectedText: "TanStack Start Starter",
			},
			verifyPreview: {
				route: "/",
				expectedText: "TanStack Start Starter",
				build: true,
			},
			nodeCompat: true,
		},
		{
			name: "redwood",
			testCommitMessage: true,
			timeout: LONG_TIMEOUT,
			unsupportedOSs: ["win32"],
			verifyDeploy: {
				route: "/",
				expectedText: "RedwoodSDK",
			},
			verifyPreview: {
				route: "/",
				expectedText: "RedwoodSDK",
			},
			nodeCompat: true,
		},
	];
}

/**
 * Gets the list of experimental framework test configurations.
 */
function getExperimentalFrameworkTestConfig(
	pm: string,
): NamedFrameworkTestConfig[] {
	return [
		{
			name: "gatsby:workers",
			argv: ["--platform", "workers"],
			unsupportedPms: ["bun", "pnpm", "yarn"],
			promptHandlers: [
				{
					matcher: /Would you like to use a template\?/,
					input: ["n"],
				},
			],
			testCommitMessage: true,
			timeout: LONG_TIMEOUT,
			verifyDeploy: {
				route: "/",
				expectedText: "Gatsby!",
			},
			verifyPreview: {
				previewArgs: ["--inspector-port=0"],
				route: "/",
				expectedText: "Gatsby!",
			},
			nodeCompat: false,
		},
		{
			name: "svelte:workers",
			argv: ["--platform", "workers"],
			flags: [
				"--no-install",
				"--no-add-ons",
				"--template",
				"minimal",
				"--types",
				"ts",
			],
			testCommitMessage: true,
			unsupportedOSs: ["win32"],
			unsupportedPms: ["npm", "yarn"],
			verifyDeploy: {
				route: "/",
				expectedText: "SvelteKit app",
			},
			verifyPreview: {
				previewArgs: ["--inspector-port=0"],
				route: "/test",
				expectedText: "C3_TEST",
			},
			nodeCompat: false,
			verifyTypes: false,
		},
		{
			name: "docusaurus:workers",
			argv: ["--platform", "workers"],
			unsupportedPms: ["bun"],
			testCommitMessage: true,
			unsupportedOSs: ["win32"],
			timeout: LONG_TIMEOUT,
			verifyDeploy: {
				route: "/",
				expectedText: "Dinosaurs are cool",
			},
			verifyPreview: {
				previewArgs: ["--inspector-port=0"],
				route: "/",
				expectedText: "Dinosaurs are cool",
			},
			nodeCompat: false,
			flags: [`--package-manager`, pm],
			promptHandlers: [
				{
					matcher: /Which language do you want to use\?/,
					input: [keys.enter],
				},
			],
		},
		{
			name: "astro:workers",
			argv: ["--platform", "workers"],
			testCommitMessage: true,
			unsupportedOSs: ["win32"],
			verifyDeploy: {
				route: "/",
				expectedText: "Hello, Astronaut!",
			},
			verifyPreview: {
				previewArgs: ["--inspector-port=0"],
				route: "/test",
				expectedText: "C3_TEST",
			},
			nodeCompat: true,
			flags: [
				"--skip-houston",
				"--no-install",
				"--no-git",
				"--template",
				"blog",
				"--typescript",
				"strict",
			],
			verifyTypes: false,
		},
		{
			name: "tanstack-start",
			testCommitMessage: true,
			timeout: LONG_TIMEOUT,
			unsupportedOSs: ["win32"],
			verifyDeploy: {
				route: "/",
				expectedText: "TanStack Start Starter",
			},
			verifyPreview: {
				route: "/",
				expectedText: "TanStack Start Starter",
				build: true,
			},
			nodeCompat: true,
			verifyTypes: false,
		},
		{
			name: "angular:workers",
			argv: ["--platform", "workers"],
			testCommitMessage: true,
			timeout: LONG_TIMEOUT,
			unsupportedOSs: ["win32"],
			unsupportedPms: ["bun"],
			verifyDeploy: {
				route: "/",
				expectedText: "Congratulations! Your app is running.",
			},
			verifyPreview: {
				previewArgs: ["--inspector-port=0"],
				route: "/",
				expectedText: "Congratulations! Your app is running.",
			},
			nodeCompat: false,
			flags: ["--style", "sass"],
			verifyTypes: false,
		},
		{
<<<<<<< HEAD
			name: "nuxt:workers",
			promptHandlers: [
				{
					matcher: /Would you like to install any of the official modules\?/,
					input: [keys.enter],
				},
			],
			argv: ["--platform", "workers"],
			testCommitMessage: true,
			timeout: LONG_TIMEOUT,
			unsupportedOSs: ["win32"],
			verifyDeploy: {
				route: "/",
				expectedText: "Welcome to Nuxt!",
			},
			verifyPreview: {
				previewArgs: ["--inspector-port=0"],
				route: "/test",
				expectedText: "C3_TEST",
			},
			nodeCompat: false,
=======
			name: "solid",
			promptHandlers: [
				{
					matcher: /Which template would you like to use/,
					input: [keys.enter],
				},
			],
			flags: ["--ts"],
			extraEnv: {
				BEGIT_GH_API_KEY: process.env.GITHUB_TOKEN,
			},
			testCommitMessage: true,
			timeout: LONG_TIMEOUT,
			unsupportedPms: ["npm", "yarn"],
			unsupportedOSs: ["win32"],
			verifyDeploy: {
				route: "/",
				expectedText: "Hello world",
			},
			verifyPreview: {
				previewArgs: ["--inspector-port=0"],
				route: "/",
				expectedText: "Hello world",
			},
			nodeCompat: true,
>>>>>>> 2aec2b4e
			verifyTypes: false,
		},
	];
}

/**
 * Get a list of Framework test configurations based on the provided `options`.
 *
 * @param options - An object containing the following properties:
 *   - isExperimentalMode: A boolean indicating if experimental mode is enabled.
 *   - FrameworkTestFilter: A string that can be used to filter the tests by "name" or "name:(pages|workers)".
 */
export function getFrameworksTests(): NamedFrameworkTestConfig[] {
	const packageManager = detectPackageManager();
	const frameworkTests = isExperimental
		? getExperimentalFrameworkTestConfig(packageManager.name)
		: getFrameworkTestConfig(packageManager.name);
	return frameworkTests.filter((testConfig) => {
		if (!frameworkToTestFilter) {
			return true;
		}
		if (frameworkToTestFilter.includes(":")) {
			return testConfig.name === frameworkToTestFilter;
		}
		return testConfig.name.split(":")[0] === frameworkToTestFilter;
	});
}<|MERGE_RESOLUTION|>--- conflicted
+++ resolved
@@ -766,7 +766,6 @@
 			verifyTypes: false,
 		},
 		{
-<<<<<<< HEAD
 			name: "nuxt:workers",
 			promptHandlers: [
 				{
@@ -788,7 +787,9 @@
 				expectedText: "C3_TEST",
 			},
 			nodeCompat: false,
-=======
+			verifyTypes: false,
+		},
+		{
 			name: "solid",
 			promptHandlers: [
 				{
@@ -814,7 +815,6 @@
 				expectedText: "Hello world",
 			},
 			nodeCompat: true,
->>>>>>> 2aec2b4e
 			verifyTypes: false,
 		},
 	];
