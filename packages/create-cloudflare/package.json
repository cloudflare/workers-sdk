--- conflicted
+++ resolved
@@ -63,12 +63,8 @@
 		"vite-tsconfig-paths": "^4.0.8",
 		"vitest": "^0.30.0",
 		"which-pm-runs": "^1.1.0",
-<<<<<<< HEAD
 		"workers-tsconfig": "*",
-		"wrangler": "^3.0.1",
-=======
-		"wrangler": "^3.1.0",
->>>>>>> 6b1870ad
+		"wrangler": "*",
 		"yargs": "^17.7.1"
 	},
 	"engines": {
