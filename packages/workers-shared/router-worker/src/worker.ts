import { generateStaticRoutingRuleMatcher } from "../../asset-worker/src/utils/rules-engine";
import { PerformanceTimer } from "../../utils/performance";
import { setupSentry } from "../../utils/sentry";
import { mockJaegerBinding } from "../../utils/tracing";
import { Analytics, DISPATCH_TYPE, STATIC_ROUTING_DECISION } from "./analytics";
import {
	applyEyeballConfigDefaults,
	applyRouterConfigDefaults,
} from "./configuration";
import { renderLimitedResponse } from "./limited-response";
import type AssetWorker from "../../asset-worker";
import type {
	EyeballRouterConfig,
	JaegerTracing,
	RouterConfig,
	UnsafePerformanceTimer,
} from "../../utils/types";
import type { ColoMetadata, Environment, ReadyAnalytics } from "./types";

export interface Env {
	ASSET_WORKER: Service<AssetWorker>;
	USER_WORKER: Fetcher;
	CONFIG: RouterConfig;
	EYEBALL_CONFIG: EyeballRouterConfig;

	SENTRY_DSN: string;
	ENVIRONMENT: Environment;
	ANALYTICS: ReadyAnalytics;
	COLO_METADATA: ColoMetadata;
	UNSAFE_PERFORMANCE: UnsafePerformanceTimer;
	VERSION_METADATA: WorkerVersionMetadata;
	JAEGER: JaegerTracing;

	SENTRY_ACCESS_CLIENT_ID: string;
	SENTRY_ACCESS_CLIENT_SECRET: string;
}

export default {
	async fetch(request: Request, env: Env, ctx: ExecutionContext) {
		let sentry: ReturnType<typeof setupSentry> | undefined;
		let userWorkerInvocation = false;
		const analytics = new Analytics(env.ANALYTICS);
		const performance = new PerformanceTimer(env.UNSAFE_PERFORMANCE);
		const startTimeMs = performance.now();

		try {
			if (!env.JAEGER) {
				env.JAEGER = mockJaegerBinding();
			}

			sentry = setupSentry(
				request,
				ctx,
				env.SENTRY_DSN,
				env.SENTRY_ACCESS_CLIENT_ID,
				env.SENTRY_ACCESS_CLIENT_SECRET,
				env.COLO_METADATA,
				env.VERSION_METADATA,
				env.CONFIG?.account_id,
				env.CONFIG?.script_id
			);

			const hasStaticRouting = env.CONFIG.static_routing !== undefined;
			const config = applyRouterConfigDefaults(env.CONFIG);
			const eyeballConfig = applyEyeballConfigDefaults(env.EYEBALL_CONFIG);

			const url = new URL(request.url);

			if (env.COLO_METADATA && env.VERSION_METADATA && env.CONFIG) {
				analytics.setData({
					accountId: env.CONFIG.account_id,
					scriptId: env.CONFIG.script_id,

					coloId: env.COLO_METADATA.coloId,
					metalId: env.COLO_METADATA.metalId,
					coloTier: env.COLO_METADATA.coloTier,

					coloRegion: env.COLO_METADATA.coloRegion,
					hostname: url.hostname,
					version: env.VERSION_METADATA.tag,
					userWorkerAhead: config.invoke_user_worker_ahead_of_assets,
				});
			}

			const routeToUserWorker = async ({
				asset,
			}: {
				asset: "static_routing" | "none";
			}) => {
				if (!config.has_user_worker) {
					throw new Error(
						"Fetch for user worker without having a user worker binding"
					);
				}
				if (eyeballConfig.limitedAssetsOnly) {
					analytics.setData({ userWorkerFreeTierLimiting: true });
					return new Response(renderLimitedResponse(request), {
						status: 429,
						headers: {
							"Content-Type": "text/html",
						},
					});
				}
				analytics.setData({ dispatchtype: DISPATCH_TYPE.WORKER });
				userWorkerInvocation = true;
				return env.JAEGER.enterSpan("dispatch_worker", async (span) => {
					span.setTags({
						hasUserWorker: true,
						asset: asset,
						dispatchType: DISPATCH_TYPE.WORKER,
					});

					let shouldCheckContentType = false;
					if (url.pathname.endsWith("/_next/image")) {
						// is a next image
						const queryURLParam = url.searchParams.get("url");
						if (queryURLParam && !queryURLParam.startsWith("/")) {
							// that's a remote resource
							if (
								request.method !== "GET" ||
								request.headers.get("sec-fetch-dest") !== "image"
							) {
								// that was not loaded via a browser's <img> tag
								shouldCheckContentType = true;
								analytics.setData({ abuseMitigationURLHost: queryURLParam });
							}
							// otherwise, we're good
						}
					}

					analytics.setData({
						timeToDispatch: performance.now() - startTimeMs,
					});

<<<<<<< HEAD
					if (shouldBlockNonImageResponse) {
						const resp = await env.USER_WORKER.fetch(request);
=======
					if (shouldCheckContentType) {
						const response = await env.USER_WORKER.fetch(maybeSecondRequest);
>>>>>>> dd416e93

						if (response.status !== 304 && shouldBlockContentType(response)) {
							analytics.setData({ abuseMitigationBlocked: true });
							return new Response("Blocked", { status: 403 });
						}
						return response;
					}
					return env.USER_WORKER.fetch(request);
				});
			};

			const routeToAssets = async ({
				asset,
			}: {
				asset: "static_routing" | "found" | "none";
			}) => {
				analytics.setData({ dispatchtype: DISPATCH_TYPE.ASSETS });
				return await env.JAEGER.enterSpan("dispatch_assets", async (span) => {
					span.setTags({
						hasUserWorker: config.has_user_worker,
						asset: asset,
						dispatchType: DISPATCH_TYPE.ASSETS,
					});

					analytics.setData({
						timeToDispatch: performance.now() - startTimeMs,
					});
					return env.ASSET_WORKER.fetch(request);
				});
			};

			if (config.static_routing) {
				// evaluate "exclude" rules
				const excludeRulesMatcher = generateStaticRoutingRuleMatcher(
					config.static_routing.asset_worker ?? []
				);
				if (
					excludeRulesMatcher({
						request,
					})
				) {
					// direct to asset worker
					analytics.setData({
						staticRoutingDecision: STATIC_ROUTING_DECISION.ROUTED,
					});
					return await routeToAssets({ asset: "static_routing" });
				}
				// evaluate "include" rules
				const includeRulesMatcher = generateStaticRoutingRuleMatcher(
					config.static_routing.user_worker
				);
				if (
					includeRulesMatcher({
						request,
					})
				) {
					if (!config.has_user_worker) {
						throw new Error(
							"Fetch for user worker without having a user worker binding"
						);
					}
					// direct to user worker
					analytics.setData({
						staticRoutingDecision: STATIC_ROUTING_DECISION.ROUTED,
					});
					return await routeToUserWorker({ asset: "static_routing" });
				}

				analytics.setData({
					staticRoutingDecision: hasStaticRouting
						? STATIC_ROUTING_DECISION.NOT_ROUTED
						: STATIC_ROUTING_DECISION.NOT_PROVIDED,
				});
			}

			// User's configuration indicates they want user-Worker to run ahead of any
			// assets. Do not provide any fallback logic.
			if (config.invoke_user_worker_ahead_of_assets) {
				return await routeToUserWorker({ asset: "static_routing" });
			}

			// If we have a user-Worker, but no assets, dispatch to Worker script
			// Do not pass the original request as it would consume the body
			const assetsExist = await env.ASSET_WORKER.unstable_canFetch(
				new Request(request.url, {
					headers: request.headers,
					method: request.method,
				})
			);
			if (config.has_user_worker && !assetsExist) {
				return await routeToUserWorker({ asset: "none" });
			}

			// Otherwise, we either don't have a user worker, OR we have matching assets and should fetch from the assets binding
			return await routeToAssets({ asset: assetsExist ? "found" : "none" });
		} catch (err) {
			if (userWorkerInvocation) {
				// Don't send user Worker errors to sentry; we have no way to distinguish between
				// CF errors and errors from the user's code.
				throw err;
			} else if (err instanceof Error) {
				analytics.setData({ error: err.message });
			}

			// Log to Sentry if we can
			if (sentry) {
				sentry.captureException(err);
			}
			throw err;
		} finally {
			analytics.setData({ requestTime: performance.now() - startTimeMs });
			analytics.write();
		}
	},
};

/**
 * Check if the Content Type is allowed for the the `_next/image` endpoint.
 *
 * - Content Type with multiple values should be blocked
 * - Only Image and Plain Text types are not blocked
 *
 * @param contentType The value of the Content Type header (`null` if no set)
 * @returns Whether the Content Type should be blocked
 */
function shouldBlockContentType(response: Response): boolean {
	const contentType = response.headers.get("content-type");

	if (contentType === null) {
		return true;
	}

	// Block responses with multiple Content Types.
	// https://httpwg.org/specs/rfc9110.html#field.content-type
	if (contentType.includes(",")) {
		return true;
	}

	// Allow only
	// - images (`image/...`)
	// - plain text (`text/plain`, `text/plain;charset=UTF-8`), used by Next errors
	return !(
		contentType.startsWith("image/") ||
		contentType.split(";")[0] === "text/plain"
	);
}<|MERGE_RESOLUTION|>--- conflicted
+++ resolved
@@ -132,13 +132,8 @@
 						timeToDispatch: performance.now() - startTimeMs,
 					});
 
-<<<<<<< HEAD
-					if (shouldBlockNonImageResponse) {
-						const resp = await env.USER_WORKER.fetch(request);
-=======
 					if (shouldCheckContentType) {
-						const response = await env.USER_WORKER.fetch(maybeSecondRequest);
->>>>>>> dd416e93
+						const response = await env.USER_WORKER.fetch(request);
 
 						if (response.status !== 304 && shouldBlockContentType(response)) {
 							analytics.setData({ abuseMitigationBlocked: true });
