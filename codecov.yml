coverage:
  status:
    project:
      default:
        informational: true # https://docs.codecov.com/docs/commit-status#informational
<<<<<<< HEAD
    patch:
      informational: true # https://docs.codecov.com/docs/commit-status#informational
=======
>>>>>>> ebc1aa57

comment:
  layout: "reach, diff, flags, files"
  behavior: default
  require_changes: false
  require_base: false
  require_head: false<|MERGE_RESOLUTION|>--- conflicted
+++ resolved
@@ -2,12 +2,10 @@
   status:
     project:
       default:
-        informational: true # https://docs.codecov.com/docs/commit-status#informational
-<<<<<<< HEAD
+        informational: true # https://docs.codecov.com/docs/commit-status#informationa
     patch:
       informational: true # https://docs.codecov.com/docs/commit-status#informational
-=======
->>>>>>> ebc1aa57
+
 
 comment:
   layout: "reach, diff, flags, files"
