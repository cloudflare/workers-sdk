--- conflicted
+++ resolved
@@ -23,17 +23,13 @@
 		"fix": "npm run prettify && turbo check:lint -- --fix",
 		"postinstall": "patch-package",
 		"prettify": "prettier . --write --ignore-unknown",
-<<<<<<< HEAD
 		"remote:build": "dotenv -- turbo build",
 		"remote:check": "dotenv -- turbo check",
 		"remote:dev": "dotenv -- turbo dev",
 		"remote:test": "dotenv -- turbo test",
 		"remote:test:ci": "dotenv -- turbo test:ci --filter=!local-mode-tests --filter=!playground-preview-worker --filter=!no-bundle-import --concurrency=1",
 		"remote:type:tests": "dotenv -- turbo type:tests",
-		"test": "turbo test",
-=======
 		"test": "turbo test --concurrency=1",
->>>>>>> e9fae558
 		"test:ci": "turbo test:ci --filter=!local-mode-tests --filter=!playground-preview-worker --filter=!no-bundle-import --concurrency=1",
 		"test:watch": "turbo test:watch",
 		"type:tests": "turbo type:tests"
@@ -60,12 +56,8 @@
 	},
 	"devDependencies": {
 		"@cloudflare/workers-types": "^4.20230821.0",
-<<<<<<< HEAD
 		"dotenv-cli": "^7.3.0",
-		"esbuild": "0.16.3",
-=======
 		"esbuild": "0.17.19",
->>>>>>> e9fae558
 		"patch-package": "^6.5.1",
 		"turbo": "^1.10.13"
 	},
