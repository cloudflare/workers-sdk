{
	"name": "wrangler-root",
	"version": "0.0.0",
	"private": true,
	"description": "Monorepo for wrangler and associated packages",
	"homepage": "https://github.com/cloudflare/workers-sdk#readme",
	"bugs": {
		"url": "https://github.com/cloudflare/workers-sdk/issues"
	},
	"license": "MIT OR Apache-2.0",
	"author": "wrangler@cloudflare.com",
	"scripts": {
<<<<<<< HEAD
		"build": "npm run build --workspace=wrangler --workspace=jest-environment-wrangler --workspace=pages-plugin-example --workspace=wranglerjs-compat-webpack-plugin",
		"check": "run-p check:* --aggregate-output --continue-on-error",
		"check:format": "npm run prettier -- --check",
		"check:lint": "eslint \"packages/**/*.[tj]s?(x)\" --cache --cache-strategy content --max-warnings=0 --config ./.eslintrc.js",
		"check:type": "npm run check:type --workspaces --if-present",
		"fix": "npm run prettify && npm run check:lint -- --fix",
		"postinstall": "patch-package",
		"prettier": "npx prettier . --ignore-unknown --ignore-path .gitignore",
		"prettify": "npm run prettier -- --write",
		"test": "npm run clean --workspace=wrangler && npm run bundle --workspace=wrangler && npm run test --workspace=packages/wrangler --workspace=packages/edge-preview-authenticated-proxy --workspace=packages/pages-shared --if-present",
		"test:ci": "npm run test:ci --workspace=packages/wrangler --workspace=packages/pages-shared --if-present"
=======
		"build": "dotenv -- turbo build",
		"check": "dotenv -- turbo check:lint check:type check:format type:tests",
		"check:format": "prettier . --check --ignore-unknown",
		"check:lint": "dotenv -- turbo check:lint",
		"check:type": "dotenv -- turbo check:type type:tests",
		"dev": "dotenv -- turbo dev",
		"fix": "pnpm run prettify && dotenv -- turbo check:lint -- --fix",
		"prettify": "prettier . --write --ignore-unknown",
		"test": "dotenv -- turbo test --concurrency=1",
		"test:ci": "dotenv -- turbo test:ci --filter=!local-mode-tests --filter=!playground-preview-worker --filter=!no-bundle-import --filter=!workers.new --concurrency=1",
		"test:ci:quarantine": "dotenv -- turbo test:ci --filter=local-mode-tests --filter=playground-preview-worker --filter=no-bundle-import --filter=workers.new --concurrency=1",
		"test:watch": "turbo test:watch",
		"type:tests": "dotenv -- turbo type:tests",
		"gen:package": "turbo gen package"
>>>>>>> 24d1c5cf
	},
	"dependencies": {
		"@changesets/changelog-github": "^0.4.5",
		"@changesets/cli": "^2.22.0",
		"@types/node": "^20.0.0",
		"cross-env": "^7.0.3",
		"esbuild-register": "^3.5.0",
		"ioredis": "^4.28.2",
		"jsonc-parser": "^3.2.0",
		"prettier": "^2.6.2",
		"prettier-plugin-packagejson": "^2.2.18",
		"rimraf": "^5.0.1",
		"typescript": "^4.8.4",
		"vite": "^4.0.4",
		"vitest": "^0.31.1"
	},
	"devDependencies": {
		"@cloudflare/workers-types": "^4.20230821.0",
		"@turbo/gen": "^1.10.13",
		"dotenv-cli": "^7.3.0",
		"esbuild": "0.17.19",
		"turbo": "^1.10.14"
	},
	"engines": {
		"node": ">=16.17.0"
	},
	"volta": {
		"node": "16.13.0"
	},
	"pnpm": {
		"peerDependencyRules": {
			"allowedVersions": {
				"react": "18",
				"react-dom": "18",
				"@types/react": "18",
				"@types/react-dom": "18"
			}
		},
		"overrides": {
			"@types/react-dom@18>@types/react": "^18",
			"@types/react-tabs>@types/react": "^18",
			"@types/react-transition-group>@types/react": "^18",
			"@cloudflare/elements>@types/react": "^18"
		},
		"patchedDependencies": {
			"ink@3.2.0": "patches/ink@3.2.0.patch",
			"toucan-js@3.2.2": "patches/toucan-js@3.2.2.patch",
			"@cloudflare/component-listbox@1.10.6": "patches/@cloudflare__component-listbox@1.10.6.patch"
		}
	}
}<|MERGE_RESOLUTION|>--- conflicted
+++ resolved
@@ -10,34 +10,21 @@
 	"license": "MIT OR Apache-2.0",
 	"author": "wrangler@cloudflare.com",
 	"scripts": {
-<<<<<<< HEAD
-		"build": "npm run build --workspace=wrangler --workspace=jest-environment-wrangler --workspace=pages-plugin-example --workspace=wranglerjs-compat-webpack-plugin",
-		"check": "run-p check:* --aggregate-output --continue-on-error",
-		"check:format": "npm run prettier -- --check",
-		"check:lint": "eslint \"packages/**/*.[tj]s?(x)\" --cache --cache-strategy content --max-warnings=0 --config ./.eslintrc.js",
-		"check:type": "npm run check:type --workspaces --if-present",
-		"fix": "npm run prettify && npm run check:lint -- --fix",
-		"postinstall": "patch-package",
-		"prettier": "npx prettier . --ignore-unknown --ignore-path .gitignore",
-		"prettify": "npm run prettier -- --write",
-		"test": "npm run clean --workspace=wrangler && npm run bundle --workspace=wrangler && npm run test --workspace=packages/wrangler --workspace=packages/edge-preview-authenticated-proxy --workspace=packages/pages-shared --if-present",
-		"test:ci": "npm run test:ci --workspace=packages/wrangler --workspace=packages/pages-shared --if-present"
-=======
 		"build": "dotenv -- turbo build",
 		"check": "dotenv -- turbo check:lint check:type check:format type:tests",
-		"check:format": "prettier . --check --ignore-unknown",
+		"check:format": "npm run prettier -- --check",
 		"check:lint": "dotenv -- turbo check:lint",
 		"check:type": "dotenv -- turbo check:type type:tests",
 		"dev": "dotenv -- turbo dev",
 		"fix": "pnpm run prettify && dotenv -- turbo check:lint -- --fix",
-		"prettify": "prettier . --write --ignore-unknown",
+		"prettier": "npx prettier . --ignore-unknown --ignore-path .gitignore",
+		"prettify": "npm run prettier -- --write",
 		"test": "dotenv -- turbo test --concurrency=1",
 		"test:ci": "dotenv -- turbo test:ci --filter=!local-mode-tests --filter=!playground-preview-worker --filter=!no-bundle-import --filter=!workers.new --concurrency=1",
 		"test:ci:quarantine": "dotenv -- turbo test:ci --filter=local-mode-tests --filter=playground-preview-worker --filter=no-bundle-import --filter=workers.new --concurrency=1",
 		"test:watch": "turbo test:watch",
 		"type:tests": "dotenv -- turbo type:tests",
 		"gen:package": "turbo gen package"
->>>>>>> 24d1c5cf
 	},
 	"dependencies": {
 		"@changesets/changelog-github": "^0.4.5",
