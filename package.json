{
	"name": "wrangler-root",
	"version": "0.0.0",
	"private": true,
	"description": "Monorepo for wrangler and associated packages",
	"homepage": "https://github.com/cloudflare/workers-sdk#readme",
	"bugs": {
		"url": "https://github.com/cloudflare/workers-sdk/issues"
	},
	"license": "MIT OR Apache-2.0",
	"author": "wrangler@cloudflare.com",
	"scripts": {
		"build": "dotenv -- turbo build",
		"check": "dotenv -- turbo check:lint check:type check:format type:tests",
		"check:format": "prettier . --check --ignore-unknown",
		"check:lint": "dotenv -- turbo check:lint",
		"check:type": "dotenv -- turbo check:type type:tests",
		"dev": "dotenv -- turbo dev",
		"fix": "pnpm run prettify && dotenv -- turbo check:lint -- --fix",
		"prettify": "prettier . --write --ignore-unknown",
		"test": "dotenv -- turbo test --concurrency=1",
		"test:ci": "dotenv -- turbo test:ci --filter=!local-mode-tests --filter=!playground-preview-worker --filter=!no-bundle-import --concurrency=1",
		"test:watch": "turbo test:watch",
<<<<<<< HEAD
		"type:tests": "dotenv -- turbo type:tests"
=======
		"type:tests": "turbo type:tests",
		"gen:package": "turbo gen package"
>>>>>>> 56da7c72
	},
	"dependencies": {
		"@changesets/changelog-github": "^0.4.5",
		"@changesets/cli": "^2.22.0",
		"@types/jest": "^28.1.6",
		"@types/node": "^20.0.0",
		"@typescript-eslint/eslint-plugin": "^5.59.9",
		"@typescript-eslint/parser": "^5.59.9",
		"cross-env": "^7.0.3",
		"esbuild-jest": "0.5.0",
		"esbuild-register": "^3.3.2",
		"ioredis": "^4.28.2",
		"jest": "^28.1.3",
		"jsonc-parser": "^3.2.0",
		"prettier": "^2.6.2",
		"prettier-plugin-packagejson": "^2.2.18",
		"rimraf": "^5.0.1",
		"typescript": "^4.8.4",
		"vite": "^4.0.4",
		"vitest": "^0.31.1"
	},
	"devDependencies": {
		"@cloudflare/workers-types": "^4.20230821.0",
		"@turbo/gen": "^1.10.13",
		"dotenv-cli": "^7.3.0",
		"esbuild": "0.17.19",
		"turbo": "^1.10.13"
	},
	"engines": {
		"node": ">=16.13.0"
	},
	"volta": {
		"node": "16.13.0"
	},
	"pnpm": {
		"patchedDependencies": {
			"ink@3.2.0": "patches/ink@3.2.0.patch",
			"toucan-js@3.2.2": "patches/toucan-js@3.2.2.patch"
		}
	}
}<|MERGE_RESOLUTION|>--- conflicted
+++ resolved
@@ -21,12 +21,8 @@
 		"test": "dotenv -- turbo test --concurrency=1",
 		"test:ci": "dotenv -- turbo test:ci --filter=!local-mode-tests --filter=!playground-preview-worker --filter=!no-bundle-import --concurrency=1",
 		"test:watch": "turbo test:watch",
-<<<<<<< HEAD
-		"type:tests": "dotenv -- turbo type:tests"
-=======
-		"type:tests": "turbo type:tests",
+		"type:tests": "dotenv -- turbo type:tests",
 		"gen:package": "turbo gen package"
->>>>>>> 56da7c72
 	},
 	"dependencies": {
 		"@changesets/changelog-github": "^0.4.5",
